--- conflicted
+++ resolved
@@ -14,802 +14,6 @@
 
 namespace Int
 
-<<<<<<< HEAD
-/-! ### `/`  -/
-
-theorem ofNat_div (m n : Nat) : ↑(m / n) = div ↑m ↑n := rfl
-
-theorem ofNat_fdiv : ∀ m n : Nat, ↑(m / n) = fdiv ↑m ↑n
-  | 0, _ => by simp [fdiv]
-  | succ _, _ => rfl
-
-theorem negSucc_ediv (m : Nat) {b : Int} (H : 0 < b) : -[m+1] / b = -(div m b + 1) :=
-  match b, eq_succ_of_zero_lt H with
-  | _, ⟨_, rfl⟩ => rfl
-
-@[simp] protected theorem zero_div : ∀ b : Int, div 0 b = 0
-  | ofNat _ => show ofNat _ = _ by simp
-  | -[_+1] => show -ofNat _ = _ by simp
-
-@[simp] theorem zero_fdiv (b : Int) : fdiv 0 b = 0 := by cases b <;> rfl
-
-@[simp] protected theorem div_zero : ∀ a : Int, div a 0 = 0
-  | ofNat _ => show ofNat _ = _ by simp
-  | -[_+1] => rfl
-
-@[simp] protected theorem fdiv_zero : ∀ a : Int, fdiv a 0 = 0
-  | 0      => rfl
-  | succ _ => rfl
-  | -[_+1] => rfl
-
-theorem fdiv_eq_ediv : ∀ (a : Int) {b : Int}, 0 ≤ b → fdiv a b = a / b
-  | 0, _, _ | -[_+1], 0, _ => by simp
-  | succ _, ofNat _, _ | -[_+1], succ _, _ => rfl
-
-theorem div_eq_ediv : ∀ {a b : Int}, 0 ≤ a → 0 ≤ b → a.div b = a / b
-  | 0, _, _, _ | _, 0, _, _ => by simp
-  | succ _, succ _, _, _ => rfl
-
-theorem fdiv_eq_div {a b : Int} (Ha : 0 ≤ a) (Hb : 0 ≤ b) : fdiv a b = div a b :=
-  div_eq_ediv Ha Hb ▸ fdiv_eq_ediv _ Hb
-
-@[simp] protected theorem div_neg : ∀ a b : Int, a.div (-b) = -(a.div b)
-  | ofNat m, 0 => show ofNat (m / 0) = -↑(m / 0) by rw [Nat.div_zero]; rfl
-  | ofNat m, -[n+1] | -[m+1], succ n => (Int.neg_neg _).symm
-  | ofNat m, succ n | -[m+1], 0 | -[m+1], -[n+1] => rfl
-
-@[simp] protected theorem neg_div : ∀ a b : Int, (-a).div b = -(a.div b)
-  | 0, n => by simp [Int.neg_zero]
-  | succ m, (n:Nat) | -[m+1], 0 | -[m+1], -[n+1] => rfl
-  | succ m, -[n+1] | -[m+1], succ n => (Int.neg_neg _).symm
-
-protected theorem neg_div_neg (a b : Int) : (-a).div (-b) = a.div b := by
-  simp [Int.div_neg, Int.neg_div, Int.neg_neg]
-
-protected theorem div_nonneg {a b : Int} (Ha : 0 ≤ a) (Hb : 0 ≤ b) : 0 ≤ a.div b :=
-  match a, b, eq_ofNat_of_zero_le Ha, eq_ofNat_of_zero_le Hb with
-  | _, _, ⟨_, rfl⟩, ⟨_, rfl⟩ => ofNat_zero_le _
-
-theorem fdiv_nonneg {a b : Int} (Ha : 0 ≤ a) (Hb : 0 ≤ b) : 0 ≤ a.fdiv b :=
-  match a, b, eq_ofNat_of_zero_le Ha, eq_ofNat_of_zero_le Hb with
-  | _, _, ⟨_, rfl⟩, ⟨_, rfl⟩ => ofNat_fdiv .. ▸ ofNat_zero_le _
-
-theorem ediv_nonneg {a b : Int} (Ha : 0 ≤ a) (Hb : 0 ≤ b) : 0 ≤ a / b :=
-  match a, b, eq_ofNat_of_zero_le Ha, eq_ofNat_of_zero_le Hb with
-  | _, _, ⟨_, rfl⟩, ⟨_, rfl⟩ => ofNat_zero_le _
-
-protected theorem div_nonpos {a b : Int} (Ha : 0 ≤ a) (Hb : b ≤ 0) : a.div b ≤ 0 :=
-  Int.nonpos_of_neg_nonneg <| Int.div_neg .. ▸ Int.div_nonneg Ha (Int.neg_nonneg_of_nonpos Hb)
-
-theorem fdiv_nonpos : ∀ {a b : Int}, 0 ≤ a → b ≤ 0 → a.fdiv b ≤ 0
-  | 0, 0, _, _ | 0, -[_+1], _, _ | succ _, 0, _, _ | succ _, -[_+1], _, _ => ⟨_⟩
-
-theorem ediv_nonpos {a b : Int} (Ha : 0 ≤ a) (Hb : b ≤ 0) : a / b ≤ 0 :=
-  Int.nonpos_of_neg_nonneg <| Int.ediv_neg .. ▸ Int.ediv_nonneg Ha (Int.neg_nonneg_of_nonpos Hb)
-
-theorem fdiv_neg' : ∀ {a b : Int}, a < 0 → 0 < b → a.fdiv b < 0
-  | -[_+1], succ _, _, _ => negSucc_lt_zero _
-
-theorem ediv_neg' {a b : Int} (Ha : a < 0) (Hb : 0 < b) : a / b < 0 :=
-  match a, b, eq_negSucc_of_lt_zero Ha, eq_succ_of_zero_lt Hb with
-  | _, _, ⟨_, rfl⟩, ⟨_, rfl⟩ => negSucc_lt_zero _
-
-@[simp] protected theorem div_one : ∀ a : Int, a.div 1 = a
-  | (n:Nat) => congrArg ofNat (Nat.div_one _)
-  | -[n+1] => by simp [Int.div, Nat.div_one]; rfl
-
-@[simp] theorem fdiv_one : ∀ a : Int, a.fdiv 1 = a
-  | 0 => rfl
-  | succ _ => congrArg Nat.cast (Nat.div_one _)
-  | -[_+1] => congrArg negSucc (Nat.div_one _)
-
-theorem div_eq_zero_of_lt {a b : Int} (H1 : 0 ≤ a) (H2 : a < b) : a.div b = 0 :=
-  match a, b, eq_ofNat_of_zero_le H1, eq_succ_of_zero_lt (Int.lt_of_le_of_lt H1 H2) with
-  | _, _, ⟨_, rfl⟩, ⟨_, rfl⟩ => congrArg Nat.cast <| Nat.div_eq_of_lt <| ofNat_lt.1 H2
-
-theorem ediv_eq_zero_of_lt {a b : Int} (H1 : 0 ≤ a) (H2 : a < b) : a / b = 0 :=
-  match a, b, eq_ofNat_of_zero_le H1, eq_succ_of_zero_lt (Int.lt_of_le_of_lt H1 H2) with
-  | _, _, ⟨_, rfl⟩, ⟨_, rfl⟩ => congrArg Nat.cast <| Nat.div_eq_of_lt <| ofNat_lt.1 H2
-
-theorem add_mul_ediv_left (a : Int) {b : Int}
-    (c : Int) (H : b ≠ 0) : (a + b * c) / b = a / b + c :=
-  Int.mul_comm .. ▸ Int.add_mul_ediv_right _ _ H
-
-@[simp] theorem mul_fdiv_cancel (a : Int) {b : Int} (H : b ≠ 0) : fdiv (a * b) b = a :=
-  if b0 : 0 ≤ b then by
-    rw [fdiv_eq_ediv _ b0, mul_ediv_cancel _ H]
-  else
-    match a, b, Int.not_le.1 b0 with
-    | 0, _, _ => by simp [Int.zero_mul]
-    | succ a, -[b+1], _ => congrArg ofNat <| Nat.mul_div_cancel (succ a) b.succ_pos
-    | -[a+1], -[b+1], _ => congrArg negSucc <| Nat.div_eq_of_lt_le
-      (le_of_lt_succ <| Nat.mul_lt_mul_of_pos_right a.lt_succ_self b.succ_pos)
-      (lt_succ_self _)
-
-@[simp] protected theorem mul_div_cancel (a : Int) {b : Int} (H : b ≠ 0) : (a * b).div b = a :=
-  have : ∀ {a b : Nat}, (b : Int) ≠ 0 → (div (a * b) b : Int) = a := fun H => by
-    rw [← ofNat_mul, ← ofNat_div,
-      Nat.mul_div_cancel _ <| Nat.pos_of_ne_zero <| Int.ofNat_ne_zero.1 H]
-  match a, b, a.eq_nat_or_neg, b.eq_nat_or_neg with
-  | _, _, ⟨a, .inl rfl⟩, ⟨b, .inl rfl⟩ => this H
-  | _, _, ⟨a, .inl rfl⟩, ⟨b, .inr rfl⟩ => by
-    rw [Int.mul_neg, Int.neg_div, Int.div_neg, Int.neg_neg,
-      this (Int.neg_ne_zero.1 H)]
-  | _, _, ⟨a, .inr rfl⟩, ⟨b, .inl rfl⟩ => by rw [Int.neg_mul, Int.neg_div, this H]
-  | _, _, ⟨a, .inr rfl⟩, ⟨b, .inr rfl⟩ => by
-    rw [Int.neg_mul_neg, Int.div_neg, this (Int.neg_ne_zero.1 H)]
-
-@[simp] protected theorem mul_div_cancel_left (b : Int) (H : a ≠ 0) : (a * b).div a = b :=
-  Int.mul_comm .. ▸ Int.mul_div_cancel _ H
-
-@[simp] theorem mul_fdiv_cancel_left (b : Int) (H : a ≠ 0) : fdiv (a * b) a = b :=
-  Int.mul_comm .. ▸ Int.mul_fdiv_cancel _ H
-
-@[simp] protected theorem div_self {a : Int} (H : a ≠ 0) : a.div a = 1 := by
-  have := Int.mul_div_cancel 1 H; rwa [Int.one_mul] at this
-
-@[simp] protected theorem fdiv_self {a : Int} (H : a ≠ 0) : a.fdiv a = 1 := by
-  have := Int.mul_fdiv_cancel 1 H; rwa [Int.one_mul] at this
-
-/-! ### mod -/
-
-theorem ofNat_fmod (m n : Nat) : ↑(m % n) = fmod m n := by cases m <;> simp [fmod]
-
-theorem negSucc_emod (m : Nat) {b : Int} (bpos : 0 < b) : -[m+1] % b = b - 1 - m % b := by
-  rw [Int.sub_sub, Int.add_comm]
-  match b, eq_succ_of_zero_lt bpos with
-  | _, ⟨n, rfl⟩ => rfl
-
-@[simp] theorem zero_mod (b : Int) : mod 0 b = 0 := by cases b <;> simp [mod]
-
-@[simp] theorem zero_fmod (b : Int) : fmod 0 b = 0 := by cases b <;> rfl
-
-@[simp] theorem mod_zero : ∀ a : Int, mod a 0 = a
-  | ofNat _ => congrArg ofNat <| Nat.mod_zero _
-  | -[_+1] => rfl
-
-@[simp] theorem fmod_zero : ∀ a : Int, fmod a 0 = a
-  | 0 => rfl
-  | succ _ => congrArg ofNat <| Nat.mod_zero _
-  | -[_+1]  => congrArg negSucc <| Nat.mod_zero _
-
-theorem mod_add_div : ∀ a b : Int, mod a b + b * (a.div b) = a
-  | ofNat _, ofNat _ => congrArg ofNat (Nat.mod_add_div ..)
-  | ofNat m, -[n+1] => by
-    show (m % succ n + -↑(succ n) * -↑(m / succ n) : Int) = m
-    rw [Int.neg_mul_neg]; exact congrArg ofNat (Nat.mod_add_div ..)
-  | -[_+1], 0 => rfl
-  | -[m+1], ofNat n => by
-    show -(↑((succ m) % n) : Int) + ↑n * -↑(succ m / n) = -↑(succ m)
-    rw [Int.mul_neg, ← Int.neg_add]
-    exact congrArg (-ofNat ·) (Nat.mod_add_div ..)
-  | -[m+1], -[n+1] => by
-    show -(↑(succ m % succ n) : Int) + -↑(succ n) * ↑(succ m / succ n) = -↑(succ m)
-    rw [Int.neg_mul, ← Int.neg_add]
-    exact congrArg (-ofNat ·) (Nat.mod_add_div ..)
-
-theorem fmod_add_fdiv : ∀ a b : Int, a.fmod b + b * a.fdiv b = a
-  | 0, ofNat _ | 0, -[_+1] => congrArg ofNat <| by simp
-  | succ m, ofNat n => congrArg ofNat <| Nat.mod_add_div ..
-  | succ m, -[n+1] => by
-    show subNatNat (m % succ n) n + (↑(succ n * (m / succ n)) + n + 1) = (m + 1)
-    rw [Int.add_comm _ n, ← Int.add_assoc, ← Int.add_assoc,
-      Int.subNatNat_eq_coe, Int.sub_add_cancel]
-    exact congrArg (ofNat · + 1) <| Nat.mod_add_div ..
-  | -[_+1], 0 => by rw [fmod_zero]; rfl
-  | -[m+1], succ n => by
-    show subNatNat .. - (↑(succ n * (m / succ n)) + ↑(succ n)) = -↑(succ m)
-    rw [Int.subNatNat_eq_coe, ← Int.sub_sub, ← Int.neg_sub, Int.sub_sub, Int.sub_sub_self]
-    exact congrArg (-ofNat ·) <| Nat.succ_add .. ▸ Nat.mod_add_div .. ▸ rfl
-  | -[m+1], -[n+1] => by
-    show -(↑(succ m % succ n) : Int) + -↑(succ n * (succ m / succ n)) = -↑(succ m)
-    rw [← Int.neg_add]; exact congrArg (-ofNat ·) <| Nat.mod_add_div ..
-
-theorem div_add_mod (a b : Int) : b * a.div b + mod a b = a :=
-  (Int.add_comm ..).trans (mod_add_div ..)
-
-theorem fdiv_add_fmod (a b : Int) : b * a.fdiv b + a.fmod b = a :=
-  (Int.add_comm ..).trans (fmod_add_fdiv ..)
-
-theorem mod_def (a b : Int) : mod a b = a - b * a.div b := by
-  rw [← Int.add_sub_cancel (mod a b), mod_add_div]
-
-theorem fmod_def (a b : Int) : a.fmod b = a - b * a.fdiv b := by
-  rw [← Int.add_sub_cancel (a.fmod b), fmod_add_fdiv]
-
-theorem fmod_eq_emod (a : Int) {b : Int} (hb : 0 ≤ b) : fmod a b = a % b := by
-  simp [fmod_def, emod_def, fdiv_eq_ediv _ hb]
-
-theorem mod_eq_emod {a b : Int} (ha : 0 ≤ a) (hb : 0 ≤ b) : mod a b = a % b := by
-  simp [emod_def, mod_def, div_eq_ediv ha hb]
-
-theorem fmod_eq_mod {a b : Int} (Ha : 0 ≤ a) (Hb : 0 ≤ b) : fmod a b = mod a b :=
-  mod_eq_emod Ha Hb ▸ fmod_eq_emod _ Hb
-
-@[simp] theorem mod_neg (a b : Int) : mod a (-b) = mod a b := by
-  rw [mod_def, mod_def, Int.div_neg, Int.neg_mul_neg]
-
-@[simp] theorem emod_neg (a b : Int) : a % -b = a % b := by
-  rw [emod_def, emod_def, Int.ediv_neg, Int.neg_mul_neg]
-
-@[simp] theorem mod_one (a : Int) : mod a 1 = 0 := by
-  simp [mod_def, Int.div_one, Int.one_mul, Int.sub_self]
-
-@[simp] theorem fmod_one (a : Int) : a.fmod 1 = 0 := by
-  simp [fmod_def, Int.one_mul, Int.sub_self]
-
-theorem emod_eq_of_lt {a b : Int} (H1 : 0 ≤ a) (H2 : a < b) : a % b = a :=
-  have b0 := Int.le_trans H1 (Int.le_of_lt H2)
-  match a, b, eq_ofNat_of_zero_le H1, eq_ofNat_of_zero_le b0 with
-  | _, _, ⟨_, rfl⟩, ⟨_, rfl⟩ => congrArg ofNat <| Nat.mod_eq_of_lt (Int.ofNat_lt.1 H2)
-
-@[simp] theorem emod_self_add_one {x : Int} (h : 0 ≤ x) : x % (x + 1) = x :=
-  emod_eq_of_lt h (Int.lt_succ x)
-
-theorem mod_eq_of_lt {a b : Int} (H1 : 0 ≤ a) (H2 : a < b) : mod a b = a := by
-  rw [mod_eq_emod H1 (Int.le_trans H1 (Int.le_of_lt H2)), emod_eq_of_lt H1 H2]
-
-theorem fmod_eq_of_lt {a b : Int} (H1 : 0 ≤ a) (H2 : a < b) : a.fmod b = a := by
-  rw [fmod_eq_emod _ (Int.le_trans H1 (Int.le_of_lt H2)), emod_eq_of_lt H1 H2]
-
-theorem mod_nonneg : ∀ {a : Int} (b : Int), 0 ≤ a → 0 ≤ mod a b
-  | ofNat _, -[_+1], _ | ofNat _, ofNat _, _ => ofNat_nonneg _
-
-theorem fmod_nonneg {a b : Int} (ha : 0 ≤ a) (hb : 0 ≤ b) : 0 ≤ a.fmod b :=
-  fmod_eq_mod ha hb ▸ mod_nonneg _ ha
-
-theorem fmod_nonneg' (a : Int) {b : Int} (hb : 0 < b) : 0 ≤ a.fmod b :=
-  fmod_eq_emod _ (Int.le_of_lt hb) ▸ emod_nonneg _ (Int.ne_of_lt hb).symm
-
-theorem mod_lt_of_pos (a : Int) {b : Int} (H : 0 < b) : mod a b < b :=
-  match a, b, eq_succ_of_zero_lt H with
-  | ofNat _, _, ⟨n, rfl⟩ => ofNat_lt.2 <| Nat.mod_lt _ n.succ_pos
-  | -[_+1], _, ⟨n, rfl⟩ => Int.lt_of_le_of_lt
-    (Int.neg_nonpos_of_nonneg <| Int.ofNat_nonneg _) (ofNat_pos.2 n.succ_pos)
-
-theorem fmod_lt_of_pos (a : Int) {b : Int} (H : 0 < b) : a.fmod b < b :=
-  fmod_eq_emod _ (Int.le_of_lt H) ▸ emod_lt_of_pos a H
-
-theorem emod_two_eq (x : Int) : x % 2 = 0 ∨ x % 2 = 1 := by
-  have h₁ : 0 ≤ x % 2 := Int.emod_nonneg x (by decide)
-  have h₂ : x % 2 < 2 := Int.emod_lt_of_pos x (by decide)
-  match x % 2, h₁, h₂ with
-  | 0, _, _ => simp
-  | 1, _, _ => simp
-
-theorem mod_add_div' (m k : Int) : mod m k + m.div k * k = m := by
-  rw [Int.mul_comm]; apply mod_add_div
-
-theorem div_add_mod' (m k : Int) : m.div k * k + mod m k = m := by
-  rw [Int.mul_comm]; apply div_add_mod
-
-theorem ediv_add_emod' (m k : Int) : m / k * k + m % k = m := by
-  rw [Int.mul_comm]; apply ediv_add_emod
-
-theorem add_emod_eq_add_emod_left {m n k : Int} (i : Int)
-    (H : m % n = k % n) : (i + m) % n = (i + k) % n := by
-  rw [Int.add_comm, add_emod_eq_add_emod_right _ H, Int.add_comm]
-
-theorem emod_add_cancel_left {m n k i : Int} : (i + m) % n = (i + k) % n ↔ m % n = k % n := by
-  rw [Int.add_comm, Int.add_comm i, emod_add_cancel_right]
-
-theorem emod_sub_cancel_right {m n k : Int} (i) : (m - i) % n = (k - i) % n ↔ m % n = k % n :=
-  emod_add_cancel_right _
-
-theorem emod_eq_emod_iff_emod_sub_eq_zero {m n k : Int} : m % n = k % n ↔ (m - k) % n = 0 :=
-  (emod_sub_cancel_right k).symm.trans <| by simp [Int.sub_self]
-
-@[simp] theorem mul_mod_left (a b : Int) : (a * b).mod b = 0 :=
-  if h : b = 0 then by simp [h, Int.mul_zero] else by
-    rw [Int.mod_def, Int.mul_div_cancel _ h, Int.mul_comm, Int.sub_self]
-
-@[simp] theorem mul_fmod_left (a b : Int) : (a * b).fmod b = 0 :=
-  if h : b = 0 then by simp [h, Int.mul_zero] else by
-    rw [Int.fmod_def, Int.mul_fdiv_cancel _ h, Int.mul_comm, Int.sub_self]
-
-@[simp] theorem mul_mod_right (a b : Int) : (a * b).mod a = 0 := by
-  rw [Int.mul_comm, mul_mod_left]
-
-@[simp] theorem mul_fmod_right (a b : Int) : (a * b).fmod a = 0 := by
-  rw [Int.mul_comm, mul_fmod_left]
-
-@[simp] theorem mod_self {a : Int} : a.mod a = 0 := by
-  have := mul_mod_left 1 a; rwa [Int.one_mul] at this
-
-@[simp] theorem fmod_self {a : Int} : a.fmod a = 0 := by
-  have := mul_fmod_left 1 a; rwa [Int.one_mul] at this
-
-protected theorem ediv_emod_unique {a b r q : Int} (h : 0 < b) :
-  a / b = q ∧ a % b = r ↔ r + b * q = a ∧ 0 ≤ r ∧ r < b := by
-  constructor
-  · intro ⟨rfl, rfl⟩
-    exact ⟨emod_add_ediv a b, emod_nonneg _ (Int.ne_of_gt h), emod_lt_of_pos _ h⟩
-  · intro ⟨rfl, hz, hb⟩
-    constructor
-    · rw [Int.add_mul_ediv_left r q (Int.ne_of_gt h), ediv_eq_zero_of_lt hz hb]
-      simp [Int.zero_add]
-    · rw [add_mul_emod_self_left, emod_eq_of_lt hz hb]
-
-/-! ### properties of `/` and `%` -/
-
-@[simp] theorem mul_ediv_mul_of_pos {a : Int}
-    (b c : Int) (H : 0 < a) : (a * b) / (a * c) = b / c :=
-  suffices ∀ (m k : Nat) (b : Int), (m.succ * b) / (m.succ * k) = b / k from
-    match a, eq_succ_of_zero_lt H, c, Int.eq_nat_or_neg c with
-    | _, ⟨m, rfl⟩, _, ⟨k, .inl rfl⟩ => this _ ..
-    | _, ⟨m, rfl⟩, _, ⟨k, .inr rfl⟩ => by
-      rw [Int.mul_neg, Int.ediv_neg, Int.ediv_neg]; apply congrArg Neg.neg; apply this
-  fun m k b =>
-  match b, k with
-  | ofNat n, k => congrArg ofNat (Nat.mul_div_mul_left _ _ m.succ_pos)
-  | -[n+1], 0 => by
-    rw [Int.ofNat_zero, Int.mul_zero, Int.ediv_zero, Int.ediv_zero]
-  | -[n+1], succ k => congrArg negSucc <|
-    show (m.succ * n + m) / (m.succ * k.succ) = n / k.succ by
-      apply Nat.div_eq_of_lt_le
-      · refine Nat.le_trans ?_ (Nat.le_add_right _ _)
-        rw [← Nat.mul_div_mul_left _ _ m.succ_pos]
-        apply Nat.div_mul_le_self
-      · show m.succ * n.succ ≤ _
-        rw [Nat.mul_left_comm]
-        apply Nat.mul_le_mul_left
-        apply (Nat.div_lt_iff_lt_mul k.succ_pos).1
-        apply Nat.lt_succ_self
-
-
-@[simp] theorem mul_ediv_mul_of_pos_left
-    (a : Int) {b : Int} (c : Int) (H : 0 < b) : (a * b) / (c * b) = a / c := by
-  rw [Int.mul_comm, Int.mul_comm c, mul_ediv_mul_of_pos _ _ H]
-
-@[simp] theorem mul_emod_mul_of_pos
-    {a : Int} (b c : Int) (H : 0 < a) : (a * b) % (a * c) = a * (b % c) := by
-  rw [emod_def, emod_def, mul_ediv_mul_of_pos _ _ H, Int.mul_sub, Int.mul_assoc]
-
-theorem lt_div_add_one_mul_self (a : Int) {b : Int} (H : 0 < b) : a < (a.div b + 1) * b := by
-  rw [Int.add_mul, Int.one_mul, Int.mul_comm]
-  exact Int.lt_add_of_sub_left_lt <| Int.mod_def .. ▸ mod_lt_of_pos _ H
-
-theorem lt_ediv_add_one_mul_self (a : Int) {b : Int} (H : 0 < b) : a < (a / b + 1) * b := by
-  rw [Int.add_mul, Int.one_mul, Int.mul_comm]
-  exact Int.lt_add_of_sub_left_lt <| Int.emod_def .. ▸ emod_lt_of_pos _ H
-
-theorem lt_fdiv_add_one_mul_self (a : Int) {b : Int} (H : 0 < b) : a < (a.fdiv b + 1) * b :=
-  Int.fdiv_eq_ediv _ (Int.le_of_lt H) ▸ lt_ediv_add_one_mul_self a H
-
-@[simp] theorem natAbs_div (a b : Int) : natAbs (a.div b) = (natAbs a).div (natAbs b) :=
-  match a, b, eq_nat_or_neg a, eq_nat_or_neg b with
-  | _, _, ⟨_, .inl rfl⟩, ⟨_, .inl rfl⟩ => rfl
-  | _, _, ⟨_, .inl rfl⟩, ⟨_, .inr rfl⟩ => by rw [Int.div_neg, natAbs_neg, natAbs_neg]; rfl
-  | _, _, ⟨_, .inr rfl⟩, ⟨_, .inl rfl⟩ => by rw [Int.neg_div, natAbs_neg, natAbs_neg]; rfl
-  | _, _, ⟨_, .inr rfl⟩, ⟨_, .inr rfl⟩ => by rw [Int.neg_div_neg, natAbs_neg, natAbs_neg]; rfl
-
-theorem natAbs_div_le_natAbs (a b : Int) : natAbs (a / b) ≤ natAbs a :=
-  match b, eq_nat_or_neg b with
-  | _, ⟨n, .inl rfl⟩ => aux _ _
-  | _, ⟨n, .inr rfl⟩ => by rw [Int.ediv_neg, natAbs_neg]; apply aux
-where
-  aux : ∀ (a : Int) (n : Nat), natAbs (a / n) ≤ natAbs a
-  | ofNat _, _ => Nat.div_le_self ..
-  | -[_+1], 0 => Nat.zero_le _
-  | -[_+1], succ _ => Nat.succ_le_succ (Nat.div_le_self _ _)
-
-theorem ediv_le_self {a : Int} (b : Int) (Ha : 0 ≤ a) : a / b ≤ a := by
-  have := Int.le_trans le_natAbs (ofNat_le.2 <| natAbs_div_le_natAbs a b)
-  rwa [natAbs_of_nonneg Ha] at this
-
-theorem mul_div_cancel_of_mod_eq_zero {a b : Int} (H : a.mod b = 0) : b * (a.div b) = a := by
-  have := mod_add_div a b; rwa [H, Int.zero_add] at this
-
-theorem div_mul_cancel_of_mod_eq_zero {a b : Int} (H : a.mod b = 0) : a.div b * b = a := by
-  rw [Int.mul_comm, mul_div_cancel_of_mod_eq_zero H]
-
-/-! ### dvd -/
-
-protected theorem dvd_add_left {a b c : Int} (H : a ∣ c) : a ∣ b + c ↔ a ∣ b :=
-  ⟨fun h => by have := Int.dvd_sub h H; rwa [Int.add_sub_cancel] at this, (Int.dvd_add · H)⟩
-
-protected theorem dvd_add_right {a b c : Int} (H : a ∣ b) : a ∣ b + c ↔ a ∣ c := by
-  rw [Int.add_comm, Int.dvd_add_left H]
-
-protected theorem dvd_iff_dvd_of_dvd_sub {a b c : Int} (H : a ∣ b - c) : a ∣ b ↔ a ∣ c :=
-  ⟨fun h => Int.sub_sub_self b c ▸ Int.dvd_sub h H,
-   fun h => Int.sub_add_cancel b c ▸ Int.dvd_add H h⟩
-
-protected theorem dvd_iff_dvd_of_dvd_add {a b c : Int} (H : a ∣ b + c) : a ∣ b ↔ a ∣ c := by
-  rw [← Int.sub_neg] at H; rw [Int.dvd_iff_dvd_of_dvd_sub H, Int.dvd_neg]
-
-theorem natAbs_dvd {a b : Int} : (a.natAbs : Int) ∣ b ↔ a ∣ b :=
-  match natAbs_eq a with
-  | .inl e => by rw [← e]
-  | .inr e => by rw [← Int.neg_dvd, ← e]
-
-theorem dvd_natAbs {a b : Int} : a ∣ b.natAbs ↔ a ∣ b :=
-  match natAbs_eq b with
-  | .inl e => by rw [← e]
-  | .inr e => by rw [← Int.dvd_neg, ← e]
-
-theorem natAbs_dvd_self {a : Int} : (a.natAbs : Int) ∣ a := by
-  rw [Int.natAbs_dvd]
-  exact Int.dvd_refl a
-
-theorem dvd_natAbs_self {a : Int} : a ∣ (a.natAbs : Int) := by
-  rw [Int.dvd_natAbs]
-  exact Int.dvd_refl a
-
-theorem ofNat_dvd_right {n : Nat} {z : Int} : z ∣ (↑n : Int) ↔ z.natAbs ∣ n := by
-  rw [← natAbs_dvd_natAbs, natAbs_ofNat]
-
-theorem dvd_antisymm {a b : Int} (H1 : 0 ≤ a) (H2 : 0 ≤ b) : a ∣ b → b ∣ a → a = b := by
-  rw [← natAbs_of_nonneg H1, ← natAbs_of_nonneg H2]
-  rw [ofNat_dvd, ofNat_dvd, ofNat_inj]
-  apply Nat.dvd_antisymm
-
-theorem dvd_of_mod_eq_zero {a b : Int} (H : mod b a = 0) : a ∣ b :=
-  ⟨b.div a, (mul_div_cancel_of_mod_eq_zero H).symm⟩
-
-theorem mod_eq_zero_of_dvd : ∀ {a b : Int}, a ∣ b → mod b a = 0
-  | _, _, ⟨_, rfl⟩ => mul_mod_right ..
-
-theorem dvd_iff_mod_eq_zero (a b : Int) : a ∣ b ↔ mod b a = 0 :=
-  ⟨mod_eq_zero_of_dvd, dvd_of_mod_eq_zero⟩
-
-/-- If `a % b = c` then `b` divides `a - c`. -/
-theorem dvd_sub_of_emod_eq {a b c : Int} (h : a % b = c) : b ∣ a - c := by
-  have hx : (a % b) % b = c % b := by
-    rw [h]
-  rw [Int.emod_emod, ← emod_sub_cancel_right c, Int.sub_self, zero_emod] at hx
-  exact dvd_of_emod_eq_zero hx
-
-protected theorem div_mul_cancel {a b : Int} (H : b ∣ a) : a.div b * b = a :=
-  div_mul_cancel_of_mod_eq_zero (mod_eq_zero_of_dvd H)
-
-protected theorem mul_div_cancel' {a b : Int} (H : a ∣ b) : a * b.div a = b := by
-  rw [Int.mul_comm, Int.div_mul_cancel H]
-
-protected theorem mul_div_assoc (a : Int) : ∀ {b c : Int}, c ∣ b → (a * b).div c = a * (b.div c)
-  | _, c, ⟨d, rfl⟩ =>
-    if cz : c = 0 then by simp [cz, Int.mul_zero] else by
-      rw [Int.mul_left_comm, Int.mul_div_cancel_left _ cz, Int.mul_div_cancel_left _ cz]
-
-protected theorem mul_div_assoc' (b : Int) {a c : Int} (h : c ∣ a) :
-    (a * b).div c = a.div c * b := by
-  rw [Int.mul_comm, Int.mul_div_assoc _ h, Int.mul_comm]
-
-theorem div_dvd_div : ∀ {a b c : Int}, a ∣ b → b ∣ c → b.div a ∣ c.div a
-  | a, _, _, ⟨b, rfl⟩, ⟨c, rfl⟩ => by
-    if az : a = 0 then simp [az] else
-      rw [Int.mul_div_cancel_left _ az, Int.mul_assoc, Int.mul_div_cancel_left _ az]
-      apply Int.dvd_mul_right
-
-protected theorem eq_mul_of_div_eq_right {a b c : Int}
-    (H1 : b ∣ a) (H2 : a.div b = c) : a = b * c := by rw [← H2, Int.mul_div_cancel' H1]
-
-protected theorem eq_mul_of_ediv_eq_right {a b c : Int}
-    (H1 : b ∣ a) (H2 : a / b = c) : a = b * c := by rw [← H2, Int.mul_ediv_cancel' H1]
-
-protected theorem div_eq_of_eq_mul_right {a b c : Int}
-    (H1 : b ≠ 0) (H2 : a = b * c) : a.div b = c := by rw [H2, Int.mul_div_cancel_left _ H1]
-
-protected theorem ediv_eq_of_eq_mul_right {a b c : Int}
-    (H1 : b ≠ 0) (H2 : a = b * c) : a / b = c := by rw [H2, Int.mul_ediv_cancel_left _ H1]
-
-protected theorem eq_div_of_mul_eq_right {a b c : Int}
-    (H1 : a ≠ 0) (H2 : a * b = c) : b = c.div a :=
-  (Int.div_eq_of_eq_mul_right H1 H2.symm).symm
-
-protected theorem eq_ediv_of_mul_eq_right {a b c : Int}
-    (H1 : a ≠ 0) (H2 : a * b = c) : b = c / a :=
-  (Int.ediv_eq_of_eq_mul_right H1 H2.symm).symm
-
-protected theorem div_eq_iff_eq_mul_right {a b c : Int}
-    (H : b ≠ 0) (H' : b ∣ a) : a.div b = c ↔ a = b * c :=
-  ⟨Int.eq_mul_of_div_eq_right H', Int.div_eq_of_eq_mul_right H⟩
-
-protected theorem ediv_eq_iff_eq_mul_right {a b c : Int}
-    (H : b ≠ 0) (H' : b ∣ a) : a / b = c ↔ a = b * c :=
-  ⟨Int.eq_mul_of_ediv_eq_right H', Int.ediv_eq_of_eq_mul_right H⟩
-
-protected theorem div_eq_iff_eq_mul_left {a b c : Int}
-    (H : b ≠ 0) (H' : b ∣ a) : a.div b = c ↔ a = c * b := by
-  rw [Int.mul_comm]; exact Int.div_eq_iff_eq_mul_right H H'
-
-protected theorem ediv_eq_iff_eq_mul_left {a b c : Int}
-    (H : b ≠ 0) (H' : b ∣ a) : a / b = c ↔ a = c * b := by
-  rw [Int.mul_comm]; exact Int.ediv_eq_iff_eq_mul_right H H'
-
-protected theorem eq_mul_of_div_eq_left {a b c : Int}
-    (H1 : b ∣ a) (H2 : a.div b = c) : a = c * b := by
-  rw [Int.mul_comm, Int.eq_mul_of_div_eq_right H1 H2]
-
-protected theorem eq_mul_of_ediv_eq_left {a b c : Int}
-    (H1 : b ∣ a) (H2 : a / b = c) : a = c * b := by
-  rw [Int.mul_comm, Int.eq_mul_of_ediv_eq_right H1 H2]
-
-protected theorem div_eq_of_eq_mul_left {a b c : Int}
-    (H1 : b ≠ 0) (H2 : a = c * b) : a.div b = c :=
-  Int.div_eq_of_eq_mul_right H1 (by rw [Int.mul_comm, H2])
-
-protected theorem ediv_eq_of_eq_mul_left {a b c : Int}
-    (H1 : b ≠ 0) (H2 : a = c * b) : a / b = c :=
-  Int.ediv_eq_of_eq_mul_right H1 (by rw [Int.mul_comm, H2])
-
-protected theorem eq_zero_of_div_eq_zero {d n : Int} (h : d ∣ n) (H : n.div d = 0) : n = 0 := by
-  rw [← Int.mul_div_cancel' h, H, Int.mul_zero]
-
-protected theorem eq_zero_of_ediv_eq_zero {d n : Int} (h : d ∣ n) (H : n / d = 0) : n = 0 := by
-  rw [← Int.mul_ediv_cancel' h, H, Int.mul_zero]
-
-theorem div_eq_ediv_of_dvd {a b : Int} (h : b ∣ a) : a.div b = a / b := by
-  if b0 : b = 0 then simp [b0]
-  else rw [Int.div_eq_iff_eq_mul_left b0 h, ← Int.ediv_eq_iff_eq_mul_left b0 h]
-
-theorem fdiv_eq_ediv_of_dvd : ∀ {a b : Int}, b ∣ a → a.fdiv b = a / b
-  | _, b, ⟨c, rfl⟩ => by if bz : b = 0 then simp [bz] else
-    rw [mul_fdiv_cancel_left _ bz, mul_ediv_cancel_left _ bz]
-
-theorem sub_ediv_of_dvd_sub {a b c : Int}
-    (hcab : c ∣ a - b) : (a - b) / c = a / c - b / c := by
-  rw [← Int.add_sub_cancel ((a-b) / c), ← Int.add_ediv_of_dvd_left hcab, Int.sub_add_cancel]
-
-@[simp] protected theorem div_left_inj {a b d : Int}
-    (hda : d ∣ a) (hdb : d ∣ b) : a.div d = b.div d ↔ a = b := by
-  refine ⟨fun h => ?_, congrArg (div · d)⟩
-  rw [← Int.mul_div_cancel' hda, ← Int.mul_div_cancel' hdb, h]
-
-@[simp] protected theorem ediv_left_inj {a b d : Int}
-    (hda : d ∣ a) (hdb : d ∣ b) : a / d = b / d ↔ a = b := by
-  refine ⟨fun h => ?_, congrArg (ediv · d)⟩
-  rw [← Int.mul_ediv_cancel' hda, ← Int.mul_ediv_cancel' hdb, h]
-
-theorem div_sign : ∀ a b, a.div (sign b) = a * sign b
-  | _, succ _ => by simp [sign, Int.mul_one]
-  | _, 0 => by simp [sign, Int.mul_zero]
-  | _, -[_+1] => by simp [sign, Int.mul_neg, Int.mul_one]
-
-theorem ediv_sign : ∀ a b, a / sign b = a * sign b
-  | _, succ _ => by simp [sign, Int.mul_one]
-  | _, 0 => by simp [sign, Int.mul_zero]
-  | _, -[_+1] => by simp [sign, Int.mul_neg, Int.mul_one]
-
-protected theorem sign_eq_div_abs (a : Int) : sign a = a.div (natAbs a) :=
-  if az : a = 0 then by simp [az] else
-    (Int.div_eq_of_eq_mul_left (ofNat_ne_zero.2 <| natAbs_ne_zero.2 az)
-      (sign_mul_natAbs _).symm).symm
-
-theorem mul_sign : ∀ i : Int, i * sign i = natAbs i
-  | succ _ => Int.mul_one _
-  | 0 => Int.mul_zero _
-  | -[_+1] => Int.mul_neg_one _
-
-theorem le_of_dvd {a b : Int} (bpos : 0 < b) (H : a ∣ b) : a ≤ b :=
-  match a, b, eq_succ_of_zero_lt bpos, H with
-  | ofNat _, _, ⟨n, rfl⟩, H => ofNat_le.2 <| Nat.le_of_dvd n.succ_pos <| ofNat_dvd.1 H
-  | -[_+1], _, ⟨_, rfl⟩, _ => Int.le_trans (Int.le_of_lt <| negSucc_lt_zero _) (ofNat_zero_le _)
-
-theorem eq_one_of_dvd_one {a : Int} (H : 0 ≤ a) (H' : a ∣ 1) : a = 1 :=
-  match a, eq_ofNat_of_zero_le H, H' with
-  | _, ⟨_, rfl⟩, H' => congrArg ofNat <| Nat.eq_one_of_dvd_one <| ofNat_dvd.1 H'
-
-theorem eq_one_of_mul_eq_one_right {a b : Int} (H : 0 ≤ a) (H' : a * b = 1) : a = 1 :=
-  eq_one_of_dvd_one H ⟨b, H'.symm⟩
-
-theorem eq_one_of_mul_eq_one_left {a b : Int} (H : 0 ≤ b) (H' : a * b = 1) : b = 1 :=
-  eq_one_of_mul_eq_one_right H <| by rw [Int.mul_comm, H']
-
-theorem le_of_mul_le_mul_left {a b c : Int} (w : a * b ≤ a * c) (h : 0 < a) : b ≤ c := by
-  have w := Int.sub_nonneg_of_le w
-  rw [← Int.mul_sub] at w
-  have w := Int.ediv_nonneg w (Int.le_of_lt h)
-  rw [Int.mul_ediv_cancel_left _ (Int.ne_of_gt h)] at w
-  exact Int.le_of_sub_nonneg w
-
-theorem le_of_mul_le_mul_right {a b c : Int} (w : b * a ≤ c * a) (h : 0 < a) : b ≤ c := by
-  rw [Int.mul_comm b, Int.mul_comm c] at w
-  exact le_of_mul_le_mul_left w h
-
-theorem lt_of_mul_lt_mul_left {a b c : Int} (w : a * b < a * c) (h : 0 ≤ a) : b < c := by
-  rcases Int.lt_trichotomy b c with lt | rfl | gt
-  · exact lt
-  · exact False.elim (Int.lt_irrefl _ w)
-  · rcases Int.lt_trichotomy a 0 with a_lt | rfl | a_gt
-    · exact False.elim (Int.lt_irrefl _ (Int.lt_of_lt_of_le a_lt h))
-    · exact False.elim (Int.lt_irrefl b (by simp at w))
-    · have := le_of_mul_le_mul_left (Int.le_of_lt w) a_gt
-      exact False.elim (Int.lt_irrefl _ (Int.lt_of_lt_of_le gt this))
-
-theorem lt_of_mul_lt_mul_right {a b c : Int} (w : b * a < c * a) (h : 0 ≤ a) : b < c := by
-  rw [Int.mul_comm b, Int.mul_comm c] at w
-  exact lt_of_mul_lt_mul_left w h
-
-/-!
-# `bmod` ("balanced" mod)
-
--/
-
-theorem emod_bmod {x : Int} {m : Nat} : bmod (x % m) m = bmod x m := by
-  simp [bmod]
-
-@[simp] theorem bmod_bmod : bmod (bmod x m) m = bmod x m := by
-  rw [bmod, bmod_emod]
-  rfl
-
-@[simp] theorem bmod_zero : Int.bmod 0 m = 0 := by
-  dsimp [bmod]
-  simp only [zero_emod, Int.zero_sub, ite_eq_left_iff, Int.neg_eq_zero]
-  intro h
-  rw [@Int.not_lt] at h
-  match m with
-  | 0 => rfl
-  | (m+1) =>
-    exfalso
-    rw [natCast_add, ofNat_one, Int.add_assoc, add_ediv_of_dvd_right] at h
-    change _ + 2 / 2 ≤ 0 at h
-    rw [Int.ediv_self, ← ofNat_two, ← ofNat_ediv, add_one_le_iff, ← @Int.not_le] at h
-    exact h (ofNat_nonneg _)
-    all_goals decide
-
-theorem dvd_bmod_sub_self {x : Int} {m : Nat} : (m : Int) ∣ bmod x m - x := by
-  dsimp [bmod]
-  split
-  · exact dvd_emod_sub_self
-  · rw [Int.sub_sub, Int.add_comm, ← Int.sub_sub]
-    exact Int.dvd_sub dvd_emod_sub_self (Int.dvd_refl _)
-
-theorem le_bmod {x : Int} {m : Nat} (h : 0 < m) : - (m/2) ≤ Int.bmod x m := by
-  dsimp [bmod]
-  have v : (m : Int) % 2 = 0 ∨ (m : Int) % 2 = 1 := emod_two_eq _
-  split <;> rename_i w
-  · refine Int.le_trans ?_ (Int.emod_nonneg _ ?_)
-    · exact Int.neg_nonpos_of_nonneg (Int.ediv_nonneg (Int.ofNat_nonneg _) (by decide))
-    · exact Int.ne_of_gt (ofNat_pos.mpr h)
-  · simp [Int.not_lt] at w
-    refine Int.le_trans ?_ (Int.sub_le_sub_right w _)
-    rw [← ediv_add_emod m 2]
-    generalize (m : Int) / 2 = q
-    generalize h : (m : Int) % 2 = r at *
-    rcases v with rfl | rfl
-    · rw [Int.add_zero, Int.mul_ediv_cancel_left, Int.add_ediv_of_dvd_left,
-        Int.mul_ediv_cancel_left, show (1 / 2 : Int) = 0 by decide, Int.add_zero,
-        Int.neg_eq_neg_one_mul]
-      conv => rhs; congr; rw [← Int.one_mul q]
-      rw [← Int.sub_mul, show (1 - 2 : Int) = -1 by decide]
-      apply Int.le_refl
-      all_goals try decide
-      all_goals apply Int.dvd_mul_right
-    · rw [Int.add_ediv_of_dvd_left, Int.mul_ediv_cancel_left,
-        show (1 / 2 : Int) = 0 by decide, Int.add_assoc, Int.add_ediv_of_dvd_left,
-        Int.mul_ediv_cancel_left, show ((1 + 1) / 2 : Int) = 1 by decide, ← Int.sub_sub,
-        Int.sub_eq_add_neg, Int.sub_eq_add_neg, Int.add_right_comm, Int.add_assoc q,
-        show (1 + -1 : Int) = 0 by decide, Int.add_zero, ← Int.neg_mul]
-      rw [Int.neg_eq_neg_one_mul]
-      conv => rhs; congr; rw [← Int.one_mul q]
-      rw [← Int.add_mul, show (1 + -2 : Int) = -1 by decide]
-      apply Int.le_refl
-      all_goals try decide
-      all_goals try apply Int.dvd_mul_right
-
-theorem bmod_lt {x : Int} {m : Nat} (h : 0 < m) : bmod x m < (m + 1) / 2 := by
-  dsimp [bmod]
-  split
-  · assumption
-  · apply Int.lt_of_lt_of_le
-    · show _ < 0
-      have : x % m < m := emod_lt_of_pos x (ofNat_pos.mpr h)
-      exact Int.sub_neg_of_lt this
-    · exact Int.le.intro_sub _ rfl
-
-theorem bmod_le {x : Int} {m : Nat} (h : 0 < m) : bmod x m ≤ (m - 1) / 2 := by
-  refine lt_add_one_iff.mp ?_
-  calc
-    bmod x m < (m + 1) / 2  := bmod_lt h
-    _ = ((m + 1 - 2) + 2)/2 := by simp
-    _ = (m - 1) / 2 + 1     := by
-      rw [add_ediv_of_dvd_right]
-      · simp (config := {decide := true}) only [Int.ediv_self]
-        congr 2
-        rw [Int.add_sub_assoc, ← Int.sub_neg]
-        congr
-      · trivial
-
--- This could be strengthed by changing to `w : x ≠ -1` if needed.
-theorem bmod_natAbs_plus_one (x : Int) (w : 1 < x.natAbs) : bmod x (x.natAbs + 1) = - x.sign := by
-  have t₁ : ∀ (x : Nat), x % (x + 2) = x :=
-    fun x => Nat.mod_eq_of_lt (Nat.lt_succ_of_lt (Nat.lt.base x))
-  have t₂ : ∀ (x : Int), 0 ≤ x → x % (x + 2) = x := fun x h => by
-    match x, h with
-    | Int.ofNat x, _ => erw [← Int.ofNat_two, ← ofNat_add, ← ofNat_emod, t₁]; rfl
-  cases x with
-  | ofNat x =>
-    simp only [bmod, ofNat_eq_coe, natAbs_ofNat, natCast_add, ofNat_one,
-      emod_self_add_one (ofNat_nonneg x)]
-    match x with
-    | 0 => rw [if_pos] <;> simp (config := {decide := true})
-    | (x+1) =>
-      rw [if_neg]
-      · simp [← Int.sub_sub]
-      · refine Int.not_lt.mpr ?_
-        simp only [← natCast_add, ← ofNat_one, ← ofNat_two, ← ofNat_ediv]
-        match x with
-        | 0 => apply Int.le_refl
-        | (x+1) =>
-          refine Int.ofNat_le.mpr ?_
-          apply Nat.div_le_of_le_mul
-          simp only [Nat.two_mul, Nat.add_assoc]
-          apply Nat.add_le_add_left (Nat.add_le_add_left (Nat.add_le_add_left (Nat.le_add_left
-            _ _) _) _)
-  | negSucc x =>
-    rw [bmod, natAbs_negSucc, natCast_add, ofNat_one, sign_negSucc, Int.neg_neg,
-      Nat.succ_eq_add_one, negSucc_emod]
-    erw [t₂]
-    · rw [natCast_add, ofNat_one, Int.add_sub_cancel, Int.add_comm, Int.add_sub_cancel, if_pos]
-      · match x, w with
-        | (x+1), _ =>
-          rw [Int.add_assoc, add_ediv_of_dvd_right, show (1 + 1 : Int) = 2 by decide, Int.ediv_self]
-          apply Int.lt_add_one_of_le
-          rw [Int.add_comm, ofNat_add, Int.add_assoc, add_ediv_of_dvd_right,
-            show ((1 : Nat) + 1 : Int) = 2 by decide, Int.ediv_self]
-          apply Int.le_add_of_nonneg_left
-          exact Int.le.intro_sub _ rfl
-          all_goals decide
-    · exact ofNat_nonneg x
-    · exact succ_ofNat_pos (x + 1)
-
-/-! ### `/` and ordering -/
-
-protected theorem ediv_mul_le (a : Int) {b : Int} (H : b ≠ 0) : a / b * b ≤ a :=
-  Int.le_of_sub_nonneg <| by rw [Int.mul_comm, ← emod_def]; apply emod_nonneg _ H
-
-protected theorem ediv_le_of_le_mul {a b c : Int} (H : 0 < c) (H' : a ≤ b * c) : a / c ≤ b :=
-  le_of_mul_le_mul_right (Int.le_trans (Int.ediv_mul_le _ (Int.ne_of_gt H)) H') H
-
-protected theorem mul_lt_of_lt_ediv {a b c : Int} (H : 0 < c) (H3 : a < b / c) : a * c < b :=
-  Int.lt_of_not_ge <| mt (Int.ediv_le_of_le_mul H) (Int.not_le_of_gt H3)
-
-protected theorem mul_le_of_le_ediv {a b c : Int} (H1 : 0 < c) (H2 : a ≤ b / c) : a * c ≤ b :=
-  Int.le_trans (Int.mul_le_mul_of_nonneg_right H2 (Int.le_of_lt H1))
-    (Int.ediv_mul_le _ (Int.ne_of_gt H1))
-
-protected theorem le_ediv_of_mul_le {a b c : Int} (H1 : 0 < c) (H2 : a * c ≤ b) : a ≤ b / c :=
-  le_of_lt_add_one <|
-    lt_of_mul_lt_mul_right (Int.lt_of_le_of_lt H2 (lt_ediv_add_one_mul_self _ H1)) (Int.le_of_lt H1)
-
-protected theorem le_ediv_iff_mul_le {a b c : Int} (H : 0 < c) : a ≤ b / c ↔ a * c ≤ b :=
-  ⟨Int.mul_le_of_le_ediv H, Int.le_ediv_of_mul_le H⟩
-
-protected theorem ediv_le_ediv {a b c : Int} (H : 0 < c) (H' : a ≤ b) : a / c ≤ b / c :=
-  Int.le_ediv_of_mul_le H (Int.le_trans (Int.ediv_mul_le _ (Int.ne_of_gt H)) H')
-
-protected theorem ediv_lt_of_lt_mul {a b c : Int} (H : 0 < c) (H' : a < b * c) : a / c < b :=
-  Int.lt_of_not_ge <| mt (Int.mul_le_of_le_ediv H) (Int.not_le_of_gt H')
-
-protected theorem lt_mul_of_ediv_lt {a b c : Int} (H1 : 0 < c) (H2 : a / c < b) : a < b * c :=
-  Int.lt_of_not_ge <| mt (Int.le_ediv_of_mul_le H1) (Int.not_le_of_gt H2)
-
-protected theorem ediv_lt_iff_lt_mul {a b c : Int} (H : 0 < c) : a / c < b ↔ a < b * c :=
-  ⟨Int.lt_mul_of_ediv_lt H, Int.ediv_lt_of_lt_mul H⟩
-
-protected theorem le_mul_of_ediv_le {a b c : Int} (H1 : 0 ≤ b) (H2 : b ∣ a) (H3 : a / b ≤ c) :
-    a ≤ c * b := by
-  rw [← Int.ediv_mul_cancel H2]; exact Int.mul_le_mul_of_nonneg_right H3 H1
-
-protected theorem lt_ediv_of_mul_lt {a b c : Int} (H1 : 0 ≤ b) (H2 : b ∣ c) (H3 : a * b < c) :
-    a < c / b :=
-  Int.lt_of_not_ge <| mt (Int.le_mul_of_ediv_le H1 H2) (Int.not_le_of_gt H3)
-
-protected theorem lt_ediv_iff_mul_lt {a b : Int} (c : Int) (H : 0 < c) (H' : c ∣ b) :
-    a < b / c ↔ a * c < b :=
-  ⟨Int.mul_lt_of_lt_ediv H, Int.lt_ediv_of_mul_lt (Int.le_of_lt H) H'⟩
-
-theorem ediv_pos_of_pos_of_dvd {a b : Int} (H1 : 0 < a) (H2 : 0 ≤ b) (H3 : b ∣ a) : 0 < a / b :=
-  Int.lt_ediv_of_mul_lt H2 H3 (by rwa [Int.zero_mul])
-
-theorem ediv_eq_ediv_of_mul_eq_mul {a b c d : Int}
-    (H2 : d ∣ c) (H3 : b ≠ 0) (H4 : d ≠ 0) (H5 : a * d = b * c) : a / b = c / d :=
-  Int.ediv_eq_of_eq_mul_right H3 <| by
-    rw [← Int.mul_ediv_assoc _ H2]; exact (Int.ediv_eq_of_eq_mul_left H4 H5.symm).symm
-
-=======
->>>>>>> 359d423f
 /-!
 ### The following lemmas have been commented out here for a while, and need restoration.
 -/
