/-
Copyright (c) 2016 Jeremy Avigad. All rights reserved.
Released under Apache 2.0 license as described in the file LICENSE.
Authors: Jeremy Avigad, Mario Carneiro
-/
import Std.Data.Int.Lemmas

/-!
# Lemmas about integer division
-/


open Nat

namespace Int

/-! ### `/`  -/

<<<<<<< HEAD
@[simp, norm_cast] theorem ofNat_div (m n : Nat) : (↑(m / n) : Int) = ↑m / ↑n := rfl
=======
theorem ofNat_div (m n : Nat) : ofNat (m / n) = (ofNat m).div (ofNat n) := rfl
>>>>>>> aa6c1e1f

theorem ofNat_fdiv : ∀ m n : Nat, ↑(m / n) = fdiv ↑m ↑n
  | 0, _ => by simp [fdiv]
  | succ _, _ => rfl

<<<<<<< HEAD
theorem ofNat_ediv (m n : Nat) : ↑(m / n) = ediv ↑m ↑n := rfl
=======
@[simp, norm_cast] theorem ofNat_ediv (m n : Nat) : ofNat (m / n) = ofNat m / ofNat n := rfl
>>>>>>> aa6c1e1f

theorem negSucc_ediv (m : Nat) {b : Int} (H : 0 < b) : -[m+1] / b = -(div m b + 1) :=
  match b, eq_succ_of_zero_lt H with
  | _, ⟨_, rfl⟩ => rfl

<<<<<<< HEAD
@[local simp] protected theorem zero_div : ∀ b : Int, 0 / b = 0
  | (_ : Nat) => show ((_ : Nat) : Int) = _ by simp
  | -[_+1]    => show -((_ : Nat) : Int) = _ by simp

@[simp] theorem zero_ediv : ∀ b : Int, ediv 0 b = 0
  | (_ : Nat) => show ((_ : Nat) : Int) = _ by simp
  | -[_+1]    => show -((_ : Nat) : Int) = _ by simp

@[simp] theorem zero_fdiv (b : Int) : fdiv 0 b = 0 := by cases b <;> rfl

-- Will be generalized to Euclidean domains.
@[local simp] protected theorem div_zero : ∀ a : Int, a / 0 = 0
  | (_ : Nat) => show ((_ : Nat) : Int) = _ by simp
  | -[_+1]    => rfl

@[simp] protected theorem ediv_zero : ∀ a : Int, ediv a 0 = 0
  | (_ : Nat) => show ((_ : Nat) : Int) = _ by simp
  | -[_+1]    => rfl
=======
@[simp] protected theorem zero_div : ∀ b : Int, div 0 b = 0
  | ofNat _ => show ofNat _ = _ by simp
  | -[_+1] => show -ofNat _ = _ by simp

@[local simp] theorem zero_ediv : ∀ b : Int, 0 / b = 0
  | ofNat _ => show ofNat _ = _ by simp
  | -[_+1] => show -ofNat _ = _ by simp

@[simp] theorem zero_fdiv (b : Int) : fdiv 0 b = 0 := by cases b <;> rfl

@[simp] protected theorem div_zero : ∀ a : Int, div a 0 = 0
  | ofNat _ => show ofNat _ = _ by simp
  | -[_+1] => rfl

-- Will be generalized to Euclidean domains.
@[local simp] protected theorem ediv_zero : ∀ a : Int, a / 0 = 0
  | ofNat _ => show ofNat _ = _ by simp
  | -[_+1] => rfl
>>>>>>> aa6c1e1f

@[simp] protected theorem fdiv_zero : ∀ a : Int, fdiv a 0 = 0
  | 0      => rfl
  | succ _ => rfl
  | -[_+1] => rfl

theorem fdiv_eq_ediv : ∀ (a : Int) {b : Int}, 0 ≤ b → fdiv a b = a / b
  | 0, _, _ | -[_+1], 0, _ => by simp
  | succ _, ofNat _, _ | -[_+1], succ _, _ => rfl

theorem ediv_eq_div : ∀ {a b : Int}, 0 ≤ a → 0 ≤ b → a / b = a.div b
  | 0, _, _, _ | _, 0, _, _ => by simp
  | succ _, succ _, _, _ => rfl

theorem fdiv_eq_div {a b : Int} (Ha : 0 ≤ a) (Hb : 0 ≤ b) : fdiv a b = div a b :=
  fdiv_eq_ediv _ Hb ▸ ediv_eq_div Ha Hb

@[simp] protected theorem div_neg : ∀ a b : Int, a.div (-b) = -(a.div b)
  | ofNat m, 0 => show ofNat (m / 0) = -↑(m / 0) by rw [Nat.div_zero]; rfl
  | ofNat m, -[n+1] | -[m+1], succ n => (Int.neg_neg _).symm
  | ofNat m, succ n | -[m+1], 0 | -[m+1], -[n+1] => rfl

@[simp] protected theorem ediv_neg : ∀ a b : Int, a / (-b) = -(a / b)
  | ofNat m, 0 => show ofNat (m / 0) = -↑(m / 0) by rw [Nat.div_zero]; rfl
  | ofNat m, -[n+1] => (Int.neg_neg _).symm
  | ofNat m, succ n | -[m+1], 0 | -[m+1], succ n | -[m+1], -[n+1] => rfl

protected theorem div_def (a b : Int) : a / b = Int.ediv a b := rfl

-- Lean 4 core provides an instance for `Div Int` using `Int.div`.
-- Even though we provide a higher priority instance in `Std.Data.Int.Basic`,
-- we provide a `simp` lemma here to unfold usages of that instance back to `Int.div`.
@[simp] theorem div_def' (a b : Int) :
    @HDiv.hDiv Int Int Int (@instHDiv Int Int.instDivInt) a b = Int.div a b := rfl

@[simp] protected theorem neg_div : ∀ a b : Int, (-a).div b = -(a.div b)
  | 0, n => by simp [Int.neg_zero]
  | succ m, (n:Nat) | -[m+1], 0 | -[m+1], -[n+1] => rfl
  | succ m, -[n+1] | -[m+1], succ n => (Int.neg_neg _).symm

protected theorem neg_div_neg (a b : Int) : (-a).div (-b) = a.div b := by
  simp [Int.div_neg, Int.neg_div, Int.neg_neg]

protected theorem div_nonneg {a b : Int} (Ha : 0 ≤ a) (Hb : 0 ≤ b) : 0 ≤ a.div b :=
  match a, b, eq_ofNat_of_zero_le Ha, eq_ofNat_of_zero_le Hb with
  | _, _, ⟨_, rfl⟩, ⟨_, rfl⟩ => ofNat_zero_le _

theorem fdiv_nonneg {a b : Int} (Ha : 0 ≤ a) (Hb : 0 ≤ b) : 0 ≤ a.fdiv b :=
  match a, b, eq_ofNat_of_zero_le Ha, eq_ofNat_of_zero_le Hb with
  | _, _, ⟨_, rfl⟩, ⟨_, rfl⟩ => ofNat_fdiv .. ▸ ofNat_zero_le _

theorem ediv_nonneg {a b : Int} (Ha : 0 ≤ a) (Hb : 0 ≤ b) : 0 ≤ a / b :=
  match a, b, eq_ofNat_of_zero_le Ha, eq_ofNat_of_zero_le Hb with
  | _, _, ⟨_, rfl⟩, ⟨_, rfl⟩ => ofNat_zero_le _

protected theorem div_nonpos {a b : Int} (Ha : 0 ≤ a) (Hb : b ≤ 0) : a.div b ≤ 0 :=
  Int.nonpos_of_neg_nonneg <| Int.div_neg .. ▸ Int.div_nonneg Ha (Int.neg_nonneg_of_nonpos Hb)

theorem fdiv_nonpos : ∀ {a b : Int}, 0 ≤ a → b ≤ 0 → a.fdiv b ≤ 0
  | 0, 0, _, _ | 0, -[_+1], _, _ | succ _, 0, _, _ | succ _, -[_+1], _, _ => ⟨_⟩

theorem ediv_nonpos {a b : Int} (Ha : 0 ≤ a) (Hb : b ≤ 0) : a / b ≤ 0 :=
  Int.nonpos_of_neg_nonneg <| Int.ediv_neg .. ▸ Int.ediv_nonneg Ha (Int.neg_nonneg_of_nonpos Hb)

theorem fdiv_neg' : ∀ {a b : Int}, a < 0 → 0 < b → a.fdiv b < 0
  | -[_+1], succ _, _, _ => negSucc_lt_zero _

theorem ediv_neg' {a b : Int} (Ha : a < 0) (Hb : 0 < b) : a / b < 0 :=
  match a, b, eq_negSucc_of_lt_zero Ha, eq_succ_of_zero_lt Hb with
  | _, _, ⟨_, rfl⟩, ⟨_, rfl⟩ => negSucc_lt_zero _

<<<<<<< HEAD
@[simp] protected theorem div_one : ∀ a : Int, a / 1 = a
  | (n:Nat) => congrArg Nat.cast (Nat.div_one _)
  | -[n+1]  => by simp [Int.div_def, Int.div, neg_ofNat_of_succ]
=======
@[simp] protected theorem div_one : ∀ a : Int, a.div 1 = a
  | ofNat n => congrArg ofNat (Nat.div_one _)
  | -[n+1] => by simp [Int.div, neg_ofNat_of_succ]
>>>>>>> aa6c1e1f

@[simp] theorem fdiv_one : ∀ a : Int, a.fdiv 1 = a
  | 0 => rfl
  | succ _ => congrArg Nat.cast (Nat.div_one _)
  | -[_+1] => congrArg negSucc (Nat.div_one _)

<<<<<<< HEAD
@[simp] theorem ediv_one : ∀ a : Int, a.ediv 1 = a
  | (_:Nat) => congrArg Nat.cast (Nat.div_one _)
  | -[_+1]  => congrArg negSucc (Nat.div_one _)
=======
@[simp] theorem ediv_one : ∀ a : Int, a / 1 = a
  | ofNat _ => congrArg ofNat (Nat.div_one _)
  | -[_+1] => congrArg negSucc (Nat.div_one _)
>>>>>>> aa6c1e1f

theorem div_eq_zero_of_lt {a b : Int} (H1 : 0 ≤ a) (H2 : a < b) : a.div b = 0 :=
  match a, b, eq_ofNat_of_zero_le H1, eq_succ_of_zero_lt (Int.lt_of_le_of_lt H1 H2) with
  | _, _, ⟨_, rfl⟩, ⟨_, rfl⟩ => congrArg Nat.cast <| Nat.div_eq_of_lt <| ofNat_lt.1 H2

theorem ediv_eq_zero_of_lt {a b : Int} (H1 : 0 ≤ a) (H2 : a < b) : a / b = 0 :=
  match a, b, eq_ofNat_of_zero_le H1, eq_succ_of_zero_lt (Int.lt_of_le_of_lt H1 H2) with
  | _, _, ⟨_, rfl⟩, ⟨_, rfl⟩ => congrArg Nat.cast <| Nat.div_eq_of_lt <| ofNat_lt.1 H2

theorem add_mul_ediv_right (a b : Int) {c : Int} (H : c ≠ 0) : (a + b * c) / c = a / c + b :=
  suffices ∀ {{a b c : Int}}, 0 < c → (a + b * c).ediv c = a.ediv c + b from
    match Int.lt_trichotomy c 0 with
    | Or.inl hlt => by
      rw [← Int.neg_inj, ← Int.ediv_neg, Int.neg_add, ← Int.ediv_neg, ← Int.neg_mul_neg]
      exact this (Int.neg_pos_of_neg hlt)
    | Or.inr (Or.inl HEq) => absurd HEq H
    | Or.inr (Or.inr hgt) => this hgt
  suffices ∀ {k n : Nat} {a : Int}, (a + n * k.succ).ediv k.succ = a.ediv k.succ + n from
    fun a b c H => match c, eq_succ_of_zero_lt H, b with
      | _, ⟨_, rfl⟩, ofNat _ => this
      | _, ⟨k, rfl⟩, -[n+1] => show (a - n.succ * k.succ).ediv k.succ = a.ediv k.succ - n.succ by
        rw [← Int.add_sub_cancel (ediv ..), ← this, Int.sub_add_cancel]
  fun {k n} => @fun
  | ofNat m => congrArg ofNat <| Nat.add_mul_div_right _ _ k.succ_pos
  | -[m+1] => by
    show ((n * k.succ : Nat) - m.succ : Int).ediv k.succ = n - (m / k.succ + 1 : Nat)
    if h : m < n * k.succ then
      rw [← Int.ofNat_sub h, ← Int.ofNat_sub ((Nat.div_lt_iff_lt_mul k.succ_pos).2 h)]
      apply congrArg ofNat
      rw [Nat.mul_comm, Nat.mul_sub_div]; rwa [Nat.mul_comm]
    else
      have h := Nat.not_lt.1 h
      have H {a b : Nat} (h : a ≤ b) : (a : Int) + -((b : Int) + 1) = -[b - a +1] := by
        rw [negSucc_eq, Int.ofNat_sub h]
        simp only [Int.sub_eq_add_neg, Int.neg_add, Int.neg_neg, Int.add_left_comm, Int.add_assoc]
      show ediv (↑(n * succ k) + -((m : Int) + 1)) (succ k) = n + -(↑(m / succ k) + 1 : Int)
      rw [H h, H ((Nat.le_div_iff_mul_le k.succ_pos).2 h)]
      apply congrArg negSucc
      rw [Nat.mul_comm, Nat.sub_mul_div]; rwa [Nat.mul_comm]

theorem add_mul_ediv_left (a : Int) {b : Int}
    (c : Int) (H : b ≠ 0) : (a + b * c) / b = a / b + c :=
  Int.mul_comm .. ▸ Int.add_mul_ediv_right _ _ H

theorem add_ediv_of_dvd_right {a b c : Int} (H : c ∣ b) : (a + b) / c = a / c + b / c :=
  if h : c = 0 then by simp [h] else by
    let ⟨k, hk⟩ := H
    rw [hk, Int.mul_comm c k, Int.add_mul_ediv_right _ _ h,
      ← Int.zero_add (k * c), Int.add_mul_ediv_right _ _ h, Int.zero_ediv, Int.zero_add]

theorem add_ediv_of_dvd_left {a b c : Int} (H : c ∣ a) : (a + b) / c = a / c + b / c := by
  rw [Int.add_comm, Int.add_ediv_of_dvd_right H, Int.add_comm]

@[simp] theorem mul_ediv_cancel (a : Int) {b : Int} (H : b ≠ 0) : (a * b) / b = a := by
  have := Int.add_mul_ediv_right 0 a H
  rwa [Int.zero_add, Int.zero_ediv, Int.zero_add] at this

@[simp] theorem mul_fdiv_cancel (a : Int) {b : Int} (H : b ≠ 0) : fdiv (a * b) b = a :=
  if b0 : 0 ≤ b then by
    rw [fdiv_eq_ediv _ b0, mul_ediv_cancel _ H]
  else
    match a, b, Int.not_le.1 b0 with
    | 0, _, _ => by simp [Int.zero_mul]
    | succ a, -[b+1], _ => congrArg ofNat <| Nat.mul_div_cancel (succ a) b.succ_pos
    | -[a+1], -[b+1], _ => congrArg negSucc <| Nat.div_eq_of_lt_le
      (le_of_lt_succ <| Nat.mul_lt_mul_of_pos_right a.lt_succ_self b.succ_pos)
      (lt_succ_self _)

@[simp] protected theorem mul_div_cancel (a : Int) {b : Int} (H : b ≠ 0) : (a * b).div b = a :=
  have : ∀ {a b : Nat}, (b : Int) ≠ 0 → (div (a * b) b : Int) = a := fun H => by
    rw [← ofNat_mul, ← ofNat_div,
      Nat.mul_div_cancel _ <| Nat.pos_of_ne_zero <| Int.ofNat_ne_zero.1 H]
  match a, b, a.eq_nat_or_neg, b.eq_nat_or_neg with
  | _, _, ⟨a, .inl rfl⟩, ⟨b, .inl rfl⟩ => this H
  | _, _, ⟨a, .inl rfl⟩, ⟨b, .inr rfl⟩ => by
    rw [Int.mul_neg, Int.neg_div, Int.div_neg, Int.neg_neg,
      this (Int.neg_ne_zero.1 H)]
  | _, _, ⟨a, .inr rfl⟩, ⟨b, .inl rfl⟩ => by rw [Int.neg_mul, Int.neg_div, this H]
  | _, _, ⟨a, .inr rfl⟩, ⟨b, .inr rfl⟩ => by
    rw [Int.neg_mul_neg, Int.div_neg, this (Int.neg_ne_zero.1 H)]

@[simp] protected theorem mul_div_cancel_left (b : Int) (H : a ≠ 0) : (a * b).div a = b :=
  Int.mul_comm .. ▸ Int.mul_div_cancel _ H

@[simp] theorem mul_fdiv_cancel_left (b : Int) (H : a ≠ 0) : fdiv (a * b) a = b :=
  Int.mul_comm .. ▸ Int.mul_fdiv_cancel _ H

@[simp] theorem mul_ediv_cancel_left (b : Int) (H : a ≠ 0) : (a * b) / a = b :=
  Int.mul_comm .. ▸ Int.mul_ediv_cancel _ H

@[simp] protected theorem div_self {a : Int} (H : a ≠ 0) : a.div a = 1 := by
  have := Int.mul_div_cancel 1 H; rwa [Int.one_mul] at this

@[simp] protected theorem fdiv_self {a : Int} (H : a ≠ 0) : a.fdiv a = 1 := by
  have := Int.mul_fdiv_cancel 1 H; rwa [Int.one_mul] at this

@[simp] protected theorem ediv_self {a : Int} (H : a ≠ 0) : a / a = 1 := by
  have := Int.mul_ediv_cancel 1 H; rwa [Int.one_mul] at this

/-! ### mod -/

theorem mod_def' (m n : Int) : m % n = emod m n := rfl

<<<<<<< HEAD
@[simp, norm_cast] theorem ofNat_mod (m n : Nat) : (↑(m % n) : Int) = m % n := rfl
=======
theorem ofNat_mod (m n : Nat) : ofNat (m % n) = mod m n := rfl
>>>>>>> aa6c1e1f

theorem ofNat_mod_ofNat (m n : Nat) : (m % n : Int) = ↑(m % n) := rfl

theorem ofNat_fmod (m n : Nat) : ↑(m % n) = fmod m n := by cases m <;> simp [fmod]

<<<<<<< HEAD
theorem ofNat_emod (m n : Nat) : ↑(m % n) = emod m n := rfl
=======
@[simp, norm_cast] theorem ofNat_emod (m n : Nat) : ofNat (m % n) = (m : Int) % n := rfl
>>>>>>> aa6c1e1f

theorem negSucc_emod (m : Nat) {b : Int} (bpos : 0 < b) : -[m+1] % b = b - 1 - m % b := by
  rw [Int.sub_sub, Int.add_comm]
  match b, eq_succ_of_zero_lt bpos with
  | _, ⟨n, rfl⟩ => rfl

@[simp] theorem zero_mod (b : Int) : mod 0 b = 0 := by cases b <;> simp [mod]

@[simp] theorem zero_fmod (b : Int) : fmod 0 b = 0 := by cases b <;> rfl

@[simp] theorem zero_emod (b : Int) : 0 % b = 0 := by simp [mod_def', emod]

@[simp] theorem mod_zero : ∀ a : Int, mod a 0 = a
  | ofNat _ => congrArg ofNat <| Nat.mod_zero _
  | -[_+1] => rfl

@[simp] theorem fmod_zero : ∀ a : Int, fmod a 0 = a
  | 0 => rfl
  | succ _ => congrArg ofNat <| Nat.mod_zero _
  | -[_+1]  => congrArg negSucc <| Nat.mod_zero _

@[simp] theorem emod_zero : ∀ a : Int, a % 0 = a
  | ofNat _ => congrArg ofNat <| Nat.mod_zero _
  | -[_+1]  => congrArg negSucc <| Nat.mod_zero _

theorem mod_add_div : ∀ a b : Int, mod a b + b * (a.div b) = a
  | ofNat _, ofNat _ => congrArg ofNat (Nat.mod_add_div ..)
  | ofNat m, -[n+1] => by
    show (m % succ n + -↑(succ n) * -↑(m / succ n) : Int) = m
    rw [Int.neg_mul_neg]; exact congrArg ofNat (Nat.mod_add_div ..)
  | -[_+1], 0 => rfl
  | -[m+1], ofNat n => by
    show -(↑((succ m) % n) : Int) + ↑n * -↑(succ m / n) = -↑(succ m)
    rw [Int.mul_neg, ← Int.neg_add]
    exact congrArg (-ofNat ·) (Nat.mod_add_div ..)
  | -[m+1], -[n+1] => by
    show -(↑(succ m % succ n) : Int) + -↑(succ n) * ↑(succ m / succ n) = -↑(succ m)
    rw [Int.neg_mul, ← Int.neg_add]
    exact congrArg (-ofNat ·) (Nat.mod_add_div ..)

theorem fmod_add_fdiv : ∀ a b : Int, a.fmod b + b * a.fdiv b = a
  | 0, ofNat _ | 0, -[_+1] => congrArg ofNat <| by simp
  | succ m, ofNat n => congrArg ofNat <| Nat.mod_add_div ..
  | succ m, -[n+1] => by
    show subNatNat (m % succ n) n + (↑(succ n * (m / succ n)) + n + 1) = (m + 1)
    rw [Int.add_comm _ n, ← Int.add_assoc, ← Int.add_assoc,
      Int.subNatNat_eq_coe, Int.sub_add_cancel]
    exact congrArg (ofNat · + 1) <| Nat.mod_add_div ..
  | -[_+1], 0 => by rw [fmod_zero]; rfl
  | -[m+1], succ n => by
    show subNatNat .. - (↑(succ n * (m / succ n)) + ↑(succ n)) = -↑(succ m)
    rw [Int.subNatNat_eq_coe, ← Int.sub_sub, ← Int.neg_sub, Int.sub_sub, Int.sub_sub_self]
    exact congrArg (-ofNat ·) <| Nat.succ_add .. ▸ Nat.mod_add_div .. ▸ rfl
  | -[m+1], -[n+1] => by
    show -(↑(succ m % succ n) : Int) + -↑(succ n * (succ m / succ n)) = -↑(succ m)
    rw [← Int.neg_add]; exact congrArg (-ofNat ·) <| Nat.mod_add_div ..

theorem emod_add_ediv : ∀ a b : Int, a % b + b * (a / b) = a
  | ofNat _, ofNat _ => congrArg ofNat <| Nat.mod_add_div ..
  | ofNat m, -[n+1] => by
    show (m % succ n + -↑(succ n) * -↑(m / succ n) : Int) = m
    rw [Int.neg_mul_neg]; exact congrArg ofNat <| Nat.mod_add_div ..
  | -[_+1], 0 => by rw [emod_zero]; rfl
  | -[m+1], succ n => aux m n.succ
  | -[m+1], -[n+1] => aux m n.succ
where
  aux (m n : Nat) : n - (m % n + 1) - (n * (m / n) + n) = -[m+1] := by
    rw [← ofNat_emod, ← ofNat_ediv, ← Int.sub_sub, negSucc_eq, Int.sub_sub n,
      ← Int.neg_neg (_-_), Int.neg_sub, Int.sub_sub_self, Int.add_right_comm]
    exact congrArg (fun x => -(ofNat x + 1)) (Nat.mod_add_div ..)

theorem div_add_mod (a b : Int) : b * (a.div b) + mod a b = a :=
  (Int.add_comm ..).trans (mod_add_div ..)

theorem fdiv_add_fmod (a b : Int) : b * (a.fdiv b) + a.fmod b = a :=
  (Int.add_comm ..).trans (fmod_add_fdiv ..)

theorem ediv_add_emod (a b : Int) : b * (a / b) + a % b = a :=
  (Int.add_comm ..).trans (emod_add_ediv ..)

theorem mod_def (a b : Int) : mod a b = a - b * (a.div b) := by
  rw [← Int.add_sub_cancel (mod a b), mod_add_div]

theorem fmod_def (a b : Int) : a.fmod b = a - b * (a.fdiv b) := by
  rw [← Int.add_sub_cancel (a.fmod b), fmod_add_fdiv]

theorem emod_def (a b : Int) : a % b = a - b * (a / b) := by
  rw [← Int.add_sub_cancel (a % b), emod_add_ediv]

theorem fmod_eq_emod (a : Int) {b : Int} (hb : 0 ≤ b) : fmod a b = a % b := by
  simp [fmod_def, emod_def, fdiv_eq_ediv _ hb]

theorem emod_eq_mod {a b : Int} (ha : 0 ≤ a) (hb : 0 ≤ b) : a % b = mod a b := by
  simp [emod_def, mod_def, ediv_eq_div ha hb]

theorem fmod_eq_mod {a b : Int} (Ha : 0 ≤ a) (Hb : 0 ≤ b) : fmod a b = mod a b :=
  fmod_eq_emod _ Hb ▸ emod_eq_mod Ha Hb

@[simp] theorem mod_neg (a b : Int) : mod a (-b) = mod a b := by
  rw [mod_def, mod_def, Int.div_neg, Int.neg_mul_neg]

@[simp] theorem emod_neg (a b : Int) : a % -b = a % b := by
  rw [emod_def, emod_def, Int.ediv_neg, Int.neg_mul_neg]

@[simp] theorem mod_one (a : Int) : mod a 1 = 0 := by
  simp [mod_def, Int.div_one, Int.one_mul, Int.sub_self]

@[local simp] theorem emod_one (a : Int) : a % 1 = 0 := by
  simp [emod_def, Int.one_mul, Int.sub_self]

@[simp] theorem fmod_one (a : Int) : a.fmod 1 = 0 := by
  simp [fmod_def, Int.one_mul, Int.sub_self]

theorem mod_eq_of_lt {a b : Int} (H1 : 0 ≤ a) (H2 : a < b) : mod a b = a :=
  have b0 := Int.le_trans H1 (Int.le_of_lt H2)
  match a, b, eq_ofNat_of_zero_le H1, eq_ofNat_of_zero_le b0 with
  | _, _, ⟨_, rfl⟩, ⟨_, rfl⟩ => congrArg ofNat <| Nat.mod_eq_of_lt (Int.ofNat_lt.1 H2)

theorem fmod_eq_of_lt {a b : Int} (H1 : 0 ≤ a) (H2 : a < b) : a.fmod b = a := by
  rw [fmod_eq_mod H1 (Int.le_trans H1 (Int.le_of_lt H2)), mod_eq_of_lt H1 H2]

theorem emod_eq_of_lt {a b : Int} (H1 : 0 ≤ a) (H2 : a < b) : a % b = a := by
  rw [emod_eq_mod H1 (Int.le_trans H1 (Int.le_of_lt H2)), mod_eq_of_lt H1 H2]

theorem mod_nonneg : ∀ {a : Int} (b : Int), 0 ≤ a → 0 ≤ mod a b
  | ofNat _, -[_+1], _ | ofNat _, ofNat _, _ => ofNat_nonneg _

theorem emod_nonneg : ∀ (a : Int) {b : Int}, b ≠ 0 → 0 ≤ a % b
  | ofNat _, _, _ => ofNat_zero_le _
  | -[_+1], _, H => Int.sub_nonneg_of_le <| ofNat_le.2 <| Nat.mod_lt _ (natAbs_pos.2 H)

theorem fmod_nonneg {a b : Int} (ha : 0 ≤ a) (hb : 0 ≤ b) : 0 ≤ a.fmod b :=
  fmod_eq_mod ha hb ▸ mod_nonneg _ ha

theorem mod_lt_of_pos (a : Int) {b : Int} (H : 0 < b) : mod a b < b :=
  match a, b, eq_succ_of_zero_lt H with
  | ofNat _, _, ⟨n, rfl⟩ => ofNat_lt.2 <| Nat.mod_lt _ n.succ_pos
  | -[_+1], _, ⟨n, rfl⟩ => Int.lt_of_le_of_lt
    (Int.neg_nonpos_of_nonneg <| Int.ofNat_nonneg _) (ofNat_pos.2 n.succ_pos)

theorem emod_lt_of_pos (a : Int) {b : Int} (H : 0 < b) : a % b < b :=
  match a, b, eq_succ_of_zero_lt H with
  | ofNat m, _, ⟨n, rfl⟩ => ofNat_lt.2 (Nat.mod_lt _ (Nat.succ_pos _))
  | -[m+1], _, ⟨n, rfl⟩ => by
    simp [emod, Int.subNatNat_eq_coe]
    exact Int.sub_lt_self _ (ofNat_lt.2 <| Nat.succ_pos _)

theorem fmod_lt_of_pos (a : Int) {b : Int} (H : 0 < b) : a.fmod b < b :=
  fmod_eq_emod _ (Int.le_of_lt H) ▸ emod_lt_of_pos a H

theorem mod_add_div' (m k : Int) : mod m k + m.div k * k = m := by
  rw [Int.mul_comm]; apply mod_add_div

theorem div_add_mod' (m k : Int) : m.div k * k + mod m k = m := by
  rw [Int.mul_comm]; apply div_add_mod

theorem emod_add_ediv' (m k : Int) : m % k + m / k * k = m := by
  rw [Int.mul_comm]; apply emod_add_ediv

theorem ediv_add_emod' (m k : Int) : m / k * k + m % k = m := by
  rw [Int.mul_comm]; apply ediv_add_emod

@[simp] theorem add_mul_emod_self {a b c : Int} : (a + b * c) % c = a % c :=
  if cz : c = 0 then by
    rw [cz, Int.mul_zero, Int.add_zero]
  else by
    rw [Int.emod_def, Int.emod_def, Int.add_mul_ediv_right _ _ cz, Int.add_comm _ b,
      Int.mul_add, Int.mul_comm, ← Int.sub_sub, Int.add_sub_cancel]

@[simp] theorem add_mul_emod_self_left (a b c : Int) : (a + b * c) % b = a % b := by
  rw [Int.mul_comm, Int.add_mul_emod_self]

@[simp] theorem add_emod_self {a b : Int} : (a + b) % b = a % b := by
  have := add_mul_emod_self_left a b 1; rwa [Int.mul_one] at this

@[simp] theorem add_emod_self_left {a b : Int} : (a + b) % a = b % a := by
  rw [Int.add_comm, Int.add_emod_self]

@[simp] theorem emod_add_emod (m n k : Int) : (m % n + k) % n = (m + k) % n := by
  have := (add_mul_emod_self_left (m % n + k) n (m / n)).symm
  rwa [Int.add_right_comm, emod_add_ediv] at this

@[simp] theorem add_emod_emod (m n k : Int) : (m + n % k) % k = (m + n) % k := by
  rw [Int.add_comm, emod_add_emod, Int.add_comm]

theorem add_emod (a b n : Int) : (a + b) % n = (a % n + b % n) % n := by
  rw [add_emod_emod, emod_add_emod]

theorem add_emod_eq_add_emod_right {m n k : Int} (i : Int)
    (H : m % n = k % n) : (m + i) % n = (k + i) % n := by
  rw [← emod_add_emod, ← emod_add_emod k, H]

theorem add_emod_eq_add_emod_left {m n k : Int} (i : Int)
    (H : m % n = k % n) : (i + m) % n = (i + k) % n := by
  rw [Int.add_comm, add_emod_eq_add_emod_right _ H, Int.add_comm]

theorem emod_add_cancel_right {m n k : Int} (i) : (m + i) % n = (k + i) % n ↔ m % n = k % n :=
  ⟨fun H => by
    have := add_emod_eq_add_emod_right (-i) H
    rwa [Int.add_neg_cancel_right, Int.add_neg_cancel_right] at this,
  add_emod_eq_add_emod_right _⟩

theorem emod_add_cancel_left {m n k i : Int} : (i + m) % n = (i + k) % n ↔ m % n = k % n := by
  rw [Int.add_comm, Int.add_comm i, emod_add_cancel_right]

theorem emod_sub_cancel_right {m n k : Int} (i) : (m - i) % n = (k - i) % n ↔ m % n = k % n :=
  emod_add_cancel_right _

theorem emod_eq_emod_iff_emod_sub_eq_zero {m n k : Int} : m % n = k % n ↔ (m - k) % n = 0 :=
  (emod_sub_cancel_right k).symm.trans <| by simp [Int.sub_self]

@[simp] theorem mul_mod_left (a b : Int) : (a * b).mod b = 0 :=
  if h : b = 0 then by simp [h, Int.mul_zero] else by
    rw [Int.mod_def, Int.mul_div_cancel _ h, Int.mul_comm, Int.sub_self]

@[simp] theorem mul_fmod_left (a b : Int) : (a * b).fmod b = 0 :=
  if h : b = 0 then by simp [h, Int.mul_zero] else by
    rw [Int.fmod_def, Int.mul_fdiv_cancel _ h, Int.mul_comm, Int.sub_self]

@[simp] theorem mul_emod_left (a b : Int) : (a * b) % b = 0 := by
  rw [← Int.zero_add (a * b), Int.add_mul_emod_self, Int.zero_emod]

@[simp] theorem mul_mod_right (a b : Int) : (a * b).mod a = 0 := by
  rw [Int.mul_comm, mul_mod_left]

@[simp] theorem mul_fmod_right (a b : Int) : (a * b).fmod a = 0 := by
  rw [Int.mul_comm, mul_fmod_left]

@[simp] theorem mul_emod_right (a b : Int) : (a * b) % a = 0 := by
  rw [Int.mul_comm, mul_emod_left]

theorem mul_emod (a b n : Int) : (a * b) % n = (a % n) * (b % n) % n := by
  conv => lhs; rw [
    ← emod_add_ediv a n, ← emod_add_ediv' b n, Int.add_mul, Int.mul_add, Int.mul_add,
    Int.mul_assoc, Int.mul_assoc, ← Int.mul_add n _ _, add_mul_emod_self_left,
    ← Int.mul_assoc, add_mul_emod_self]

@[simp] theorem mod_self {a : Int} : a.mod a = 0 := by
  have := mul_mod_left 1 a; rwa [Int.one_mul] at this

@[simp] theorem fmod_self {a : Int} : a.fmod a = 0 := by
  have := mul_fmod_left 1 a; rwa [Int.one_mul] at this

@[local simp] theorem emod_self {a : Int} : a % a = 0 := by
  have := mul_emod_left 1 a; rwa [Int.one_mul] at this

@[simp] theorem emod_emod_of_dvd (n : Int) {m k : Int}
    (h : m ∣ k) : (n % k) % m = n % m := by
  conv => rhs; rw [← emod_add_ediv n k]
  match k, h with
  | _, ⟨t, rfl⟩ => rw [Int.mul_assoc, add_mul_emod_self_left]

@[simp] theorem emod_emod (a b : Int) : (a % b) % b = a % b := by
  conv => rhs; rw [← emod_add_ediv a b, add_mul_emod_self_left]

theorem sub_emod (a b n : Int) : (a - b) % n = (a % n - b % n) % n := by
  apply (emod_add_cancel_right b).mp
  rw [Int.sub_add_cancel, ← Int.add_emod_emod, Int.sub_add_cancel, emod_emod]

protected theorem ediv_emod_unique {a b r q : Int} (h : 0 < b) :
  a / b = q ∧ a % b = r ↔ r + b * q = a ∧ 0 ≤ r ∧ r < b := by
  constructor
  · intro ⟨rfl, rfl⟩
    exact ⟨emod_add_ediv a b, emod_nonneg _ (Int.ne_of_gt h), emod_lt_of_pos _ h⟩
  · intro ⟨rfl, hz, hb⟩
    constructor
    · rw [Int.add_mul_ediv_left r q (Int.ne_of_gt h), ediv_eq_zero_of_lt hz hb]
      simp [Int.zero_add]
    · rw [add_mul_emod_self_left, emod_eq_of_lt hz hb]

/-! ### properties of `/` and `%` -/

@[simp] theorem mul_ediv_mul_of_pos {a : Int}
    (b c : Int) (H : 0 < a) : (a * b) / (a * c) = b / c :=
  suffices ∀ (m k : Nat) (b : Int), (m.succ * b) / (m.succ * k) = b / k from
    match a, eq_succ_of_zero_lt H, c, Int.eq_nat_or_neg c with
    | _, ⟨m, rfl⟩, _, ⟨k, .inl rfl⟩ => this _ ..
    | _, ⟨m, rfl⟩, _, ⟨k, .inr rfl⟩ => by
      rw [Int.mul_neg, Int.ediv_neg, Int.ediv_neg]; apply congrArg Neg.neg; apply this
  fun m k b =>
  match b, k with
  | ofNat n, k => congrArg ofNat (Nat.mul_div_mul _ _ m.succ_pos)
  | -[n+1], 0 => by
    rw [Int.ofNat_zero, Int.mul_zero, Int.ediv_zero, Int.ediv_zero]
  | -[n+1], succ k => congrArg negSucc <|
    show (m.succ * n + m) / (m.succ * k.succ) = n / k.succ by
      apply Nat.div_eq_of_lt_le
      · refine Nat.le_trans ?_ (Nat.le_add_right _ _)
        rw [← Nat.mul_div_mul _ _ m.succ_pos]
        apply Nat.div_mul_le_self
      · show m.succ * n.succ ≤ _
        rw [Nat.mul_left_comm]
        apply Nat.mul_le_mul_left
        apply (Nat.div_lt_iff_lt_mul k.succ_pos).1
        apply Nat.lt_succ_self


@[simp] theorem mul_ediv_mul_of_pos_left
    (a : Int) {b : Int} (c : Int) (H : 0 < b) : (a * b) / (c * b) = a / c := by
  rw [Int.mul_comm, Int.mul_comm c, mul_ediv_mul_of_pos _ _ H]

@[simp] theorem mul_emod_mul_of_pos
    {a : Int} (b c : Int) (H : 0 < a) : (a * b) % (a * c) = a * (b % c) := by
  rw [emod_def, emod_def, mul_ediv_mul_of_pos _ _ H, Int.mul_sub, Int.mul_assoc]

theorem lt_div_add_one_mul_self (a : Int) {b : Int} (H : 0 < b) : a < (a.div b + 1) * b := by
  rw [Int.add_mul, Int.one_mul, Int.mul_comm]
  exact Int.lt_add_of_sub_left_lt <| Int.mod_def .. ▸ mod_lt_of_pos _ H

theorem lt_ediv_add_one_mul_self (a : Int) {b : Int} (H : 0 < b) : a < (a / b + 1) * b := by
  rw [Int.add_mul, Int.one_mul, Int.mul_comm]
  exact Int.lt_add_of_sub_left_lt <| Int.emod_def .. ▸ emod_lt_of_pos _ H

theorem lt_fdiv_add_one_mul_self (a : Int) {b : Int} (H : 0 < b) : a < (a.fdiv b + 1) * b :=
  Int.fdiv_eq_ediv _ (Int.le_of_lt H) ▸ lt_ediv_add_one_mul_self a H

@[simp] theorem natAbs_div (a b : Int) : natAbs (a.div b) = (natAbs a).div (natAbs b) :=
  match a, b, eq_nat_or_neg a, eq_nat_or_neg b with
  | _, _, ⟨_, .inl rfl⟩, ⟨_, .inl rfl⟩ => rfl
  | _, _, ⟨_, .inl rfl⟩, ⟨_, .inr rfl⟩ => by rw [Int.div_neg, natAbs_neg, natAbs_neg]; rfl
  | _, _, ⟨_, .inr rfl⟩, ⟨_, .inl rfl⟩ => by rw [Int.neg_div, natAbs_neg, natAbs_neg]; rfl
  | _, _, ⟨_, .inr rfl⟩, ⟨_, .inr rfl⟩ => by rw [Int.neg_div_neg, natAbs_neg, natAbs_neg]; rfl

theorem natAbs_div_le_natAbs (a b : Int) : natAbs (a / b) ≤ natAbs a :=
  match b, eq_nat_or_neg b with
  | _, ⟨n, .inl rfl⟩ => aux _ _
  | _, ⟨n, .inr rfl⟩ => by rw [Int.ediv_neg, natAbs_neg]; apply aux
where
  aux : ∀ (a : Int) (n : Nat), natAbs (a / n) ≤ natAbs a
  | ofNat _, _ => Nat.div_le_self ..
  | -[_+1], 0 => Nat.zero_le _
  | -[_+1], succ _ => Nat.succ_le_succ (Nat.div_le_self _ _)

theorem ediv_le_self {a : Int} (b : Int) (Ha : 0 ≤ a) : a / b ≤ a := by
  have := Int.le_trans le_natAbs (ofNat_le.2 <| natAbs_div_le_natAbs a b)
  rwa [natAbs_of_nonneg Ha] at this

theorem mul_div_cancel_of_mod_eq_zero {a b : Int} (H : a.mod b = 0) : b * (a.div b) = a := by
  have := mod_add_div a b; rwa [H, Int.zero_add] at this

theorem div_mul_cancel_of_mod_eq_zero {a b : Int} (H : a.mod b = 0) : a.div b * b = a := by
  rw [Int.mul_comm, mul_div_cancel_of_mod_eq_zero H]

theorem mul_ediv_cancel_of_emod_eq_zero {a b : Int} (H : a % b = 0) : b * (a / b) = a := by
  have := emod_add_ediv a b; rwa [H, Int.zero_add] at this

theorem ediv_mul_cancel_of_emod_eq_zero {a b : Int} (H : a % b = 0) : a / b * b = a := by
  rw [Int.mul_comm, mul_ediv_cancel_of_emod_eq_zero H]

/-! ### dvd -/

protected theorem dvd_zero (n : Int) : n ∣ 0 := ⟨0, (Int.mul_zero _).symm⟩

protected theorem dvd_refl (n : Int) : n ∣ n := ⟨1, (Int.mul_one _).symm⟩

protected theorem dvd_trans : ∀ {a b c : Int}, a ∣ b → b ∣ c → a ∣ c
  | _, _, _, ⟨d, rfl⟩, ⟨e, rfl⟩ => ⟨d * e, by rw [Int.mul_assoc]⟩

protected theorem zero_dvd {n : Int} : 0 ∣ n ↔ n = 0 :=
  ⟨fun ⟨k, e⟩ => by rw [e, Int.zero_mul], fun h => h.symm ▸ Int.dvd_refl _⟩

protected theorem neg_dvd {a b : Int} : -a ∣ b ↔ a ∣ b := by
  constructor <;> exact fun ⟨k, e⟩ =>
    ⟨-k, by simp [e, Int.neg_mul, Int.mul_neg, Int.neg_neg]⟩

protected theorem dvd_neg {a b : Int} : a ∣ -b ↔ a ∣ b := by
  constructor <;> exact fun ⟨k, e⟩ =>
    ⟨-k, by simp [← e, Int.neg_mul, Int.mul_neg, Int.neg_neg]⟩

protected theorem dvd_mul_right (a b : Int) : a ∣ a * b := ⟨_, rfl⟩

protected theorem dvd_mul_left (a b : Int) : b ∣ a * b := ⟨_, Int.mul_comm ..⟩

protected theorem dvd_add : ∀ {a b c : Int}, a ∣ b → a ∣ c → a ∣ b + c
  | _, _, _, ⟨d, rfl⟩, ⟨e, rfl⟩ => ⟨d + e, by rw [Int.mul_add]⟩

protected theorem dvd_sub : ∀ {a b c : Int}, a ∣ b → a ∣ c → a ∣ b - c
  | _, _, _, ⟨d, rfl⟩, ⟨e, rfl⟩ => ⟨d - e, by rw [Int.mul_sub]⟩

protected theorem dvd_add_left {a b c : Int} (H : a ∣ c) : a ∣ b + c ↔ a ∣ b :=
  ⟨fun h => by have := Int.dvd_sub h H; rwa [Int.add_sub_cancel] at this, (Int.dvd_add · H)⟩

protected theorem dvd_add_right {a b c : Int} (H : a ∣ b) : a ∣ b + c ↔ a ∣ c := by
  rw [Int.add_comm, Int.dvd_add_left H]

protected theorem dvd_iff_dvd_of_dvd_sub {a b c : Int} (H : a ∣ b - c) : a ∣ b ↔ a ∣ c :=
  ⟨fun h => Int.sub_sub_self b c ▸ Int.dvd_sub h H,
   fun h => Int.sub_add_cancel b c ▸ Int.dvd_add H h⟩

protected theorem dvd_iff_dvd_of_dvd_add {a b c : Int} (H : a ∣ b + c) : a ∣ b ↔ a ∣ c := by
  rw [← Int.sub_neg] at H; rw [Int.dvd_iff_dvd_of_dvd_sub H, Int.dvd_neg]

@[norm_cast] theorem ofNat_dvd {m n : Nat} : (↑m : Int) ∣ ↑n ↔ m ∣ n := by
  refine ⟨fun ⟨a, ae⟩ => ?_, fun ⟨k, e⟩ => ⟨k, by rw [e, Int.ofNat_mul]⟩⟩
  match Int.le_total a 0 with
  | .inl h =>
    have := ae.symm ▸ Int.mul_nonpos_of_nonneg_of_nonpos (ofNat_zero_le _) h
    rw [Nat.le_antisymm (ofNat_le.1 this) (Nat.zero_le _)]
    apply Nat.dvd_zero
  | .inr h => match a, eq_ofNat_of_zero_le h with
    | _, ⟨k, rfl⟩ => exact ⟨k, Int.ofNat.inj ae⟩

@[simp] theorem natAbs_dvd_natAbs {a b : Int} : natAbs a ∣ natAbs b ↔ a ∣ b := by
  refine ⟨fun ⟨k, hk⟩ => ?_, fun ⟨k, hk⟩ => ⟨natAbs k, hk.symm ▸ natAbs_mul a k⟩⟩
  rw [← natAbs_ofNat k, ← natAbs_mul, natAbs_eq_natAbs_iff] at hk
  cases hk <;> subst b
  · apply Int.dvd_mul_right
  · rw [← Int.mul_neg]; apply Int.dvd_mul_right

theorem natAbs_dvd {a b : Int} : (a.natAbs : Int) ∣ b ↔ a ∣ b :=
  match natAbs_eq a with
  | .inl e => by rw [← e]
  | .inr e => by rw [← Int.neg_dvd, ← e]

theorem dvd_natAbs {a b : Int} : a ∣ b.natAbs ↔ a ∣ b :=
  match natAbs_eq b with
  | .inl e => by rw [← e]
  | .inr e => by rw [← Int.dvd_neg, ← e]

theorem ofNat_dvd_left {n : Nat} {z : Int} : (↑n : Int) ∣ z ↔ n ∣ z.natAbs := by
  rw [← natAbs_dvd_natAbs, natAbs_ofNat]

theorem ofNat_dvd_right {n : Nat} {z : Int} : z ∣ (↑n : Int) ↔ z.natAbs ∣ n := by
  rw [← natAbs_dvd_natAbs, natAbs_ofNat]

theorem dvd_antisymm {a b : Int} (H1 : 0 ≤ a) (H2 : 0 ≤ b) : a ∣ b → b ∣ a → a = b := by
  rw [← natAbs_of_nonneg H1, ← natAbs_of_nonneg H2]
  rw [ofNat_dvd, ofNat_dvd, ofNat_inj]
  apply Nat.dvd_antisymm

theorem dvd_of_mod_eq_zero {a b : Int} (H : mod b a = 0) : a ∣ b :=
  ⟨b.div a, (mul_div_cancel_of_mod_eq_zero H).symm⟩

theorem dvd_of_emod_eq_zero {a b : Int} (H : b % a = 0) : a ∣ b :=
  ⟨b / a, (mul_ediv_cancel_of_emod_eq_zero H).symm⟩

theorem mod_eq_zero_of_dvd : ∀ {a b : Int}, a ∣ b → mod b a = 0
  | _, _, ⟨_, rfl⟩ => mul_mod_right ..

theorem emod_eq_zero_of_dvd : ∀ {a b : Int}, a ∣ b → b % a = 0
  | _, _, ⟨_, rfl⟩ => mul_emod_right ..

theorem dvd_iff_mod_eq_zero (a b : Int) : a ∣ b ↔ mod b a = 0 :=
  ⟨mod_eq_zero_of_dvd, dvd_of_mod_eq_zero⟩

theorem dvd_iff_emod_eq_zero (a b : Int) : a ∣ b ↔ b % a = 0 :=
  ⟨emod_eq_zero_of_dvd, dvd_of_emod_eq_zero⟩

instance decidableDvd : DecidableRel (α := Int) (· ∣ ·) := fun _ _ =>
  decidable_of_decidable_of_iff (dvd_iff_mod_eq_zero ..).symm

/-- If `a % b = c` then `b` divides `a - c`. -/
theorem dvd_sub_of_emod_eq {a b c : Int} (h : a % b = c) : b ∣ a - c := by
  have hx : (a % b) % b = c % b := by
    rw [h]
  rw [Int.emod_emod, ← emod_sub_cancel_right c, Int.sub_self, zero_emod] at hx
  exact dvd_of_emod_eq_zero hx

protected theorem div_mul_cancel {a b : Int} (H : b ∣ a) : a.div b * b = a :=
  div_mul_cancel_of_mod_eq_zero (mod_eq_zero_of_dvd H)

protected theorem ediv_mul_cancel {a b : Int} (H : b ∣ a) : a / b * b = a :=
  ediv_mul_cancel_of_emod_eq_zero (emod_eq_zero_of_dvd H)

protected theorem mul_div_cancel' {a b : Int} (H : a ∣ b) : a * (b.div a) = b := by
  rw [Int.mul_comm, Int.div_mul_cancel H]

protected theorem mul_ediv_cancel' {a b : Int} (H : a ∣ b) : a * (b / a) = b := by
  rw [Int.mul_comm, Int.ediv_mul_cancel H]

protected theorem mul_div_assoc (a : Int) : ∀ {b c : Int}, c ∣ b → (a * b).div c = a * (b.div c)
  | _, c, ⟨d, rfl⟩ =>
    if cz : c = 0 then by simp [cz, Int.mul_zero] else by
      rw [Int.mul_left_comm, Int.mul_div_cancel_left _ cz, Int.mul_div_cancel_left _ cz]

protected theorem mul_ediv_assoc (a : Int) : ∀ {b c : Int}, c ∣ b → (a * b) / c = a * (b / c)
  | _, c, ⟨d, rfl⟩ =>
    if cz : c = 0 then by simp [cz, Int.mul_zero] else by
      rw [Int.mul_left_comm, Int.mul_ediv_cancel_left _ cz, Int.mul_ediv_cancel_left _ cz]

protected theorem mul_div_assoc' (b : Int) {a c : Int} (h : c ∣ a) :
    (a * b).div c = a.div c * b := by
  rw [Int.mul_comm, Int.mul_div_assoc _ h, Int.mul_comm]

protected theorem mul_ediv_assoc' (b : Int) {a c : Int}
    (h : c ∣ a) : (a * b) / c = a / c * b := by
  rw [Int.mul_comm, Int.mul_ediv_assoc _ h, Int.mul_comm]

theorem div_dvd_div : ∀ {a b c : Int}, a ∣ b → b ∣ c → b.div a ∣ c.div a
  | a, _, _, ⟨b, rfl⟩, ⟨c, rfl⟩ => if az : a = 0 then by simp [az] else by
    rw [Int.mul_div_cancel_left _ az, Int.mul_assoc, Int.mul_div_cancel_left _ az]
    apply Int.dvd_mul_right

protected theorem eq_mul_of_div_eq_right {a b c : Int}
    (H1 : b ∣ a) (H2 : a.div b = c) : a = b * c := by rw [← H2, Int.mul_div_cancel' H1]

protected theorem eq_mul_of_ediv_eq_right {a b c : Int}
    (H1 : b ∣ a) (H2 : a / b = c) : a = b * c := by rw [← H2, Int.mul_ediv_cancel' H1]

protected theorem div_eq_of_eq_mul_right {a b c : Int}
    (H1 : b ≠ 0) (H2 : a = b * c) : a.div b = c := by rw [H2, Int.mul_div_cancel_left _ H1]

protected theorem ediv_eq_of_eq_mul_right {a b c : Int}
    (H1 : b ≠ 0) (H2 : a = b * c) : a / b = c := by rw [H2, Int.mul_ediv_cancel_left _ H1]

protected theorem eq_div_of_mul_eq_right {a b c : Int}
    (H1 : a ≠ 0) (H2 : a * b = c) : b = c.div a :=
  (Int.div_eq_of_eq_mul_right H1 H2.symm).symm

protected theorem eq_ediv_of_mul_eq_right {a b c : Int}
    (H1 : a ≠ 0) (H2 : a * b = c) : b = c / a :=
  (Int.ediv_eq_of_eq_mul_right H1 H2.symm).symm

protected theorem div_eq_iff_eq_mul_right {a b c : Int}
    (H : b ≠ 0) (H' : b ∣ a) : a.div b = c ↔ a = b * c :=
  ⟨Int.eq_mul_of_div_eq_right H', Int.div_eq_of_eq_mul_right H⟩

protected theorem ediv_eq_iff_eq_mul_right {a b c : Int}
    (H : b ≠ 0) (H' : b ∣ a) : a / b = c ↔ a = b * c :=
  ⟨Int.eq_mul_of_ediv_eq_right H', Int.ediv_eq_of_eq_mul_right H⟩

protected theorem div_eq_iff_eq_mul_left {a b c : Int}
    (H : b ≠ 0) (H' : b ∣ a) : a.div b = c ↔ a = c * b := by
  rw [Int.mul_comm]; exact Int.div_eq_iff_eq_mul_right H H'

protected theorem ediv_eq_iff_eq_mul_left {a b c : Int}
    (H : b ≠ 0) (H' : b ∣ a) : a / b = c ↔ a = c * b := by
  rw [Int.mul_comm]; exact Int.ediv_eq_iff_eq_mul_right H H'

protected theorem eq_mul_of_div_eq_left {a b c : Int}
    (H1 : b ∣ a) (H2 : a.div b = c) : a = c * b := by
  rw [Int.mul_comm, Int.eq_mul_of_div_eq_right H1 H2]

protected theorem eq_mul_of_ediv_eq_left {a b c : Int}
    (H1 : b ∣ a) (H2 : a / b = c) : a = c * b := by
  rw [Int.mul_comm, Int.eq_mul_of_ediv_eq_right H1 H2]

protected theorem div_eq_of_eq_mul_left {a b c : Int}
    (H1 : b ≠ 0) (H2 : a = c * b) : a.div b = c :=
  Int.div_eq_of_eq_mul_right H1 (by rw [Int.mul_comm, H2])

protected theorem ediv_eq_of_eq_mul_left {a b c : Int}
    (H1 : b ≠ 0) (H2 : a = c * b) : a / b = c :=
  Int.ediv_eq_of_eq_mul_right H1 (by rw [Int.mul_comm, H2])

protected theorem eq_zero_of_div_eq_zero {d n : Int} (h : d ∣ n) (H : n.div d = 0) : n = 0 := by
  rw [← Int.mul_div_cancel' h, H, Int.mul_zero]

protected theorem eq_zero_of_ediv_eq_zero {d n : Int} (h : d ∣ n) (H : n / d = 0) : n = 0 := by
  rw [← Int.mul_ediv_cancel' h, H, Int.mul_zero]

theorem neg_ediv_of_dvd : ∀ {a b : Int}, b ∣ a → (-a) / b = -(a / b)
  | _, b, ⟨c, rfl⟩ => if bz : b = 0 then by simp [bz] else by
      rw [Int.neg_mul_eq_mul_neg, Int.mul_ediv_cancel_left _ bz, Int.mul_ediv_cancel_left _ bz]

theorem sub_ediv_of_dvd (a : Int) {b c : Int}
    (hcb : c ∣ b) : (a - b) / c = a / c - b / c := by
  rw [Int.sub_eq_add_neg, Int.sub_eq_add_neg, Int.add_ediv_of_dvd_right (Int.dvd_neg.2 hcb)]
  congr; exact Int.neg_ediv_of_dvd hcb

theorem sub_ediv_of_dvd_sub {a b c : Int}
    (hcab : c ∣ a - b) : (a - b) / c = a / c - b / c := by
  rw [← Int.add_sub_cancel ((a-b) / c), ← Int.add_ediv_of_dvd_left hcab, Int.sub_add_cancel]

@[simp] protected theorem div_left_inj {a b d : Int}
    (hda : d ∣ a) (hdb : d ∣ b) : a.div d = b.div d ↔ a = b := by
  refine ⟨fun h => ?_, congrArg (div · d)⟩
  rw [← Int.mul_div_cancel' hda, ← Int.mul_div_cancel' hdb, h]

@[simp] protected theorem ediv_left_inj {a b d : Int}
    (hda : d ∣ a) (hdb : d ∣ b) : a / d = b / d ↔ a = b := by
  refine ⟨fun h => ?_, congrArg (ediv · d)⟩
  rw [← Int.mul_ediv_cancel' hda, ← Int.mul_ediv_cancel' hdb, h]

theorem div_sign : ∀ a b, a.div (sign b) = a * sign b
  | _, succ _ => by simp [sign, Int.mul_one]
  | _, 0 => by simp [sign, Int.mul_zero]
  | _, -[_+1] => by simp [sign, Int.mul_neg, Int.mul_one]

theorem ediv_sign : ∀ a b, a / (sign b) = a * sign b
  | _, succ _ => by simp [sign, Int.mul_one]
  | _, 0 => by simp [sign, Int.mul_zero]
  | _, -[_+1] => by simp [sign, Int.mul_neg, Int.mul_one]

protected theorem sign_eq_div_abs (a : Int) : sign a = a.div (natAbs a) :=
  if az : a = 0 then by simp [az] else
    (Int.div_eq_of_eq_mul_left (ofNat_ne_zero.2 <| natAbs_ne_zero.2 az)
      (sign_mul_natAbs _).symm).symm

theorem mul_sign : ∀ i : Int, i * sign i = natAbs i
  | succ _ => Int.mul_one _
  | 0 => Int.mul_zero _
  | -[_+1] => Int.mul_neg_one _

theorem le_of_dvd {a b : Int} (bpos : 0 < b) (H : a ∣ b) : a ≤ b :=
  match a, b, eq_succ_of_zero_lt bpos, H with
  | ofNat _, _, ⟨n, rfl⟩, H => ofNat_le.2 <| Nat.le_of_dvd n.succ_pos <| ofNat_dvd.1 H
  | -[_+1], _, ⟨_, rfl⟩, _ => Int.le_trans (Int.le_of_lt <| negSucc_lt_zero _) (ofNat_zero_le _)

theorem eq_one_of_dvd_one {a : Int} (H : 0 ≤ a) (H' : a ∣ 1) : a = 1 :=
  match a, eq_ofNat_of_zero_le H, H' with
  | _, ⟨_, rfl⟩, H' => congrArg ofNat <| Nat.eq_one_of_dvd_one <| ofNat_dvd.1 H'

theorem eq_one_of_mul_eq_one_right {a b : Int} (H : 0 ≤ a) (H' : a * b = 1) : a = 1 :=
  eq_one_of_dvd_one H ⟨b, H'.symm⟩

theorem eq_one_of_mul_eq_one_left {a b : Int} (H : 0 ≤ b) (H' : a * b = 1) : b = 1 :=
  eq_one_of_mul_eq_one_right H <| by rw [Int.mul_comm, H']

/- TODO

This section will need to be updated to reflect that `/` is now `Int.ediv`, rather than `Int.div`.

/-! ### `/` and ordering -/

protected theorem ediv_mul_le (a : Int) {b : Int} (H : b ≠ 0) : a.ediv b * b ≤ a :=
  Int.le_of_sub_nonneg <| by rw [Int.mul_comm, ← emod_def]; apply emod_nonneg _ H

protected theorem ediv_le_of_le_mul {a b c : Int} (H : 0 < c) (H' : a ≤ b * c) : a / c ≤ b :=
  le_of_mul_le_mul_right (le_trans (Int.div_mul_le _ (ne_of_gt H)) H') H

protected theorem mul_lt_of_lt_div {a b c : Int} (H : 0 < c) (H3 : a < b / c) : a * c < b :=
  lt_of_not_ge <| mt (Int.div_le_of_le_mul H) (not_le_of_gt H3)

protected theorem mul_le_of_le_div {a b c : Int} (H1 : 0 < c) (H2 : a ≤ b / c) : a * c ≤ b :=
  le_trans (Decidable.mul_le_mul_of_nonneg_right H2 (le_of_lt H1)) (Int.div_mul_le _ (ne_of_gt H1))

protected theorem le_div_of_mul_le {a b c : Int} (H1 : 0 < c) (H2 : a * c ≤ b) : a ≤ b / c :=
  le_of_lt_add_one <| lt_of_mul_lt_mul_right (lt_of_le_of_lt H2 (lt_div_add_one_mul_self _ H1)) (le_of_lt H1)

protected theorem le_div_iff_mul_le {a b c : Int} (H : 0 < c) : a ≤ b / c ↔ a * c ≤ b :=
  ⟨Int.mul_le_of_le_div H, Int.le_div_of_mul_le H⟩

protected theorem div_le_div {a b c : Int} (H : 0 < c) (H' : a ≤ b) : a / c ≤ b / c :=
  Int.le_div_of_mul_le H (le_trans (Int.div_mul_le _ (ne_of_gt H)) H')

protected theorem div_lt_of_lt_mul {a b c : Int} (H : 0 < c) (H' : a < b * c) : a / c < b :=
  lt_of_not_ge <| mt (Int.mul_le_of_le_div H) (not_le_of_gt H')

protected theorem lt_mul_of_div_lt {a b c : Int} (H1 : 0 < c) (H2 : a / c < b) : a < b * c :=
  lt_of_not_ge <| mt (Int.le_div_of_mul_le H1) (not_le_of_gt H2)

protected theorem div_lt_iff_lt_mul {a b c : Int} (H : 0 < c) : a / c < b ↔ a < b * c :=
  ⟨Int.lt_mul_of_div_lt H, Int.div_lt_of_lt_mul H⟩

protected theorem le_mul_of_div_le {a b c : Int} (H1 : 0 ≤ b) (H2 : b ∣ a) (H3 : a / b ≤ c) : a ≤ c * b := by
  rw [← Int.div_mul_cancel H2] <;> exact Decidable.mul_le_mul_of_nonneg_right H3 H1

protected theorem lt_div_of_mul_lt {a b c : Int} (H1 : 0 ≤ b) (H2 : b ∣ c) (H3 : a * b < c) : a < c / b :=
  lt_of_not_ge <| mt (Int.le_mul_of_div_le H1 H2) (not_le_of_gt H3)

protected theorem lt_div_iff_mul_lt {a b : Int} (c : Int) (H : 0 < c) (H' : c ∣ b) : a < b / c ↔ a * c < b :=
  ⟨Int.mul_lt_of_lt_div H, Int.lt_div_of_mul_lt (le_of_lt H) H'⟩

theorem div_pos_of_pos_of_dvd {a b : Int} (H1 : 0 < a) (H2 : 0 ≤ b) (H3 : b ∣ a) : 0 < a / b :=
  Int.lt_div_of_mul_lt H2 H3
    (by
      rwa [zero_mul])

theorem div_eq_div_of_mul_eq_mul {a b c d : Int} (H2 : d ∣ c) (H3 : b ≠ 0) (H4 : d ≠ 0) (H5 : a * d = b * c) :
    a / b = c / d :=
  Int.div_eq_of_eq_mul_right H3 <| by
    rw [← Int.mul_div_assoc _ H2] <;> exact (Int.div_eq_of_eq_mul_left H4 H5.symm).symm

theorem eq_mul_div_of_mul_eq_mul_of_dvd_left {a b c d : Int} (hb : b ≠ 0) (hbc : b ∣ c) (h : b * a = c * d) :
    a = c / b * d := by
  cases' hbc with k hk
  subst hk
  rw [Int.mul_div_cancel_left _ hb]
  rw [mul_assoc] at h
  apply mul_left_cancel₀ hb h

/-- If an integer with larger absolute value divides an integer, it is
zero. -/
theorem eq_zero_of_dvd_ofNatAbs_lt_natAbs {a b : Int} (w : a ∣ b) (h : natAbs b < natAbs a) : b = 0 := by
  rw [← natAbs_dvd, ← dvd_natAbs, ofNat_dvd] at w
  rw [← natAbs_eq_zero]
  exact eq_zero_of_dvd_of_lt w h

theorem eq_zero_of_dvd_of_nonneg_of_lt {a b : Int} (w₁ : 0 ≤ a) (w₂ : a < b) (h : b ∣ a) : a = 0 :=
  eq_zero_of_dvd_ofNatAbs_lt_natAbs h (natAbs_lt_natAbs_of_nonneg_of_lt w₁ w₂)

/-- If two integers are congruent to a sufficiently large modulus,
they are equal. -/
theorem eq_of_mod_eq_ofNatAbs_sub_lt_natAbs {a b c : Int} (h1 : a % b = c) (h2 : natAbs (a - c) < natAbs b) : a = c :=
  eq_of_sub_eq_zero (eq_zero_of_dvd_ofNatAbs_lt_natAbs (dvd_sub_of_mod_eq h1) h2)

theorem ofNat_add_negSucc_of_lt {m n : Nat} (h : m < n.succ) : ofNat m + -[n+1] = -[n+1 - m] := by
  change subNatNat _ _ = _
  have h' : n.succ - m = (n - m).succ
  apply succ_sub
  apply le_of_lt_succ h
  simp [*, subNatNat]

theorem ofNat_add_negSucc_of_ge {m n : Nat} (h : n.succ ≤ m) : ofNat m + -[n+1] = ofNat (m - n.succ) := by
  change subNatNat _ _ = _
  have h' : n.succ - m = 0
  apply tsub_eq_zero_iff_le.mpr h
  simp [*, subNatNat]

@[simp]
theorem neg_add_neg (m n : Nat) : -[m+1] + -[n+1] = -[Nat+1.succ (m + n)] :=
  rfl

theorem natAbs_le_of_dvd_ne_zero {s t : Int} (hst : s ∣ t) (ht : t ≠ 0) : natAbs s ≤ natAbs t :=
  not_lt.mp (mt (eq_zero_of_dvd_ofNatAbs_lt_natAbs hst) ht)

theorem natAbs_eq_of_dvd_dvd {s t : Int} (hst : s ∣ t) (hts : t ∣ s) : natAbs s = natAbs t :=
  Nat.dvd_antisymm (natAbs_dvd_iff_dvd.mpr hst) (natAbs_dvd_iff_dvd.mpr hts)

theorem div_dvd_of_dvd {s t : Int} (hst : s ∣ t) : t / s ∣ t := by
  rcases eq_or_ne s 0 with (rfl | hs)
  · simpa using hst

  rcases hst with ⟨c, hc⟩
  simp [hc, Int.mul_div_cancel_left _ hs]

theorem dvd_div_of_mul_dvd {a b c : Int} (h : a * b ∣ c) : b ∣ c / a := by
  rcases eq_or_ne a 0 with (rfl | ha)
  · simp only [Int.div_zero, dvd_zero]

  rcases h with ⟨d, rfl⟩
  refine' ⟨d, _⟩
  rw [mul_assoc, Int.mul_div_cancel_left _ ha]
-/<|MERGE_RESOLUTION|>--- conflicted
+++ resolved
@@ -16,46 +16,18 @@
 
 /-! ### `/`  -/
 
-<<<<<<< HEAD
-@[simp, norm_cast] theorem ofNat_div (m n : Nat) : (↑(m / n) : Int) = ↑m / ↑n := rfl
-=======
-theorem ofNat_div (m n : Nat) : ofNat (m / n) = (ofNat m).div (ofNat n) := rfl
->>>>>>> aa6c1e1f
-
-theorem ofNat_fdiv : ∀ m n : Nat, ↑(m / n) = fdiv ↑m ↑n
+theorem cast_div (m n : Nat) : ↑(m / n) = div ↑m ↑n := rfl
+
+theorem cast_fdiv : ∀ m n : Nat, ↑(m / n) = fdiv ↑m ↑n
   | 0, _ => by simp [fdiv]
   | succ _, _ => rfl
 
-<<<<<<< HEAD
-theorem ofNat_ediv (m n : Nat) : ↑(m / n) = ediv ↑m ↑n := rfl
-=======
-@[simp, norm_cast] theorem ofNat_ediv (m n : Nat) : ofNat (m / n) = ofNat m / ofNat n := rfl
->>>>>>> aa6c1e1f
+@[simp, norm_cast] theorem cast_ediv (m n : Nat) : (m / n : Int) = (m : Int) / (n : Int) := rfl
 
 theorem negSucc_ediv (m : Nat) {b : Int} (H : 0 < b) : -[m+1] / b = -(div m b + 1) :=
   match b, eq_succ_of_zero_lt H with
   | _, ⟨_, rfl⟩ => rfl
 
-<<<<<<< HEAD
-@[local simp] protected theorem zero_div : ∀ b : Int, 0 / b = 0
-  | (_ : Nat) => show ((_ : Nat) : Int) = _ by simp
-  | -[_+1]    => show -((_ : Nat) : Int) = _ by simp
-
-@[simp] theorem zero_ediv : ∀ b : Int, ediv 0 b = 0
-  | (_ : Nat) => show ((_ : Nat) : Int) = _ by simp
-  | -[_+1]    => show -((_ : Nat) : Int) = _ by simp
-
-@[simp] theorem zero_fdiv (b : Int) : fdiv 0 b = 0 := by cases b <;> rfl
-
--- Will be generalized to Euclidean domains.
-@[local simp] protected theorem div_zero : ∀ a : Int, a / 0 = 0
-  | (_ : Nat) => show ((_ : Nat) : Int) = _ by simp
-  | -[_+1]    => rfl
-
-@[simp] protected theorem ediv_zero : ∀ a : Int, ediv a 0 = 0
-  | (_ : Nat) => show ((_ : Nat) : Int) = _ by simp
-  | -[_+1]    => rfl
-=======
 @[simp] protected theorem zero_div : ∀ b : Int, div 0 b = 0
   | ofNat _ => show ofNat _ = _ by simp
   | -[_+1] => show -ofNat _ = _ by simp
@@ -74,7 +46,6 @@
 @[local simp] protected theorem ediv_zero : ∀ a : Int, a / 0 = 0
   | ofNat _ => show ofNat _ = _ by simp
   | -[_+1] => rfl
->>>>>>> aa6c1e1f
 
 @[simp] protected theorem fdiv_zero : ∀ a : Int, fdiv a 0 = 0
   | 0      => rfl
@@ -124,7 +95,7 @@
 
 theorem fdiv_nonneg {a b : Int} (Ha : 0 ≤ a) (Hb : 0 ≤ b) : 0 ≤ a.fdiv b :=
   match a, b, eq_ofNat_of_zero_le Ha, eq_ofNat_of_zero_le Hb with
-  | _, _, ⟨_, rfl⟩, ⟨_, rfl⟩ => ofNat_fdiv .. ▸ ofNat_zero_le _
+  | _, _, ⟨_, rfl⟩, ⟨_, rfl⟩ => cast_fdiv .. ▸ ofNat_zero_le _
 
 theorem ediv_nonneg {a b : Int} (Ha : 0 ≤ a) (Hb : 0 ≤ b) : 0 ≤ a / b :=
   match a, b, eq_ofNat_of_zero_le Ha, eq_ofNat_of_zero_le Hb with
@@ -146,30 +117,18 @@
   match a, b, eq_negSucc_of_lt_zero Ha, eq_succ_of_zero_lt Hb with
   | _, _, ⟨_, rfl⟩, ⟨_, rfl⟩ => negSucc_lt_zero _
 
-<<<<<<< HEAD
-@[simp] protected theorem div_one : ∀ a : Int, a / 1 = a
-  | (n:Nat) => congrArg Nat.cast (Nat.div_one _)
-  | -[n+1]  => by simp [Int.div_def, Int.div, neg_ofNat_of_succ]
-=======
 @[simp] protected theorem div_one : ∀ a : Int, a.div 1 = a
   | ofNat n => congrArg ofNat (Nat.div_one _)
   | -[n+1] => by simp [Int.div, neg_ofNat_of_succ]
->>>>>>> aa6c1e1f
 
 @[simp] theorem fdiv_one : ∀ a : Int, a.fdiv 1 = a
   | 0 => rfl
   | succ _ => congrArg Nat.cast (Nat.div_one _)
   | -[_+1] => congrArg negSucc (Nat.div_one _)
 
-<<<<<<< HEAD
-@[simp] theorem ediv_one : ∀ a : Int, a.ediv 1 = a
-  | (_:Nat) => congrArg Nat.cast (Nat.div_one _)
-  | -[_+1]  => congrArg negSucc (Nat.div_one _)
-=======
 @[simp] theorem ediv_one : ∀ a : Int, a / 1 = a
   | ofNat _ => congrArg ofNat (Nat.div_one _)
   | -[_+1] => congrArg negSucc (Nat.div_one _)
->>>>>>> aa6c1e1f
 
 theorem div_eq_zero_of_lt {a b : Int} (H1 : 0 ≤ a) (H2 : a < b) : a.div b = 0 :=
   match a, b, eq_ofNat_of_zero_le H1, eq_succ_of_zero_lt (Int.lt_of_le_of_lt H1 H2) with
@@ -240,7 +199,7 @@
 
 @[simp] protected theorem mul_div_cancel (a : Int) {b : Int} (H : b ≠ 0) : (a * b).div b = a :=
   have : ∀ {a b : Nat}, (b : Int) ≠ 0 → (div (a * b) b : Int) = a := fun H => by
-    rw [← ofNat_mul, ← ofNat_div,
+    rw [← ofNat_mul, ← cast_div,
       Nat.mul_div_cancel _ <| Nat.pos_of_ne_zero <| Int.ofNat_ne_zero.1 H]
   match a, b, a.eq_nat_or_neg, b.eq_nat_or_neg with
   | _, _, ⟨a, .inl rfl⟩, ⟨b, .inl rfl⟩ => this H
@@ -273,21 +232,13 @@
 
 theorem mod_def' (m n : Int) : m % n = emod m n := rfl
 
-<<<<<<< HEAD
-@[simp, norm_cast] theorem ofNat_mod (m n : Nat) : (↑(m % n) : Int) = m % n := rfl
-=======
 theorem ofNat_mod (m n : Nat) : ofNat (m % n) = mod m n := rfl
->>>>>>> aa6c1e1f
 
 theorem ofNat_mod_ofNat (m n : Nat) : (m % n : Int) = ↑(m % n) := rfl
 
 theorem ofNat_fmod (m n : Nat) : ↑(m % n) = fmod m n := by cases m <;> simp [fmod]
 
-<<<<<<< HEAD
-theorem ofNat_emod (m n : Nat) : ↑(m % n) = emod m n := rfl
-=======
-@[simp, norm_cast] theorem ofNat_emod (m n : Nat) : ofNat (m % n) = (m : Int) % n := rfl
->>>>>>> aa6c1e1f
+@[simp, norm_cast] theorem ofNat_emod (m n : Nat) : ↑(m % n) = (m : Int) % n := rfl
 
 theorem negSucc_emod (m : Nat) {b : Int} (bpos : 0 < b) : -[m+1] % b = b - 1 - m % b := by
   rw [Int.sub_sub, Int.add_comm]
@@ -355,7 +306,7 @@
   | -[m+1], -[n+1] => aux m n.succ
 where
   aux (m n : Nat) : n - (m % n + 1) - (n * (m / n) + n) = -[m+1] := by
-    rw [← ofNat_emod, ← ofNat_ediv, ← Int.sub_sub, negSucc_eq, Int.sub_sub n,
+    rw [← ofNat_emod, ← cast_ediv, ← Int.sub_sub, negSucc_eq, Int.sub_sub n,
       ← Int.neg_neg (_-_), Int.neg_sub, Int.sub_sub_self, Int.add_right_comm]
     exact congrArg (fun x => -(ofNat x + 1)) (Nat.mod_add_div ..)
 
