--- conflicted
+++ resolved
@@ -13,11 +13,8 @@
 import Std.Data.Bool
 import Std.Data.Nat.Lemmas
 import Std.Tactic.RCases
-<<<<<<< HEAD
 import Std.Tactic.Omega
-=======
 import Std.Tactic.Basic
->>>>>>> 6132dd32
 
 namespace Nat
 
