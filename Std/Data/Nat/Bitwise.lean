/-
Copyright (c) 2023 by the authors listed in the file AUTHORS and their
institutional affiliations. All rights reserved.
Released under Apache 2.0 license as described in the file LICENSE.
Authors: Joe Hendrix
-/

/-
This module defines properties of the bitwise operations on Natural numbers.

It is primarily intended to support the bitvector library.
-/
import Std.Data.Bool
import Std.Data.Nat.Lemmas
import Std.Tactic.RCases
import Std.Tactic.Omega
import Std.Tactic.Basic

namespace Nat

@[local simp]
private theorem one_div_two : 1/2 = 0 := by trivial

private theorem two_pow_succ_sub_succ_div_two : (2 ^ (n+1) - (x + 1)) / 2 = 2^n - (x/2 + 1) := by
  if h : x + 1 ≤ 2 ^ (n + 1) then
    apply fun x => (Nat.sub_eq_of_eq_add x).symm
    apply Eq.trans _
    apply Nat.add_mul_div_left _ _ Nat.zero_lt_two
    rw [← Nat.sub_add_comm h]
    rw [Nat.add_sub_assoc (by omega)]
    rw [Nat.pow_succ']
    rw [Nat.mul_add_div Nat.zero_lt_two]
    simp [show (2 * (x / 2 + 1) - (x + 1)) / 2 = 0 by omega]
  else
    rw [Nat.pow_succ'] at *
    omega

private theorem two_pow_succ_sub_one_div_two : (2 ^ (n+1) - 1) / 2 = 2^n - 1 :=
  two_pow_succ_sub_succ_div_two

private theorem two_mul_sub_one {n : Nat} (n_pos : n > 0) : (2*n - 1) % 2 = 1 := by
  match n with
  | 0 => contradiction
  | n + 1 => simp [Nat.mul_succ, Nat.mul_add_mod, mod_eq_of_lt]

/-! ### Preliminaries -/

/--
An induction principal that works on divison by two.
-/
noncomputable def div2Induction {motive : Nat → Sort u}
    (n : Nat) (ind : ∀(n : Nat), (n > 0 → motive (n/2)) → motive n) : motive n := by
  induction n using Nat.strongInductionOn with
  | ind n hyp =>
    apply ind
    intro n_pos
    if n_eq : n = 0 then
      simp [n_eq] at n_pos
    else
      apply hyp
      exact Nat.div_lt_self n_pos (Nat.le_refl _)

@[simp] theorem zero_and (x : Nat) : 0 &&& x = 0 := by rfl

@[simp] theorem and_zero (x : Nat) : x &&& 0 = 0 := by
  simp only [HAnd.hAnd, AndOp.and, land]
  unfold bitwise
  simp

@[simp] theorem and_one_is_mod (x : Nat) : x &&& 1 = x % 2 := by
  if xz : x = 0 then
    simp [xz, zero_and]
  else
    have andz := and_zero (x/2)
    simp only [HAnd.hAnd, AndOp.and, land] at andz
    simp only [HAnd.hAnd, AndOp.and, land]
    unfold bitwise
    cases mod_two_eq_zero_or_one x with | _ p =>
      simp [xz, p, andz, one_div_two, mod_eq_of_lt]

/-! ### testBit -/

@[simp] theorem zero_testBit (i : Nat) : testBit 0 i = false := by
  simp only [testBit, zero_shiftRight, zero_and, bne_self_eq_false]

@[simp] theorem testBit_zero (x : Nat) : testBit x 0 = decide (x % 2 = 1) := by
  cases mod_two_eq_zero_or_one x with | _ p => simp [testBit, p]

@[simp] theorem testBit_succ (x i : Nat) : testBit x (succ i) = testBit (x/2) i := by
  unfold testBit
  simp [shiftRight_succ_inside]

theorem testBit_to_div_mod {x : Nat} : testBit x i = decide (x / 2^i % 2 = 1) := by
  induction i generalizing x with
  | zero =>
    unfold testBit
    cases mod_two_eq_zero_or_one x with | _ xz => simp [xz]
  | succ i hyp =>
    simp [hyp, Nat.div_div_eq_div_mul, Nat.pow_succ']

theorem ne_zero_implies_bit_true {x : Nat} (xnz : x ≠ 0) : ∃ i, testBit x i := by
  induction x using div2Induction with
  | ind x hyp =>
    have x_pos : x > 0 := Nat.pos_of_ne_zero xnz
    match mod_two_eq_zero_or_one x with
    | Or.inl mod2_eq =>
      rw [←div_add_mod x 2] at xnz
      simp only [mod2_eq, ne_eq, Nat.mul_eq_zero, Nat.add_zero, false_or] at xnz
      have ⟨d, dif⟩   := hyp x_pos xnz
      apply Exists.intro (d+1)
      simp_all
    | Or.inr mod2_eq =>
      apply Exists.intro 0
      simp_all

theorem ne_implies_bit_diff {x y : Nat} (p : x ≠ y) : ∃ i, testBit x i ≠ testBit y i := by
  induction y using Nat.div2Induction generalizing x with
  | ind y hyp =>
    cases Nat.eq_zero_or_pos y with
    | inl yz =>
      simp only [yz, Nat.zero_testBit, Bool.eq_false_iff]
      simp only [yz] at p
      have ⟨i,ip⟩  := ne_zero_implies_bit_true p
      apply Exists.intro i
      simp [ip]
    | inr ypos =>
      if lsb_diff : x % 2 = y % 2 then
        rw [←Nat.div_add_mod x 2, ←Nat.div_add_mod y 2] at p
        simp only [ne_eq, lsb_diff, Nat.add_right_cancel_iff,
          Nat.zero_lt_succ, Nat.mul_left_cancel_iff] at p
        have ⟨i, ieq⟩  := hyp ypos p
        apply Exists.intro (i+1)
        simpa
      else
        apply Exists.intro 0
        simp only [testBit_zero]
        revert lsb_diff
        cases mod_two_eq_zero_or_one x with | _ p =>
          cases mod_two_eq_zero_or_one y with | _ q =>
            simp [p,q]

/--
`eq_of_testBit_eq` allows proving two natural numbers are equal
if their bits are all equal.
-/
theorem eq_of_testBit_eq {x y : Nat} (pred : ∀i, testBit x i = testBit y i) : x = y := by
  if h : x = y then
    exact h
  else
    let ⟨i,eq⟩ := ne_implies_bit_diff h
    have p := pred i
    contradiction

theorem ge_two_pow_implies_high_bit_true {x : Nat} (p : x ≥ 2^n) : ∃ i, i ≥ n ∧ testBit x i := by
  induction x using div2Induction generalizing n with
  | ind x hyp =>
    have x_pos : x > 0 := Nat.lt_of_lt_of_le (Nat.two_pow_pos n) p
    have x_ne_zero : x ≠ 0 := Nat.ne_of_gt x_pos
    match n with
    | zero =>
      let ⟨j, jp⟩ := ne_zero_implies_bit_true x_ne_zero
      exact Exists.intro j (And.intro (Nat.zero_le _) jp)
    | succ n =>
      have x_ge_n : x / 2 ≥ 2 ^ n := by
          simpa [le_div_iff_mul_le, ← Nat.pow_succ'] using p
      have ⟨j, jp⟩ := @hyp x_pos n x_ge_n
      apply Exists.intro (j+1)
      apply And.intro
      case left =>
        exact (Nat.succ_le_succ jp.left)
      case right =>
        simpa using jp.right

theorem testBit_implies_ge {x : Nat} (p : testBit x i = true) : x ≥ 2^i := by
  simp only [testBit_to_div_mod] at p
  by_contra not_ge
  have x_lt : x < 2^i := Nat.lt_of_not_le not_ge
  simp [div_eq_of_lt x_lt] at p

theorem testBit_lt_two_pow {x i : Nat} (lt : x < 2^i) : x.testBit i = false := by
  match p : x.testBit i with
  | false => trivial
  | true =>
    exfalso
    exact Nat.not_le_of_gt lt (testBit_implies_ge p)

theorem lt_pow_two_of_testBit (x : Nat) (p : ∀i, i ≥ n → testBit x i = false) : x < 2^n := by
  by_contra not_lt
  have x_ge_n := Nat.ge_of_not_lt not_lt
  have ⟨i, ⟨i_ge_n, test_true⟩⟩ := ge_two_pow_implies_high_bit_true x_ge_n
  have test_false := p _ i_ge_n
  simp only [test_true] at test_false

/-! ### testBit -/

private theorem succ_mod_two : succ x % 2 = 1 - x % 2 := by
  induction x with
  | zero =>
    trivial
  | succ x hyp =>
    have p : 2 ≤ x + 2 := Nat.le_add_left _ _
    simp [Nat.mod_eq (x+2) 2, p, hyp]
    cases Nat.mod_two_eq_zero_or_one x with | _ p => simp [p]

private theorem testBit_succ_zero : testBit (x + 1) 0 = not (testBit x 0) := by
  simp [testBit_to_div_mod, succ_mod_two]
  cases Nat.mod_two_eq_zero_or_one x with | _ p =>
    simp [p]

theorem testBit_two_pow_add_eq (x i : Nat) : testBit (2^i + x) i = not (testBit x i) := by
  simp [testBit_to_div_mod, add_div_left, Nat.two_pow_pos, succ_mod_two]
  cases mod_two_eq_zero_or_one (x / 2 ^ i) with
  | _ p => simp [p]

theorem testBit_mul_two_pow_add_eq (a b i : Nat) :
    testBit (2^i*a + b) i = Bool.xor (a%2 = 1) (testBit b i) := by
  match a with
  | 0 => simp
  | a+1 =>
    simp [Nat.mul_succ, Nat.add_assoc,
          testBit_mul_two_pow_add_eq a,
          testBit_two_pow_add_eq,
          Nat.succ_mod_two]
    cases mod_two_eq_zero_or_one a with
    | _ p => simp [p]

theorem testBit_two_pow_add_gt {i j : Nat} (j_lt_i : j < i) (x : Nat) :
    testBit (2^i + x) j = testBit x j := by
  have i_def : i = j + (i-j) := (Nat.add_sub_cancel' (Nat.le_of_lt j_lt_i)).symm
  rw [i_def]
  simp only [testBit_to_div_mod, Nat.pow_add,
        Nat.add_comm x, Nat.mul_add_div (Nat.two_pow_pos _)]
  match i_sub_j_eq : i - j with
  | 0 =>
    exfalso
    rw [Nat.sub_eq_zero_iff_le] at i_sub_j_eq
    exact Nat.not_le_of_gt j_lt_i i_sub_j_eq
  | d+1 =>
    simp [pow_succ, Nat.mul_comm _ 2,  Nat.mul_add_mod]

@[simp] theorem testBit_mod_two_pow (x j i : Nat) :
    testBit (x % 2^j) i = (decide (i < j) && testBit x i) := by
  induction x using Nat.strongInductionOn generalizing j i with
  | ind x hyp =>
    rw [mod_eq]
    rcases Nat.lt_or_ge x (2^j) with x_lt_j | x_ge_j
    · have not_j_le_x := Nat.not_le_of_gt x_lt_j
      simp [not_j_le_x]
      rcases Nat.lt_or_ge i j with i_lt_j | i_ge_j
      · simp [i_lt_j]
      · have x_lt : x < 2^i :=
            calc x < 2^j := x_lt_j
                _ ≤ 2^i := Nat.pow_le_pow_of_le_right Nat.zero_lt_two i_ge_j
        simp [Nat.testBit_lt_two_pow x_lt]
    · generalize y_eq : x - 2^j = y
      have x_eq : x = y + 2^j := Nat.eq_add_of_sub_eq x_ge_j y_eq
      simp only [Nat.two_pow_pos, x_eq, Nat.le_add_left, true_and, ite_true]
      have y_lt_x : y < x := by
            simp [x_eq]
            exact Nat.lt_add_of_pos_right (Nat.two_pow_pos j)
      simp only [hyp y y_lt_x]
      if i_lt_j : i < j then
        rw [ Nat.add_comm _ (2^_), testBit_two_pow_add_gt i_lt_j]
      else
        simp [i_lt_j]

theorem testBit_one_zero : testBit 1 0 = true := by trivial

theorem testBit_two_pow_sub_succ (h₂ : x < 2 ^ n) (i : Nat) :
    testBit (2^n - (x + 1)) i = (decide (i < n) && ! testBit x i) := by
  induction i generalizing n x with
  | zero =>
    simp only [testBit_zero, zero_eq, Bool.and_eq_true, decide_eq_true_eq,
      Bool.not_eq_true']
    match n with
    | 0 => simp
    | n+1 =>
      -- just logic + omega:
      simp only [zero_lt_succ, decide_True, Bool.true_and]
      rw [Nat.pow_succ', ← decide_not, decide_eq_decide]
      rw [Nat.pow_succ'] at h₂
      omega
  | succ i ih =>
    simp only [testBit_succ]
    match n with
    | 0 =>
      simp only [pow_zero, succ_sub_succ_eq_sub, Nat.zero_sub, Nat.zero_div, zero_testBit]
      rw [decide_eq_false] <;> simp
    | n+1 =>
      rw [Nat.two_pow_succ_sub_succ_div_two, ih]
      · simp [Nat.succ_lt_succ_iff]
      · rw [Nat.pow_succ'] at h₂
        omega

@[simp] theorem testBit_two_pow_sub_one (n i : Nat) : testBit (2^n-1) i = decide (i < n) := by
  rw [testBit_two_pow_sub_succ]
  · simp
  · exact Nat.two_pow_pos _

theorem testBit_bool_to_nat (b : Bool) (i : Nat) :
    testBit (Bool.toNat b) i = (decide (i = 0) && b) := by
  cases b <;> cases i <;>
  simp [testBit_to_div_mod, Nat.pow_succ, Nat.mul_comm _ 2,
        ←Nat.div_div_eq_div_mul _ 2, one_div_two,
        Nat.mod_eq_of_lt]

/-! ### bitwise -/

theorem testBit_bitwise
  (false_false_axiom : f false false = false) (x y i : Nat)
: (bitwise f x y).testBit i = f (x.testBit i) (y.testBit i) := by
  induction i using Nat.strongInductionOn generalizing x y with
  | ind i hyp =>
    unfold bitwise
    if x_zero : x = 0 then
      cases p : f false true <;>
        cases yi : testBit y i <;>
          simp [x_zero, p, yi, false_false_axiom]
    else if y_zero : y = 0 then
      simp [x_zero, y_zero]
      cases p : f true false <;>
        cases xi : testBit x i <;>
          simp [p, xi, false_false_axiom]
    else
      simp only [x_zero, y_zero, ←Nat.two_mul]
      cases i with
      | zero =>
        cases p : f (decide (x % 2 = 1)) (decide (y % 2 = 1)) <;>
          simp [p, Nat.mul_add_mod, mod_eq_of_lt]
      | succ i =>
        have hyp_i := hyp i (Nat.le_refl (i+1))
        cases p : f (decide (x % 2 = 1)) (decide (y % 2 = 1)) <;>
          simp [p, one_div_two, hyp_i, Nat.mul_add_div]

/-! ### bitwise -/

@[local simp]
private theorem eq_0_of_lt_one (x : Nat) : x < 1 ↔ x = 0 :=
  Iff.intro
    (fun p =>
      match x with
      | 0 => Eq.refl 0
      | _+1 => False.elim (not_lt_zero _ (Nat.lt_of_succ_lt_succ p)))
    (fun p => by simp [p, Nat.zero_lt_succ])

private theorem eq_0_of_lt (x : Nat) : x < 2^ 0 ↔ x = 0 := eq_0_of_lt_one x

@[local simp]
private theorem zero_lt_pow (n : Nat) : 0 < 2^n := by
  induction n
  case zero => simp [eq_0_of_lt]
  case succ n hyp => simpa [pow_succ]

private theorem div_two_le_of_lt_two {m n : Nat} (p : m < 2 ^ succ n) : m / 2 < 2^n := by
  simp [div_lt_iff_lt_mul Nat.zero_lt_two]
  exact p

/-- This provides a bound on bitwise operations. -/
theorem bitwise_lt_two_pow (left : x < 2^n) (right : y < 2^n) : (Nat.bitwise f x y) < 2^n := by
  induction n generalizing x y with
  | zero =>
    simp only [eq_0_of_lt] at left right
    unfold bitwise
    simp [left, right]
  | succ n hyp =>
    unfold bitwise
    if x_zero : x = 0 then
      simp only [x_zero, if_true]
      by_cases p : f false true = true <;> simp [p, right]
    else if y_zero : y = 0 then
      simp only [x_zero, y_zero, if_false, if_true]
      by_cases p : f true false = true <;> simp [p, left]
    else
      simp only [x_zero, y_zero, if_false]
      have hyp1 := hyp (div_two_le_of_lt_two left) (div_two_le_of_lt_two right)
      by_cases p : f (decide (x % 2 = 1)) (decide (y % 2 = 1)) = true <;>
        simp [p, pow_succ, mul_succ, Nat.add_assoc]
      case pos =>
        apply lt_of_succ_le
        simp only [← Nat.succ_add]
        apply Nat.add_le_add <;> exact hyp1
      case neg =>
        apply Nat.add_lt_add <;> exact hyp1

/-! ### and -/

@[simp] theorem testBit_and (x y i : Nat) : (x &&& y).testBit i = (x.testBit i && y.testBit i) := by
  simp [HAnd.hAnd, AndOp.and, land, testBit_bitwise ]

theorem and_lt_two_pow (x : Nat) {y n : Nat} (right : y < 2^n) : (x &&& y) < 2^n := by
  apply lt_pow_two_of_testBit
  intro i i_ge_n
  have yf : testBit y i = false := by
          apply Nat.testBit_lt_two_pow
          apply Nat.lt_of_lt_of_le right
          exact pow_le_pow_of_le_right Nat.zero_lt_two i_ge_n
  simp [testBit_and, yf]

@[simp] theorem and_pow_two_is_mod (x n : Nat) : x &&& (2^n-1) = x % 2^n := by
  apply eq_of_testBit_eq
  intro i
  simp only [testBit_and, testBit_mod_two_pow]
  cases testBit x i <;> simp

theorem and_pow_two_identity {x : Nat} (lt : x < 2^n) : x &&& 2^n-1 = x := by
  rw [and_pow_two_is_mod]
  apply Nat.mod_eq_of_lt lt

/-! ### lor -/

@[simp] theorem or_zero (x : Nat) : 0 ||| x = x := by
  simp only [HOr.hOr, OrOp.or, lor]
  unfold bitwise
  simp [@eq_comm _ 0]

@[simp] theorem zero_or (x : Nat) : x ||| 0 = x := by
  simp only [HOr.hOr, OrOp.or, lor]
  unfold bitwise
  simp [@eq_comm _ 0]

@[simp] theorem testBit_or (x y i : Nat) : (x ||| y).testBit i = (x.testBit i || y.testBit i) := by
  simp [HOr.hOr, OrOp.or, lor, testBit_bitwise ]

theorem or_lt_two_pow {x y n : Nat} (left : x < 2^n) (right : y < 2^n) : x ||| y < 2^n :=
  bitwise_lt_two_pow left right

/-! ### xor -/

<<<<<<< HEAD
theorem testBit_xor (x y i : Nat) : (x ^^^ y).testBit i = Bool.xor (x.testBit i) (y.testBit i) := by
  simp [HXor.hXor, Xor.xor, Nat.xor, testBit_bitwise, Bool.xor_eq_bne]
=======
@[simp] theorem testBit_xor (x y i : Nat) :
    (x ^^^ y).testBit i = Bool.xor (x.testBit i) (y.testBit i) := by
  simp [HXor.hXor, Xor.xor, xor, testBit_bitwise ]
>>>>>>> b55aad6f

theorem xor_lt_two_pow {x y n : Nat} (left : x < 2^n) (right : y < 2^n) : x ^^^ y < 2^n :=
  bitwise_lt_two_pow left right

/-! ### Arithmetic -/

theorem testBit_mul_pow_two_add (a : Nat) {b i : Nat} (b_lt : b < 2^i) (j : Nat) :
    testBit (2 ^ i * a + b) j =
      if j < i then
        testBit b j
      else
        testBit a (j - i) := by
  cases Nat.lt_or_ge j i with
  | inl j_lt =>
    simp only [j_lt]
    have i_ge := Nat.le_of_lt j_lt
    have i_sub_j_nez : i-j ≠ 0 := Nat.sub_ne_zero_of_lt j_lt
    have i_def : i = j + succ (pred (i-j)) :=
          calc i = j + (i-j) := (Nat.add_sub_cancel' i_ge).symm
               _ = j + succ (pred (i-j)) := by
                 rw [← congrArg (j+·) (Nat.succ_pred i_sub_j_nez)]
    rw [i_def]
    simp only [testBit_to_div_mod, Nat.pow_add, Nat.mul_assoc]
    simp only [Nat.mul_add_div (Nat.two_pow_pos _), Nat.mul_add_mod]
    simp [Nat.pow_succ, Nat.mul_comm _ 2, Nat.mul_assoc, Nat.mul_add_mod]
  | inr j_ge =>
    have j_def : j = i + (j-i) := (Nat.add_sub_cancel' j_ge).symm
    simp only [
        testBit_to_div_mod,
        Nat.not_lt_of_le,
        j_ge,
        ite_false]
    simp [congrArg (2^·) j_def, Nat.pow_add,
          ←Nat.div_div_eq_div_mul,
          Nat.mul_add_div,
          Nat.div_eq_of_lt b_lt,
          Nat.two_pow_pos i]

theorem testBit_mul_pow_two :
    testBit (2 ^ i * a) j = (decide (j ≥ i) && testBit a (j-i)) := by
  have gen := testBit_mul_pow_two_add a (Nat.two_pow_pos i) j
  simp at gen
  rw [gen]
  cases Nat.lt_or_ge j i with
  | _ p => simp [p, Nat.not_le_of_lt, Nat.not_lt_of_le]

theorem mul_add_lt_is_or {b : Nat} (b_lt : b < 2^i) (a : Nat) : 2^i * a + b = 2^i * a ||| b := by
  apply eq_of_testBit_eq
  intro j
  simp only [testBit_mul_pow_two_add _ b_lt,
        testBit_or, testBit_mul_pow_two]
  if j_lt : j < i then
    simp [Nat.not_le_of_lt, j_lt]
  else
    have i_le : i ≤ j := Nat.le_of_not_lt j_lt
    have b_lt_j :=
            calc b < 2 ^ i := b_lt
                 _ ≤ 2 ^ j := Nat.pow_le_pow_of_le_right Nat.zero_lt_two i_le
    simp [i_le, j_lt, testBit_lt_two_pow, b_lt_j]

/-! ### shiftLeft and shiftRight -/

@[simp] theorem testBit_shiftLeft (x : Nat) : testBit (x <<< i) j =
    (decide (j ≥ i) && testBit x (j-i)) := by
  simp [shiftLeft_eq, Nat.mul_comm _ (2^_), testBit_mul_pow_two]

@[simp] theorem testBit_shiftRight (x : Nat) : testBit (x >>> i) j = testBit x (i+j) := by
  simp [testBit, ←shiftRight_add]<|MERGE_RESOLUTION|>--- conflicted
+++ resolved
@@ -426,14 +426,9 @@
 
 /-! ### xor -/
 
-<<<<<<< HEAD
-theorem testBit_xor (x y i : Nat) : (x ^^^ y).testBit i = Bool.xor (x.testBit i) (y.testBit i) := by
-  simp [HXor.hXor, Xor.xor, Nat.xor, testBit_bitwise, Bool.xor_eq_bne]
-=======
 @[simp] theorem testBit_xor (x y i : Nat) :
     (x ^^^ y).testBit i = Bool.xor (x.testBit i) (y.testBit i) := by
-  simp [HXor.hXor, Xor.xor, xor, testBit_bitwise ]
->>>>>>> b55aad6f
+  simp [HXor.hXor, Xor.xor, xor, testBit_bitwise, Bool.xor_eq_bne]
 
 theorem xor_lt_two_pow {x y n : Nat} (left : x < 2^n) (right : y < 2^n) : x ^^^ y < 2^n :=
   bitwise_lt_two_pow left right
