--- conflicted
+++ resolved
@@ -13,19 +13,14 @@
 import Std.Data.Bool
 import Std.Data.Nat.Lemmas
 import Std.Tactic.RCases
-<<<<<<< HEAD
 import Std.Tactic.Omega
 import Std.Tactic.Basic
-=======
-import Std.Tactic.Simpa
->>>>>>> bdf1213c
 
 namespace Nat
 
 @[local simp]
 private theorem one_div_two : 1/2 = 0 := by trivial
 
-<<<<<<< HEAD
 private theorem two_pow_succ_sub_succ_div_two : (2 ^ (n+1) - (x + 1)) / 2 = 2^n - (x/2 + 1) := by
   if h : x + 1 ≤ 2 ^ (n + 1) then
     apply fun x => (Nat.sub_eq_of_eq_add x).symm
@@ -42,15 +37,6 @@
 
 private theorem two_pow_succ_sub_one_div_two : (2 ^ (n+1) - 1) / 2 = 2^n - 1 :=
   two_pow_succ_sub_succ_div_two
-=======
-private theorem two_pow_succ_sub_one_div : (2 ^ (n+1) - 1) / 2 = 2^n - 1 := by
-  apply fun x => (Nat.sub_eq_of_eq_add x).symm
-  apply Eq.trans _
-  apply Nat.add_mul_div_left _ _ Nat.zero_lt_two
-  rw [Nat.mul_one, ←Nat.sub_add_comm (Nat.two_pow_pos _)]
-  rw [ Nat.add_sub_assoc Nat.zero_lt_two ]
-  simp [Nat.pow_succ, Nat.mul_comm _ 2, Nat.mul_add_div]
->>>>>>> bdf1213c
 
 private theorem two_mul_sub_one {n : Nat} (n_pos : n > 0) : (2*n - 1) % 2 = 1 := by
   match n with
@@ -284,28 +270,18 @@
     testBit (2^n - (x + 1)) i = (decide (i < n) && ! testBit x i) := by
   induction i generalizing n x with
   | zero =>
-<<<<<<< HEAD
-    simp only [testBit_zero_is_mod2, zero_eq, Bool.and_eq_true, decide_eq_true_eq,
+    simp only [testBit_zero, zero_eq, Bool.and_eq_true, decide_eq_true_eq,
       Bool.not_eq_true']
-=======
-    simp only [testBit_zero]
->>>>>>> bdf1213c
     match n with
     | 0 => simp
     | n+1 =>
-<<<<<<< HEAD
       -- just logic + omega:
       simp only [zero_lt_succ, decide_True, Bool.true_and]
       rw [Nat.pow_succ', ← decide_not, decide_eq_decide]
       rw [Nat.pow_succ'] at h₂
       omega
   | succ i ih =>
-    simp only [testBit_succ_div2]
-=======
-      simp [Nat.pow_succ, Nat.mul_comm _ 2, two_mul_sub_one, Nat.two_pow_pos]
-  | succ i hyp =>
     simp only [testBit_succ]
->>>>>>> bdf1213c
     match n with
     | 0 =>
       simp only [pow_zero, succ_sub_succ_eq_sub, Nat.zero_sub, Nat.zero_div, zero_testBit]
@@ -319,7 +295,7 @@
 @[simp] theorem testBit_two_pow_sub_one (n i : Nat) : testBit (2^n-1) i = decide (i < n) := by
   rw [testBit_two_pow_sub_succ]
   · simp
-  · exact Nat.pow_two_pos _
+  · exact Nat.two_pow_pos _
 
 theorem testBit_bool_to_nat (b : Bool) (i : Nat) :
     testBit (Bool.toNat b) i = (decide (i = 0) && b) := by
