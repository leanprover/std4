/-
Copyright (c) 2016 Microsoft Corporation. All rights reserved.
Released under Apache 2.0 license as described in the file LICENSE.
Authors: Leonardo de Moura, Jeremy Avigad, Mario Carneiro
-/
import Std.Logic
import Std.Tactic.Alias
import Std.Tactic.RCases
import Std.Data.Nat.Init.Lemmas
import Std.Data.Nat.Basic
import Std.Data.Ord

/-! # Basic lemmas about natural numbers

The primary purpose of the lemmas in this file is to assist with reasoning
about sizes of objects, array indices and such. For a more thorough development
of the theory of natural numbers, we recommend using Mathlib.
-/

namespace Nat

/-! ### rec/cases -/

@[simp] theorem recAux_zero {motive : Nat → Sort _} (zero : motive 0)
    (succ : ∀ n, motive n → motive (n+1)) :
    Nat.recAux zero succ 0 = zero := rfl

theorem recAux_succ {motive : Nat → Sort _} (zero : motive 0)
    (succ : ∀ n, motive n → motive (n+1)) (n) :
    Nat.recAux zero succ (n+1) = succ n (Nat.recAux zero succ n) := rfl

@[simp] theorem recAuxOn_zero {motive : Nat → Sort _} (zero : motive 0)
    (succ : ∀ n, motive n → motive (n+1)) :
    Nat.recAuxOn 0 zero succ = zero := rfl

theorem recAuxOn_succ {motive : Nat → Sort _} (zero : motive 0)
    (succ : ∀ n, motive n → motive (n+1)) (n) :
    Nat.recAuxOn (n+1) zero succ = succ n (Nat.recAuxOn n zero succ) := rfl

@[simp] theorem casesAuxOn_zero {motive : Nat → Sort _} (zero : motive 0)
    (succ : ∀ n, motive (n+1)) :
    Nat.casesAuxOn 0 zero succ = zero := rfl

@[simp] theorem casesAuxOn_succ {motive : Nat → Sort _} (zero : motive 0)
    (succ : ∀ n, motive (n+1)) (n) :
    Nat.casesAuxOn (n+1) zero succ = succ n := rfl

theorem strongRec_eq {motive : Nat → Sort _} (ind : ∀ n, (∀ m, m < n → motive m) → motive n)
    (t : Nat) : Nat.strongRec ind t = ind t fun m _ => Nat.strongRec ind m := by
  conv => lhs; unfold Nat.strongRec

theorem strongRecOn_eq {motive : Nat → Sort _} (ind : ∀ n, (∀ m, m < n → motive m) → motive n)
    (t : Nat) : Nat.strongRecOn t ind = ind t fun m _ => Nat.strongRecOn m ind :=
  Nat.strongRec_eq ..

@[simp] theorem recDiagAux_zero_left {motive : Nat → Nat → Sort _}
    (zero_left : ∀ n, motive 0 n) (zero_right : ∀ m, motive m 0)
    (succ_succ : ∀ m n, motive m n → motive (m+1) (n+1)) (n) :
    Nat.recDiagAux zero_left zero_right succ_succ 0 n = zero_left n := by cases n <;> rfl

@[simp] theorem recDiagAux_zero_right {motive : Nat → Nat → Sort _}
    (zero_left : ∀ n, motive 0 n) (zero_right : ∀ m, motive m 0)
    (succ_succ : ∀ m n, motive m n → motive (m+1) (n+1)) (m)
    (h : zero_left 0 = zero_right 0 := by first | assumption | trivial) :
    Nat.recDiagAux zero_left zero_right succ_succ m 0 = zero_right m := by cases m; exact h; rfl

theorem recDiagAux_succ_succ {motive : Nat → Nat → Sort _}
    (zero_left : ∀ n, motive 0 n) (zero_right : ∀ m, motive m 0)
    (succ_succ : ∀ m n, motive m n → motive (m+1) (n+1)) (m n) :
    Nat.recDiagAux zero_left zero_right succ_succ (m+1) (n+1)
      = succ_succ m n (Nat.recDiagAux zero_left zero_right succ_succ m n) := rfl

@[simp] theorem recDiag_zero_zero {motive : Nat → Nat → Sort _} (zero_zero : motive 0 0)
    (zero_succ : ∀ n, motive 0 n → motive 0 (n+1)) (succ_zero : ∀ m, motive m 0 → motive (m+1) 0)
    (succ_succ : ∀ m n, motive m n → motive (m+1) (n+1)) :
    Nat.recDiag (motive:=motive) zero_zero zero_succ succ_zero succ_succ 0 0 = zero_zero := rfl

theorem recDiag_zero_succ {motive : Nat → Nat → Sort _} (zero_zero : motive 0 0)
    (zero_succ : ∀ n, motive 0 n → motive 0 (n+1)) (succ_zero : ∀ m, motive m 0 → motive (m+1) 0)
    (succ_succ : ∀ m n, motive m n → motive (m+1) (n+1)) (n) :
    Nat.recDiag zero_zero zero_succ succ_zero succ_succ 0 (n+1)
      = zero_succ n (Nat.recDiag zero_zero zero_succ succ_zero succ_succ 0 n) := by
  simp [Nat.recDiag]; rfl

theorem recDiag_succ_zero {motive : Nat → Nat → Sort _} (zero_zero : motive 0 0)
    (zero_succ : ∀ n, motive 0 n → motive 0 (n+1)) (succ_zero : ∀ m, motive m 0 → motive (m+1) 0)
    (succ_succ : ∀ m n, motive m n → motive (m+1) (n+1)) (m) :
    Nat.recDiag zero_zero zero_succ succ_zero succ_succ (m+1) 0
      = succ_zero m (Nat.recDiag zero_zero zero_succ succ_zero succ_succ m 0) := by
  simp [Nat.recDiag]; cases m <;> rfl

theorem recDiag_succ_succ {motive : Nat → Nat → Sort _} (zero_zero : motive 0 0)
    (zero_succ : ∀ n, motive 0 n → motive 0 (n+1)) (succ_zero : ∀ m, motive m 0 → motive (m+1) 0)
    (succ_succ : ∀ m n, motive m n → motive (m+1) (n+1)) (m n) :
    Nat.recDiag zero_zero zero_succ succ_zero succ_succ (m+1) (n+1)
      = succ_succ m n (Nat.recDiag zero_zero zero_succ succ_zero succ_succ m n) := rfl

@[simp] theorem recDiagOn_zero_zero {motive : Nat → Nat → Sort _} (zero_zero : motive 0 0)
    (zero_succ : ∀ n, motive 0 n → motive 0 (n+1)) (succ_zero : ∀ m, motive m 0 → motive (m+1) 0)
    (succ_succ : ∀ m n, motive m n → motive (m+1) (n+1)) :
    Nat.recDiagOn (motive:=motive) 0 0 zero_zero zero_succ succ_zero succ_succ = zero_zero := rfl

theorem recDiagOn_zero_succ {motive : Nat → Nat → Sort _} (zero_zero : motive 0 0)
    (zero_succ : ∀ n, motive 0 n → motive 0 (n+1)) (succ_zero : ∀ m, motive m 0 → motive (m+1) 0)
    (succ_succ : ∀ m n, motive m n → motive (m+1) (n+1)) (n) :
    Nat.recDiagOn 0 (n+1) zero_zero zero_succ succ_zero succ_succ
      = zero_succ n (Nat.recDiagOn 0 n zero_zero zero_succ succ_zero succ_succ) :=
  Nat.recDiag_zero_succ ..

theorem recDiagOn_succ_zero {motive : Nat → Nat → Sort _} (zero_zero : motive 0 0)
    (zero_succ : ∀ n, motive 0 n → motive 0 (n+1)) (succ_zero : ∀ m, motive m 0 → motive (m+1) 0)
    (succ_succ : ∀ m n, motive m n → motive (m+1) (n+1)) (m) :
    Nat.recDiagOn (m+1) 0 zero_zero zero_succ succ_zero succ_succ
      = succ_zero m (Nat.recDiagOn m 0 zero_zero zero_succ succ_zero succ_succ) :=
  Nat.recDiag_succ_zero ..

theorem recDiagOn_succ_succ {motive : Nat → Nat → Sort _} (zero_zero : motive 0 0)
    (zero_succ : ∀ n, motive 0 n → motive 0 (n+1)) (succ_zero : ∀ m, motive m 0 → motive (m+1) 0)
    (succ_succ : ∀ m n, motive m n → motive (m+1) (n+1)) (m n) :
    Nat.recDiagOn (m+1) (n+1) zero_zero zero_succ succ_zero succ_succ
      = succ_succ m n (Nat.recDiagOn m n zero_zero zero_succ succ_zero succ_succ) := rfl

@[simp] theorem casesDiagOn_zero_zero {motive : Nat → Nat → Sort _} (zero_zero : motive 0 0)
    (zero_succ : ∀ n, motive 0 (n+1)) (succ_zero : ∀ m, motive (m+1) 0)
    (succ_succ : ∀ m n, motive (m+1) (n+1)) :
    Nat.casesDiagOn 0 0 (motive:=motive) zero_zero zero_succ succ_zero succ_succ = zero_zero := rfl

@[simp] theorem casesDiagOn_zero_succ {motive : Nat → Nat → Sort _} (zero_zero : motive 0 0)
    (zero_succ : ∀ n, motive 0 (n+1)) (succ_zero : ∀ m, motive (m+1) 0)
    (succ_succ : ∀ m n, motive (m+1) (n+1)) (n) :
    Nat.casesDiagOn 0 (n+1) zero_zero zero_succ succ_zero succ_succ = zero_succ n := rfl

@[simp] theorem casesDiagOn_succ_zero {motive : Nat → Nat → Sort _} (zero_zero : motive 0 0)
    (zero_succ : ∀ n, motive 0 (n+1)) (succ_zero : ∀ m, motive (m+1) 0)
    (succ_succ : ∀ m n, motive (m+1) (n+1)) (m) :
    Nat.casesDiagOn (m+1) 0 zero_zero zero_succ succ_zero succ_succ = succ_zero m := rfl

@[simp] theorem casesDiagOn_succ_succ {motive : Nat → Nat → Sort _} (zero_zero : motive 0 0)
    (zero_succ : ∀ n, motive 0 (n+1)) (succ_zero : ∀ m, motive (m+1) 0)
    (succ_succ : ∀ m n, motive (m+1) (n+1)) (m n) :
    Nat.casesDiagOn (m+1) (n+1) zero_zero zero_succ succ_zero succ_succ = succ_succ m n := rfl

/-! ### le/lt -/

theorem ne_of_gt {a b : Nat} (h : b < a) : a ≠ b := (ne_of_lt h).symm
alias ne_of_lt' := ne_of_gt

protected alias ⟨lt_of_not_ge, _⟩ := Nat.not_le
protected alias ⟨lt_of_not_le, not_le_of_lt⟩ := Nat.not_le
protected alias ⟨_, lt_le_asymm⟩ := Nat.not_le

protected alias ⟨le_of_not_gt, not_lt_of_ge⟩ := Nat.not_lt
protected alias ⟨le_of_not_lt, not_lt_of_le⟩ := Nat.not_lt
protected alias ⟨_, le_lt_asymm⟩ := Nat.not_lt

protected theorem le_of_not_le {a b : Nat} (h : ¬ b ≤ a) : a ≤ b := Nat.le_of_lt (Nat.not_le.1 h)
protected alias le_of_not_ge := Nat.le_of_not_le

protected theorem lt_asymm {a b : Nat} (h : a < b) : ¬ b < a := Nat.not_lt.2 (Nat.le_of_lt h)
protected alias not_lt_of_gt := Nat.lt_asymm
protected alias not_lt_of_lt := Nat.lt_asymm

protected theorem lt_iff_le_not_le {m n : Nat} : m < n ↔ m ≤ n ∧ ¬ n ≤ m :=
  ⟨fun h => ⟨Nat.le_of_lt h, Nat.not_le_of_gt h⟩, fun ⟨_, h⟩ => Nat.lt_of_not_ge h⟩
protected alias lt_iff_le_and_not_ge := Nat.lt_iff_le_not_le

protected theorem lt_iff_le_and_ne {m n : Nat} : m < n ↔ m ≤ n ∧ m ≠ n :=
  ⟨fun h => ⟨Nat.le_of_lt h, Nat.ne_of_lt h⟩, fun h => Nat.lt_of_le_of_ne h.1 h.2⟩

protected theorem le_antisymm_iff {a b : Nat} : a = b ↔ a ≤ b ∧ b ≤ a :=
  ⟨fun | rfl => ⟨Nat.le_refl _, Nat.le_refl _⟩, fun ⟨hle, hge⟩ => Nat.le_antisymm hle hge⟩
protected alias eq_iff_le_and_ge := Nat.le_antisymm_iff

protected theorem lt_or_gt_of_ne {a b : Nat} : a ≠ b → a < b ∨ b < a := by
  rw [← Nat.not_le, ← Nat.not_le, ← Decidable.not_and_iff_or_not_not, and_comm]
  exact mt Nat.le_antisymm_iff.2
protected alias lt_or_lt_of_ne := Nat.lt_or_gt_of_ne
@[deprecated] protected alias lt_connex := Nat.lt_or_gt_of_ne

protected theorem ne_iff_lt_or_gt {a b : Nat} : a ≠ b ↔ a < b ∨ b < a :=
  ⟨Nat.lt_or_gt_of_ne, fun | .inl h => Nat.ne_of_lt h | .inr h => Nat.ne_of_gt h⟩
protected alias lt_or_gt := Nat.ne_iff_lt_or_gt

protected alias le_or_ge := Nat.le_total
protected alias le_or_le := Nat.le_total

protected theorem lt_trichotomy (a b : Nat) : a < b ∨ a = b ∨ b < a :=
  if h : a = b then .inr (.inl h) else
    match Nat.lt_or_gt_of_ne h with
    | .inl h => .inl h
    | .inr h => .inr (.inr h)

protected theorem eq_or_lt_of_not_lt {a b : Nat} (hnlt : ¬ a < b) : a = b ∨ b < a :=
  (Nat.lt_trichotomy ..).resolve_left hnlt

protected theorem lt_or_eq_of_le {n m : Nat} (h : n ≤ m) : n < m ∨ n = m :=
  (Nat.lt_or_ge ..).imp_right (Nat.le_antisymm h)

protected theorem le_iff_lt_or_eq {n m : Nat} : n ≤ m ↔ n < m ∨ n = m :=
  ⟨Nat.lt_or_eq_of_le, fun | .inl h => Nat.le_of_lt h | .inr rfl => Nat.le_refl _⟩

protected theorem lt_succ_iff : m < succ n ↔ m ≤ n := ⟨le_of_lt_succ, lt_succ_of_le⟩

protected theorem lt_succ_iff_lt_or_eq : m < succ n ↔ m < n ∨ m = n :=
  Nat.lt_succ_iff.trans Nat.le_iff_lt_or_eq

protected theorem eq_of_lt_succ_of_not_lt (hmn : m < n + 1) (h : ¬ m < n) : m = n :=
  (Nat.lt_succ_iff_lt_or_eq.1 hmn).resolve_left h

protected theorem eq_of_le_of_lt_succ (h₁ : n ≤ m) (h₂ : m < n + 1) : m = n :=
  Nat.le_antisymm (le_of_succ_le_succ h₂) h₁

/-! ## compare -/

theorem compare_def_lt (a b : Nat) :
    compare a b = if a < b then .lt else if b < a then .gt else .eq := by
  simp only [compare, compareOfLessAndEq]
  split
  · rfl
  · next h =>
    match Nat.lt_or_eq_of_le (Nat.not_lt.1 h) with
    | .inl h => simp [h, Nat.ne_of_gt h]
    | .inr rfl => simp

theorem compare_def_le (a b : Nat) :
    compare a b = if a ≤ b then if b ≤ a then .eq else .lt else .gt := by
  rw [compare_def_lt]
  split
  · next hlt => simp [Nat.le_of_lt hlt, Nat.not_le.2 hlt]
  · next hge =>
    split
    · next hgt => simp [Nat.le_of_lt hgt, Nat.not_le.2 hgt]
    · next hle => simp [Nat.not_lt.1 hge, Nat.not_lt.1 hle]

protected theorem compare_swap (a b : Nat) : (compare a b).swap = compare b a := by
  simp only [compare_def_le]; (repeat' split) <;> try rfl
  next h1 h2 => cases h1 (Nat.le_of_not_le h2)

protected theorem compare_eq_eq {a b : Nat} : compare a b = .eq ↔ a = b := by
  rw [compare_def_lt]; (repeat' split) <;> simp [Nat.ne_of_lt, Nat.ne_of_gt, *]
  next hlt hgt => exact Nat.le_antisymm (Nat.not_lt.1 hgt) (Nat.not_lt.1 hlt)

protected theorem compare_eq_lt {a b : Nat} : compare a b = .lt ↔ a < b := by
  rw [compare_def_lt]; (repeat' split) <;> simp [*]

protected theorem compare_eq_gt {a b : Nat} : compare a b = .gt ↔ b < a := by
  rw [compare_def_lt]; (repeat' split) <;> simp [Nat.le_of_lt, *]

protected theorem compare_ne_gt {a b : Nat} : compare a b ≠ .gt ↔ a ≤ b := by
  rw [compare_def_le]; (repeat' split) <;> simp [*]

protected theorem compare_ne_lt {a b : Nat} : compare a b ≠ .lt ↔ b ≤ a := by
  rw [compare_def_le]; (repeat' split) <;> simp [Nat.le_of_not_le, *]

/-- Strong case analysis on `a < b ∨ b ≤ a` -/
protected def lt_sum_ge (a b : Nat) : a < b ⊕' b ≤ a :=
  if h : a < b then .inl h else .inr (Nat.not_lt.1 h)

/-- Strong case analysis on `a < b ∨ a = b ∨ b < a` -/
protected def sum_trichotomy (a b : Nat) : a < b ⊕' a = b ⊕' b < a :=
  match h : compare a b with
  | .lt => .inl (Nat.compare_eq_lt.1 h)
  | .eq => .inr (.inl (Nat.compare_eq_eq.1 h))
  | .gt => .inr (.inr (Nat.compare_eq_gt.1 h))

/-! ## zero/one/two -/

protected theorem pos_iff_ne_zero : 0 < n ↔ n ≠ 0 := ⟨ne_of_gt, Nat.pos_of_ne_zero⟩

theorem le_zero : i ≤ 0 ↔ i = 0 := ⟨Nat.eq_zero_of_le_zero, fun | rfl => Nat.le_refl _⟩

protected alias one_pos := Nat.zero_lt_one

protected theorem two_pos : 0 < 2 := Nat.zero_lt_succ _

theorem add_one_ne_zero (n) : n + 1 ≠ 0 := succ_ne_zero _

protected theorem ne_zero_iff_zero_lt : n ≠ 0 ↔ 0 < n := Nat.pos_iff_ne_zero.symm

protected theorem zero_lt_two : 0 < 2 := Nat.zero_lt_succ _

protected theorem one_lt_two : 1 < 2 := Nat.succ_lt_succ Nat.zero_lt_one

protected theorem eq_zero_of_not_pos (h : ¬0 < n) : n = 0 :=
  Nat.eq_zero_of_le_zero (Nat.not_lt.1 h)

/-! ## succ/pred -/

attribute [simp] succ_ne_zero zero_lt_succ lt_succ_self Nat.pred_zero Nat.pred_succ Nat.pred_le

theorem succ_ne_self (n) : succ n ≠ n := Nat.ne_of_gt (lt_succ_self n)

theorem succ_le : succ n ≤ m ↔ n < m := .rfl

theorem lt_succ : m < succ n ↔ m ≤ n := ⟨le_of_lt_succ, lt_succ_of_le⟩

theorem lt_succ_of_lt (h : a < b) : a < succ b := le_succ_of_le h

theorem succ_pred_eq_of_pos : ∀ {n}, 0 < n → succ (pred n) = n
  | _+1, _ => rfl

theorem succ_pred_eq_of_ne_zero : ∀ {n}, n ≠ 0 → succ (pred n) = n
  | _+1, _ => rfl

theorem eq_zero_or_eq_succ_pred : ∀ n, n = 0 ∨ n = succ (pred n)
  | 0 => .inl rfl
  | _+1 => .inr rfl

theorem exists_eq_succ_of_ne_zero : ∀ {n}, n ≠ 0 → ∃ k, n = succ k
  | _+1, _ => ⟨_, rfl⟩

theorem succ_inj' : succ a = succ b ↔ a = b := ⟨succ.inj, congrArg _⟩

theorem succ_le_succ_iff : succ a ≤ succ b ↔ a ≤ b := ⟨le_of_succ_le_succ, succ_le_succ⟩

theorem succ_lt_succ_iff : succ a < succ b ↔ a < b := ⟨lt_of_succ_lt_succ, succ_lt_succ⟩

theorem pred_inj : ∀ {a b}, 0 < a → 0 < b → pred a = pred b → a = b
  | _+1, _+1, _, _ => congrArg _

theorem pred_ne_self : ∀ {a}, a ≠ 0 → pred a ≠ a
  | _+1, _ => (succ_ne_self _).symm

theorem pred_lt_self : ∀ {a}, 0 < a → pred a < a
  | _+1, _ => lt_succ_self _

theorem pred_lt_pred : ∀ {n m}, n ≠ 0 → n < m → pred n < pred m
  | _+1, _+1, _, h => lt_of_succ_lt_succ h

theorem pred_le_iff_le_succ : ∀ {n m}, pred n ≤ m ↔ n ≤ succ m
  | 0, _ => ⟨fun _ => Nat.zero_le _, fun _ => Nat.zero_le _⟩
  | _+1, _ => Nat.succ_le_succ_iff.symm

theorem le_succ_of_pred_le : pred n ≤ m → n ≤ succ m := pred_le_iff_le_succ.1

theorem pred_le_of_le_succ : n ≤ succ m → pred n ≤ m := pred_le_iff_le_succ.2

theorem lt_pred_iff_succ_lt : ∀ {n m}, n < pred m ↔ succ n < m
  | _, 0 => ⟨fun ., fun .⟩
  | _, _+1 => Nat.succ_lt_succ_iff.symm

theorem succ_lt_of_lt_pred : n < pred m → succ n < m := lt_pred_iff_succ_lt.1

theorem lt_pred_of_succ_lt : succ n < m → n < pred m := lt_pred_iff_succ_lt.2

theorem le_pred_iff_lt : ∀ {n m}, 0 < m → (n ≤ pred m ↔ n < m)
  | 0, _+1, _ => ⟨fun _ => Nat.zero_lt_succ _, fun _ => Nat.zero_le _⟩
  | _+1, _+1, _ => Nat.lt_pred_iff_succ_lt

theorem lt_of_le_pred (h : 0 < m) : n ≤ pred m → n < m := (le_pred_iff_lt h).1

theorem le_pred_of_lt (h : n < m) : n ≤ pred m := (le_pred_iff_lt (Nat.zero_lt_of_lt h)).2 h

/-! ## add -/

protected theorem add_add_add_comm (a b c d : Nat) : (a + b) + (c + d) = (a + c) + (b + d) := by
  rw [Nat.add_assoc, Nat.add_assoc, Nat.add_left_comm b]

theorem one_add (n) : 1 + n = succ n := Nat.add_comm ..

theorem succ_eq_one_add (n) : succ n = 1 + n := (one_add _).symm

theorem succ_add_eq_add_succ (a b) : succ a + b = a + succ b := Nat.succ_add ..
@[deprecated] alias succ_add_eq_succ_add := Nat.succ_add_eq_add_succ

theorem eq_zero_of_add_eq_zero : ∀ {n m}, n + m = 0 → n = 0 ∧ m = 0
  | 0, 0, _ => ⟨rfl, rfl⟩
  | _+1, 0, h => Nat.noConfusion h

protected theorem eq_zero_of_add_eq_zero_right (h : n + m = 0) : n = 0 :=
  (Nat.eq_zero_of_add_eq_zero h).1

protected theorem eq_zero_of_add_eq_zero_left (h : n + m = 0) : m = 0 :=
  (Nat.eq_zero_of_add_eq_zero h).2

protected theorem add_eq_zero_iff : n + m = 0 ↔ n = 0 ∧ m = 0 :=
  ⟨Nat.eq_zero_of_add_eq_zero, fun ⟨h₁, h₂⟩ => h₂.symm ▸ h₁⟩

protected theorem add_left_cancel_iff {n : Nat} : n + m = n + k ↔ m = k :=
  ⟨Nat.add_left_cancel, fun | rfl => rfl⟩

protected theorem add_right_cancel_iff {n : Nat} : m + n = k + n ↔ m = k :=
  ⟨Nat.add_right_cancel, fun | rfl => rfl⟩

protected theorem add_le_add_iff_left {n : Nat} : n + m ≤ n + k ↔ m ≤ k :=
  ⟨Nat.le_of_add_le_add_left, fun h => Nat.add_le_add_left h _⟩

protected theorem add_le_add_iff_right {n : Nat} : m + n ≤ k + n ↔ m ≤ k :=
  ⟨Nat.le_of_add_le_add_right, fun h => Nat.add_le_add_right h _⟩

protected theorem lt_of_add_lt_add_right : ∀ {n : Nat}, k + n < m + n → k < m
  | 0, h => h
  | _+1, h => Nat.lt_of_add_lt_add_right (Nat.lt_of_succ_lt_succ h)

protected theorem lt_of_add_lt_add_left {n : Nat} : n + k < n + m → k < m := by
  rw [Nat.add_comm n, Nat.add_comm n]; exact Nat.lt_of_add_lt_add_right

protected theorem add_lt_add_iff_left {k n m : Nat} : k + n < k + m ↔ n < m :=
  ⟨Nat.lt_of_add_lt_add_left, fun h => Nat.add_lt_add_left h _⟩

protected theorem add_lt_add_iff_right {k n m : Nat} : n + k < m + k ↔ n < m :=
  ⟨Nat.lt_of_add_lt_add_right, fun h => Nat.add_lt_add_right h _⟩

protected theorem add_lt_add_of_le_of_lt {a b c d : Nat} (hle : a ≤ b) (hlt : c < d) :
    a + c < b + d :=
  Nat.lt_of_le_of_lt (Nat.add_le_add_right hle _) (Nat.add_lt_add_left hlt _)

protected theorem add_lt_add_of_lt_of_le {a b c d : Nat} (hlt : a < b) (hle : c ≤ d) :
    a + c < b + d :=
  Nat.lt_of_le_of_lt (Nat.add_le_add_left hle _) (Nat.add_lt_add_right hlt _)

protected theorem lt_add_left (c : Nat) (h : a < b) : a < c + b :=
  Nat.lt_of_lt_of_le h (Nat.le_add_left ..)

protected theorem lt_add_right (c : Nat) (h : a < b) : a < b + c :=
  Nat.lt_of_lt_of_le h (Nat.le_add_right ..)

protected theorem lt_add_of_pos_right (h : 0 < k) : n < n + k :=
  Nat.add_lt_add_left h n

protected theorem lt_add_of_pos_left : 0 < k → n < k + n := by
  rw [Nat.add_comm]; exact Nat.lt_add_of_pos_right

protected theorem pos_of_lt_add_right (h : n < n + k) : 0 < k :=
  Nat.lt_of_add_lt_add_left h

protected theorem pos_of_lt_add_left : n < k + n → 0 < k := by
  rw [Nat.add_comm]; exact Nat.pos_of_lt_add_right

protected theorem lt_add_right_iff_pos : n < n + k ↔ 0 < k :=
  ⟨Nat.pos_of_lt_add_right, Nat.lt_add_of_pos_right⟩

protected theorem lt_add_left_iff_pos : n < k + n ↔ 0 < k :=
  ⟨Nat.pos_of_lt_add_left, Nat.lt_add_of_pos_left⟩

protected theorem add_pos_left (h : 0 < m) (n) : 0 < m + n :=
  Nat.lt_of_lt_of_le h (Nat.le_add_right ..)

protected theorem add_pos_right (m) (h : 0 < n) : 0 < m + n :=
  Nat.lt_of_lt_of_le h (Nat.le_add_left ..)

protected theorem add_self_ne_one : ∀ n, n + n ≠ 1
  | n+1, h => by rw [Nat.succ_add, Nat.succ_inj'] at h; contradiction

/-! ## sub -/

attribute [simp] Nat.zero_sub Nat.add_sub_cancel succ_sub_succ_eq_sub

protected theorem sub_one (n) : n - 1 = pred n := rfl

protected theorem one_sub : ∀ n, 1 - n = if n = 0 then 1 else 0
  | 0 => rfl
  | _+1 => by rw [if_neg (Nat.succ_ne_zero _), Nat.succ_sub_succ, Nat.zero_sub]

theorem succ_sub_sub_succ (n m k) : succ n - m - succ k = n - m - k := by
  rw [Nat.sub_sub, Nat.sub_sub, add_succ, succ_sub_succ]

protected theorem sub_right_comm (m n k : Nat) : m - n - k = m - k - n := by
  rw [Nat.sub_sub, Nat.sub_sub, Nat.add_comm]

protected theorem add_sub_cancel_right (n m : Nat) : (n + m) - m = n := Nat.add_sub_cancel ..

@[simp] protected theorem add_sub_cancel' {n m : Nat} (h : m ≤ n) : m + (n - m) = n := by
  rw [Nat.add_comm, Nat.sub_add_cancel h]

theorem succ_sub_one (n) : succ n - 1 = n := rfl

protected theorem add_one_sub_one (n : Nat) : (n + 1) - 1 = n := rfl

protected theorem one_add_sub_one (n : Nat) : (1 + n) - 1 = n := Nat.add_sub_cancel_left 1 _

protected theorem sub_eq_iff_eq_add {c : Nat} (h : b ≤ a) : a - b = c ↔ a = c + b :=
  ⟨fun | rfl => by rw [Nat.sub_add_cancel h], fun heq => by rw [heq, Nat.add_sub_cancel]⟩

protected theorem sub_eq_iff_eq_add' {c : Nat} (h : b ≤ a) : a - b = c ↔ a = b + c := by
  rw [Nat.add_comm, Nat.sub_eq_iff_eq_add h]

protected theorem sub_sub_self {n m : Nat} (h : m ≤ n) : n - (n - m) = m :=
  (Nat.sub_eq_iff_eq_add (Nat.sub_le ..)).2 (Nat.add_sub_of_le h).symm

protected theorem sub_add_comm {n m k : Nat} (h : k ≤ n) : n + m - k = n - k + m := by
  rw [Nat.sub_eq_iff_eq_add (Nat.le_trans h (Nat.le_add_right ..))]
  rwa [Nat.add_right_comm, Nat.sub_add_cancel]

protected theorem le_of_sub_eq_zero : ∀ {n m}, n - m = 0 → n ≤ m
  | 0, _, _ => Nat.zero_le ..
  | _+1, _+1, h => Nat.succ_le_succ <| Nat.le_of_sub_eq_zero (Nat.succ_sub_succ .. ▸ h)

@[simp] protected theorem sub_eq_zero_iff_le : n - m = 0 ↔ n ≤ m :=
  ⟨Nat.le_of_sub_eq_zero, Nat.sub_eq_zero_of_le⟩

protected theorem lt_of_sub_ne_zero (h : n - m ≠ 0) : m < n :=
  Nat.not_le.1 (mt Nat.sub_eq_zero_of_le h)

protected theorem sub_ne_zero_iff_lt : n - m ≠ 0 ↔ m < n :=
  ⟨Nat.lt_of_sub_ne_zero, Nat.sub_ne_zero_of_lt⟩

protected theorem sub_pos_of_lt (h : m < n) : 0 < n - m :=
  Nat.pos_iff_ne_zero.2 (Nat.sub_ne_zero_of_lt h)

protected theorem lt_of_sub_pos (h : 0 < n - m) : m < n :=
  Nat.lt_of_sub_ne_zero (Nat.pos_iff_ne_zero.1 h)

protected theorem sub_pos_iff_lt : 0 < n - m ↔ m < n :=
  ⟨Nat.lt_of_sub_pos, Nat.sub_pos_of_lt⟩

protected theorem lt_of_sub_eq_succ (h : m - n = succ l) : n < m :=
  Nat.lt_of_sub_pos (h ▸ Nat.zero_lt_succ _)

protected theorem sub_le_iff_le_add {a b c : Nat} : a - b ≤ c ↔ a ≤ c + b :=
  ⟨Nat.le_add_of_sub_le, sub_le_of_le_add⟩

protected theorem sub_le_iff_le_add' {a b c : Nat} : a - b ≤ c ↔ a ≤ b + c := by
  rw [Nat.add_comm, Nat.sub_le_iff_le_add]

protected theorem le_sub_iff_add_le {n : Nat} (h : k ≤ m) : n ≤ m - k ↔ n + k ≤ m :=
  ⟨Nat.add_le_of_le_sub h, Nat.le_sub_of_add_le⟩

@[deprecated Nat.le_sub_iff_add_le]
protected theorem add_le_to_le_sub (n : Nat) (h : m ≤ k) : n + m ≤ k ↔ n ≤ k - m :=
  (Nat.le_sub_iff_add_le h).symm

protected theorem add_le_of_le_sub' {n k m : Nat} (h : m ≤ k) : n ≤ k - m → m + n ≤ k :=
  Nat.add_comm .. ▸ Nat.add_le_of_le_sub h

@[deprecated Nat.add_le_of_le_sub']
protected theorem add_le_of_le_sub_left {n k m : Nat} (h : m ≤ k) : n ≤ k - m → m + n ≤ k :=
  Nat.add_le_of_le_sub' h

protected theorem le_sub_of_add_le' {n k m : Nat} : m + n ≤ k → n ≤ k - m :=
  Nat.add_comm .. ▸ Nat.le_sub_of_add_le

protected theorem le_sub_iff_add_le' {n : Nat} (h : k ≤ m) : n ≤ m - k ↔ k + n ≤ m :=
  ⟨Nat.add_le_of_le_sub' h, Nat.le_sub_of_add_le'⟩

protected theorem le_of_sub_le_sub_right : ∀ {n m k : Nat}, k ≤ m → n - k ≤ m - k → n ≤ m
  | 0, _, _, _, _ => Nat.zero_le ..
  | _+1, _, 0, _, h₁ => h₁
  | _+1, _+1, _+1, h₀, h₁ => by
    simp only [Nat.succ_sub_succ] at h₁
    exact succ_le_succ <| Nat.le_of_sub_le_sub_right (le_of_succ_le_succ h₀) h₁
@[deprecated] protected alias le_of_le_of_sub_le_sub_right := Nat.le_of_sub_le_sub_right

protected theorem sub_le_sub_iff_right {n : Nat} (h : k ≤ m) : n - k ≤ m - k ↔ n ≤ m :=
  ⟨Nat.le_of_sub_le_sub_right h, fun h => Nat.sub_le_sub_right h _⟩

protected theorem sub_le_sub_left (h : n ≤ m) (k : Nat) : k - m ≤ k - n :=
  match m, le.dest h with
  | _, ⟨a, rfl⟩ => by rw [← Nat.sub_sub]; apply sub_le

protected theorem le_of_sub_le_sub_left : ∀ {n k m : Nat}, n ≤ k → k - m ≤ k - n → n ≤ m
  | 0, _, _, _, _ => Nat.zero_le ..
  | _+1, _, 0, h₀, h₁ =>
    absurd (Nat.sub_lt (Nat.zero_lt_of_lt h₀) (Nat.zero_lt_succ _)) (Nat.not_lt.2 h₁)
  | _+1, _+1, _+1, h₀, h₁ => by
    simp only [Nat.succ_sub_succ] at h₁
    exact succ_le_succ <| Nat.le_of_sub_le_sub_left (Nat.le_of_succ_le_succ h₀) h₁
@[deprecated] protected alias le_of_le_of_sub_le_sub_left := Nat.le_of_sub_le_sub_left

protected theorem sub_le_sub_iff_left {n m k : Nat} (h : n ≤ k) : k - m ≤ k - n ↔ n ≤ m :=
  ⟨Nat.le_of_sub_le_sub_left h, fun h => Nat.sub_le_sub_left h _⟩

protected theorem sub_lt_of_pos_le (h₀ : 0 < a) (h₁ : a ≤ b) : b - a < b :=
  Nat.sub_lt (Nat.lt_of_lt_of_le h₀ h₁) h₀
protected alias sub_lt_self := Nat.sub_lt_of_pos_le

theorem add_lt_of_lt_sub' {a b c : Nat} : b < c - a → a + b < c := by
  rw [Nat.add_comm]; exact Nat.add_lt_of_lt_sub

protected theorem sub_add_lt_sub (h₁ : m + k ≤ n) (h₂ : 0 < k) : n - (m + k) < n - m := by
  rw [← Nat.sub_sub]; exact Nat.sub_lt_of_pos_le h₂ (Nat.le_sub_of_add_le' h₁)

theorem le_sub_one_of_lt : a < b → a ≤ b - 1 := Nat.le_pred_of_lt

theorem sub_one_lt_of_le (h₀ : 0 < a) (h₁ : a ≤ b) : a - 1 < b :=
  Nat.lt_of_lt_of_le (Nat.pred_lt' h₀) h₁

theorem sub_lt_succ (a b) : a - b < succ a := lt_succ_of_le (sub_le a b)

theorem sub_one_sub_lt (h : i < n) : n - 1 - i < n := by
  rw [Nat.sub_right_comm]; exact Nat.sub_one_lt_of_le (Nat.sub_pos_of_lt h) (Nat.sub_le ..)

/-! ### min/max -/

theorem succ_min_succ (x y) : min (succ x) (succ y) = succ (min x y) := by
  cases Nat.le_total x y with
  | inl h => rw [Nat.min_eq_left h, Nat.min_eq_left (Nat.succ_le_succ h)]
  | inr h => rw [Nat.min_eq_right h, Nat.min_eq_right (Nat.succ_le_succ h)]

@[simp] protected theorem min_self (a : Nat) : min a a = a := Nat.min_eq_left (Nat.le_refl _)

@[simp] protected theorem zero_min (a) : min 0 a = 0 := Nat.min_eq_left (Nat.zero_le _)

@[simp] protected theorem min_zero (a) : min a 0 = 0 := Nat.min_eq_right (Nat.zero_le _)

protected theorem min_assoc : ∀ (a b c : Nat), min (min a b) c = min a (min b c)
  | 0, _, _ => by rw [Nat.zero_min, Nat.zero_min, Nat.zero_min]
  | _, 0, _ => by rw [Nat.zero_min, Nat.min_zero, Nat.zero_min]
  | _, _, 0 => by rw [Nat.min_zero, Nat.min_zero, Nat.min_zero]
  | _+1, _+1, _+1 => by simp only [Nat.succ_min_succ]; exact congrArg succ <| Nat.min_assoc ..

protected theorem sub_sub_eq_min : ∀ (a b : Nat), a - (a - b) = min a b
  | 0, _ => by rw [Nat.zero_sub, Nat.zero_min]
  | _, 0 => by rw [Nat.sub_zero, Nat.sub_self, Nat.min_zero]
  | _+1, _+1 => by
    rw [Nat.succ_sub_succ, Nat.succ_min_succ, Nat.succ_sub (Nat.sub_le ..)]
    exact congrArg succ <| Nat.sub_sub_eq_min ..

protected theorem sub_eq_sub_min (n m : Nat) : n - m = n - min n m := by
  cases Nat.le_total n m with
  | inl h => rw [Nat.min_eq_left h, Nat.sub_eq_zero_of_le h, Nat.sub_self]
  | inr h => rw [Nat.min_eq_right h]

@[simp] protected theorem sub_add_min_cancel (n m : Nat) : n - m + min n m = n := by
  rw [Nat.sub_eq_sub_min, Nat.sub_add_cancel (Nat.min_le_left ..)]

protected theorem max_eq_right {a b : Nat} (h : a ≤ b) : max a b = b := if_pos h

protected theorem max_eq_left {a b : Nat} (h : b ≤ a) : max a b = a := by
  rw [Nat.max_comm]; exact Nat.max_eq_right h

protected theorem succ_max_succ (x y) : max (succ x) (succ y) = succ (max x y) := by
  cases Nat.le_total x y with
  | inl h => rw [Nat.max_eq_right h, Nat.max_eq_right (Nat.succ_le_succ h)]
  | inr h => rw [Nat.max_eq_left h, Nat.max_eq_left (Nat.succ_le_succ h)]

protected theorem max_le_of_le_of_le {a b c : Nat} : a ≤ c → b ≤ c → max a b ≤ c := by
  intros; cases Nat.le_total a b with
  | inl h => rw [Nat.max_eq_right h]; assumption
  | inr h => rw [Nat.max_eq_left h]; assumption

protected theorem max_le {a b c : Nat} : max a b ≤ c ↔ a ≤ c ∧ b ≤ c :=
  ⟨fun h => ⟨Nat.le_trans (Nat.le_max_left ..) h, Nat.le_trans (Nat.le_max_right ..) h⟩,
   fun ⟨h₁, h₂⟩ => Nat.max_le_of_le_of_le h₁ h₂⟩

protected theorem max_lt {a b c : Nat} : max a b < c ↔ a < c ∧ b < c := by
  rw [← Nat.succ_le, ← Nat.succ_max_succ a b]; exact Nat.max_le

@[simp] protected theorem max_self (a : Nat) : max a a = a := Nat.max_eq_right (Nat.le_refl _)

@[simp] protected theorem zero_max (a) : max 0 a = a := Nat.max_eq_right (Nat.zero_le _)

@[simp] protected theorem max_zero (a) : max a 0 = a := Nat.max_eq_left (Nat.zero_le _)

protected theorem max_assoc : ∀ (a b c : Nat), max (max a b) c = max a (max b c)
  | 0, _, _ => by rw [Nat.zero_max, Nat.zero_max]
  | _, 0, _ => by rw [Nat.zero_max, Nat.max_zero]
  | _, _, 0 => by rw [Nat.max_zero, Nat.max_zero]
  | _+1, _+1, _+1 => by simp only [Nat.succ_max_succ]; exact congrArg succ <| Nat.max_assoc ..

protected theorem sub_add_eq_max (a b : Nat) : a - b + b = max a b := by
  match Nat.le_total a b with
  | .inl hl => rw [Nat.max_eq_right hl, Nat.sub_eq_zero_iff_le.mpr hl, Nat.zero_add]
  | .inr hr => rw [Nat.max_eq_left hr, Nat.sub_add_cancel hr]

protected theorem sub_eq_max_sub (n m : Nat) : n - m = max n m - m := by
  cases Nat.le_total m n with
  | inl h => rw [Nat.max_eq_left h]
  | inr h => rw [Nat.max_eq_right h, Nat.sub_eq_zero_of_le h, Nat.sub_self]

protected theorem max_min_distrib_left : ∀ (a b c : Nat), max a (min b c) = min (max a b) (max a c)
  | 0, _, _ => by simp only [Nat.zero_max]
  | _, 0, _ => by
    rw [Nat.zero_min, Nat.max_zero]
    exact Nat.min_eq_left (Nat.le_max_left ..) |>.symm
  | _, _, 0 => by
    rw [Nat.min_zero, Nat.max_zero]
    exact Nat.min_eq_right (Nat.le_max_left ..) |>.symm
  | _+1, _+1, _+1 => by
    simp only [Nat.succ_max_succ, Nat.succ_min_succ]
    exact congrArg succ <| Nat.max_min_distrib_left ..

protected theorem min_max_distrib_left : ∀ (a b c : Nat), min a (max b c) = max (min a b) (min a c)
  | 0, _, _ => by simp only [Nat.zero_min, Nat.max_self]
  | _, 0, _ => by simp only [Nat.min_zero, Nat.zero_max]
  | _, _, 0 => by simp only [Nat.min_zero, Nat.max_zero]
  | _+1, _+1, _+1 => by
    simp only [Nat.succ_max_succ, Nat.succ_min_succ]
    exact congrArg succ <| Nat.min_max_distrib_left ..

protected theorem max_min_distrib_right (a b c : Nat) :
    max (min a b) c = min (max a c) (max b c) := by
  repeat rw [Nat.max_comm _ c]
  exact Nat.max_min_distrib_left ..

protected theorem min_max_distrib_right (a b c : Nat) :
    min (max a b) c = max (min a c) (min b c) := by
  repeat rw [Nat.min_comm _ c]
  exact Nat.min_max_distrib_left ..

protected theorem add_max_add_right : ∀ (a b c : Nat), max (a + c) (b + c) = max a b + c
  | _, _, 0 => rfl
  | _, _, _+1 => Eq.trans (Nat.succ_max_succ ..) <| congrArg _ (Nat.add_max_add_right ..)

protected theorem add_min_add_right : ∀ (a b c : Nat), min (a + c) (b + c) = min a b + c
  | _, _, 0 => rfl
  | _, _, _+1 => Eq.trans (Nat.succ_min_succ ..) <| congrArg _ (Nat.add_min_add_right ..)

protected theorem add_max_add_left (a b c : Nat) : max (a + b) (a + c) = a + max b c := by
  repeat rw [Nat.add_comm a]
  exact Nat.add_max_add_right ..

protected theorem add_min_add_left (a b c : Nat) : min (a + b) (a + c) = a + min b c := by
  repeat rw [Nat.add_comm a]
  exact Nat.add_min_add_right ..

protected theorem pred_min_pred : ∀ (x y), min (pred x) (pred y) = pred (min x y)
  | 0, _ => by simp only [Nat.pred_zero, Nat.zero_min]
  | _, 0 => by simp only [Nat.pred_zero, Nat.min_zero]
  | _+1, _+1 => by simp only [Nat.pred_succ, Nat.succ_min_succ]

protected theorem pred_max_pred : ∀ (x y), max (pred x) (pred y) = pred (max x y)
  | 0, _ => by simp only [Nat.pred_zero, Nat.zero_max]
  | _, 0 => by simp only [Nat.pred_zero, Nat.max_zero]
  | _+1, _+1 => by simp only [Nat.pred_succ, Nat.succ_max_succ]

protected theorem sub_min_sub_right : ∀ (a b c : Nat), min (a - c) (b - c) = min a b - c
  | _, _, 0 => rfl
  | _, _, _+1 => Eq.trans (Nat.pred_min_pred ..) <| congrArg _ (Nat.sub_min_sub_right ..)

protected theorem sub_max_sub_right : ∀ (a b c : Nat), max (a - c) (b - c) = max a b - c
  | _, _, 0 => rfl
  | _, _, _+1 => Eq.trans (Nat.pred_max_pred ..) <| congrArg _ (Nat.sub_max_sub_right ..)

protected theorem sub_min_sub_left (a b c : Nat) : min (a - b) (a - c) = a - max b c := by
  induction b, c using Nat.recDiagAux with
  | zero_left => rw [Nat.sub_zero, Nat.zero_max]; exact Nat.min_eq_right (Nat.sub_le ..)
  | zero_right => rw [Nat.sub_zero, Nat.max_zero]; exact Nat.min_eq_left (Nat.sub_le ..)
  | succ_succ _ _ ih => simp only [Nat.sub_succ, Nat.succ_max_succ, Nat.pred_min_pred, ih]

protected theorem sub_max_sub_left (a b c : Nat) : max (a - b) (a - c) = a - min b c := by
  induction b, c using Nat.recDiagAux with
  | zero_left => rw [Nat.sub_zero, Nat.zero_min]; exact Nat.max_eq_left (Nat.sub_le ..)
  | zero_right => rw [Nat.sub_zero, Nat.min_zero]; exact Nat.max_eq_right (Nat.sub_le ..)
  | succ_succ _ _ ih => simp only [Nat.sub_succ, Nat.succ_min_succ, Nat.pred_max_pred, ih]

protected theorem mul_max_mul_right (a b c : Nat) : max (a * c) (b * c) = max a b * c := by
  induction a, b using Nat.recDiagAux with
  | zero_left => simp only [Nat.zero_mul, Nat.zero_max]
  | zero_right => simp only [Nat.zero_mul, Nat.max_zero]
  | succ_succ _ _ ih => simp only [Nat.succ_mul, Nat.add_max_add_right, ih]

protected theorem mul_min_mul_right (a b c : Nat) : min (a * c) (b * c) = min a b * c := by
  induction a, b using Nat.recDiagAux with
  | zero_left => simp only [Nat.zero_mul, Nat.zero_min]
  | zero_right => simp only [Nat.zero_mul, Nat.min_zero]
  | succ_succ _ _ ih => simp only [Nat.succ_mul, Nat.add_min_add_right, ih]

protected theorem mul_max_mul_left (a b c : Nat) : max (a * b) (a * c) = a * max b c := by
  repeat rw [Nat.mul_comm a]
  exact Nat.mul_max_mul_right ..

protected theorem mul_min_mul_left (a b c : Nat) : min (a * b) (a * c) = a * min b c := by
  repeat rw [Nat.mul_comm a]
  exact Nat.mul_min_mul_right ..

/-! ### mul -/

@[deprecated Nat.mul_le_mul_left]
protected theorem mul_le_mul_of_nonneg_left {a b c : Nat} : a ≤ b → c * a ≤ c * b :=
  Nat.mul_le_mul_left c

@[deprecated Nat.mul_le_mul_right]
protected theorem mul_le_mul_of_nonneg_right {a b c : Nat} : a ≤ b → a * c ≤ b * c :=
  Nat.mul_le_mul_right c

protected theorem mul_right_comm (n m k : Nat) : n * m * k = n * k * m := by
  rw [Nat.mul_assoc, Nat.mul_comm m, ← Nat.mul_assoc]

protected theorem mul_mul_mul_comm (a b c d : Nat) : (a * b) * (c * d) = (a * c) * (b * d) := by
  rw [Nat.mul_assoc, Nat.mul_assoc, Nat.mul_left_comm b]

protected theorem mul_two (n) : n * 2 = n + n := by rw [Nat.mul_succ, Nat.mul_one]

protected theorem two_mul (n) : 2 * n = n + n := by rw [Nat.succ_mul, Nat.one_mul]

theorem mul_eq_zero : ∀ {m n}, n * m = 0 ↔ n = 0 ∨ m = 0
  | 0, _ => ⟨fun _ => .inr rfl, fun _ => rfl⟩
  | _, 0 => ⟨fun _ => .inl rfl, fun _ => Nat.zero_mul ..⟩
  | _+1, _+1 => ⟨fun., fun.⟩

protected theorem mul_ne_zero_iff : n * m ≠ 0 ↔ n ≠ 0 ∧ m ≠ 0 := by rw [ne_eq, mul_eq_zero, not_or]

protected theorem mul_ne_zero : n ≠ 0 → m ≠ 0 → n * m ≠ 0 := (Nat.mul_ne_zero_iff.2 ⟨·,·⟩)

protected theorem ne_zero_of_mul_ne_zero_left (h : n * m ≠ 0) : n ≠ 0 :=
  (Nat.mul_ne_zero_iff.1 h).1

protected theorem mul_left_cancel {n m k : Nat} (np : 0 < n) (h : n * m = n * k) : m = k := by
  match Nat.lt_trichotomy m k with
  | Or.inl p =>
    have r : n * m < n * k := Nat.mul_lt_mul_of_pos_left p np
    simp [h] at r
  | Or.inr (Or.inl p) => exact p
  | Or.inr (Or.inr p) =>
    have r : n * k < n * m := Nat.mul_lt_mul_of_pos_left p np
    simp [h] at r

protected theorem mul_right_cancel {n m k : Nat} (mp : 0 < m) (h : n * m = k * m) : n = k := by
  simp [Nat.mul_comm _ m] at h
  apply Nat.mul_left_cancel mp h

protected theorem mul_left_cancel_iff {n: Nat} (p : 0 < n) (m k : Nat) : n * m = n * k ↔ m = k :=
  ⟨Nat.mul_left_cancel p, fun | rfl => rfl⟩

protected theorem mul_right_cancel_iff {m : Nat} (p : 0 < m) (n k : Nat) : n * m = k * m ↔ n = k :=
  ⟨Nat.mul_right_cancel p, fun | rfl => rfl⟩

protected theorem ne_zero_of_mul_ne_zero_right (h : n * m ≠ 0) : m ≠ 0 :=
  (Nat.mul_ne_zero_iff.1 h).2

protected theorem le_mul_of_pos_left (m) (h : 0 < n) : m ≤ n * m :=
  Nat.le_trans (Nat.le_of_eq (Nat.one_mul _).symm) (Nat.mul_le_mul_right _ h)

protected theorem le_mul_of_pos_right (n) (h : 0 < m) : n ≤ n * m :=
  Nat.le_trans (Nat.le_of_eq (Nat.mul_one _).symm) (Nat.mul_le_mul_left _ h)

protected theorem mul_lt_mul_of_lt_of_le (hac : a < c) (hbd : b ≤ d) (hd : 0 < d) :
    a * b < c * d :=
  Nat.lt_of_le_of_lt (Nat.mul_le_mul_left _ hbd) (Nat.mul_lt_mul_of_pos_right hac hd)

protected theorem mul_lt_mul_of_lt_of_le' (hac : a < c) (hbd : b ≤ d) (hb : 0 < b) :
    a * b < c * d :=
  Nat.mul_lt_mul_of_lt_of_le hac hbd (Nat.lt_of_lt_of_le hb hbd)

@[deprecated] protected alias mul_lt_mul := Nat.mul_lt_mul_of_lt_of_le'

protected theorem mul_lt_mul_of_le_of_lt (hac : a ≤ c) (hbd : b < d) (hc : 0 < c) :
    a * b < c * d :=
  Nat.lt_of_le_of_lt (Nat.mul_le_mul_right _ hac) (Nat.mul_lt_mul_of_pos_left hbd hc)

protected theorem mul_lt_mul_of_le_of_lt' (hac : a ≤ c) (hbd : b < d) (ha : 0 < a) :
    a * b < c * d :=
  Nat.mul_lt_mul_of_le_of_lt hac hbd (Nat.lt_of_lt_of_le ha hac)

@[deprecated] protected alias mul_lt_mul' := Nat.mul_lt_mul_of_le_of_lt

protected theorem mul_lt_mul_of_lt_of_lt {a b c d : Nat} (hac : a < c) (hbd : b < d) :
    a * b < c * d :=
  Nat.mul_lt_mul_of_le_of_lt (Nat.le_of_lt hac) hbd (Nat.zero_lt_of_lt hac)

theorem succ_mul_succ (a b) : succ a * succ b = a * b + a + b + 1 := by
  rw [succ_mul, mul_succ]; rfl
theorem mul_le_add_right (m k n : Nat) : k * m ≤ m + n ↔ (k-1) * m ≤ n := by
  match k with
  | 0 =>
    simp
  | succ k =>
    simp [succ_mul, Nat.add_comm _ m, Nat.add_le_add_iff_left]

theorem succ_mul_succ_eq (a b : Nat) : succ a * succ b = a * b + a + b + 1 := by
  rw [mul_succ, succ_mul, Nat.add_right_comm _ a]; rfl

protected theorem mul_self_sub_mul_self_eq (a b : Nat) : a * a - b * b = (a + b) * (a - b) := by
  rw [Nat.mul_sub_left_distrib, Nat.right_distrib, Nat.right_distrib, Nat.mul_comm b a,
    Nat.sub_add_eq, Nat.add_sub_cancel]

/-! ### div/mod -/

-- TODO mod_core_congr, mod_def

-- TODO div_core_congr, div_def

theorem mod_add_div (m k : Nat) : m % k + k * (m / k) = m := by
  induction m, k using mod.inductionOn with rw [div_eq, mod_eq]
  | base x y h => simp [h]
  | ind x y h IH => simp [h]; rw [Nat.mul_succ, ← Nat.add_assoc, IH, Nat.sub_add_cancel h.2]

@[simp] protected theorem div_one (n : Nat) : n / 1 = n := by
  have := mod_add_div n 1
  rwa [mod_one, Nat.zero_add, Nat.one_mul] at this

@[simp] protected theorem div_zero (n : Nat) : n / 0 = 0 := by
  rw [div_eq]; simp [Nat.lt_irrefl]

@[simp] protected theorem zero_div (b : Nat) : 0 / b = 0 :=
  (div_eq 0 b).trans <| if_neg <| And.rec Nat.not_le_of_gt

theorem le_div_iff_mul_le (k0 : 0 < k) : x ≤ y / k ↔ x * k ≤ y := by
  induction y, k using mod.inductionOn generalizing x with
    (rw [div_eq]; simp [h]; cases x with | zero => simp [zero_le] | succ x => ?_)
  | base y k h =>
    simp [not_succ_le_zero x, succ_mul, Nat.add_comm]
    refine Nat.lt_of_lt_of_le ?_ (Nat.le_add_right ..)
    exact Nat.not_le.1 fun h' => h ⟨k0, h'⟩
  | ind y k h IH =>
    rw [← add_one, Nat.add_le_add_iff_right, IH k0, succ_mul,
        ← Nat.add_sub_cancel (x*k) k, Nat.sub_le_sub_iff_right h.2, Nat.add_sub_cancel]

protected theorem div_le_of_le_mul {m n : Nat} : ∀ {k}, m ≤ k * n → m / k ≤ n
  | 0, _ => by simp [Nat.div_zero, n.zero_le]
  | succ k, h => by
    suffices succ k * (m / succ k) ≤ succ k * n from
      Nat.le_of_mul_le_mul_left this (zero_lt_succ _)
    have h1 : succ k * (m / succ k) ≤ m % succ k + succ k * (m / succ k) := Nat.le_add_left _ _
    have h2 : m % succ k + succ k * (m / succ k) = m := by rw [mod_add_div]
    have h3 : m ≤ succ k * n := h
    rw [← h2] at h3
    exact Nat.le_trans h1 h3

theorem div_eq_sub_div (h₁ : 0 < b) (h₂ : b ≤ a) : a / b = (a - b) / b + 1 := by
 rw [div_eq a, if_pos]; constructor <;> assumption

theorem div_eq_of_lt (h₀ : a < b) : a / b = 0 := by
  rw [div_eq a, if_neg]
  intro h₁
  apply Nat.not_le_of_gt h₀ h₁.right

theorem div_lt_iff_lt_mul (Hk : 0 < k) : x / k < y ↔ x < y * k := by
  rw [← Nat.not_le, ← Nat.not_le]; exact not_congr (le_div_iff_mul_le Hk)

theorem sub_mul_div (x n p : Nat) (h₁ : n*p ≤ x) : (x - n*p) / n = x / n - p := by
  match eq_zero_or_pos n with
  | .inl h₀ => rw [h₀, Nat.div_zero, Nat.div_zero, Nat.zero_sub]
  | .inr h₀ => induction p with
    | zero => rw [Nat.mul_zero, Nat.sub_zero, Nat.sub_zero]
    | succ p IH =>
      have h₂ : n * p ≤ x := Nat.le_trans (Nat.mul_le_mul_left _ (le_succ _)) h₁
      have h₃ : x - n * p ≥ n := by
        apply Nat.le_of_add_le_add_right
        rw [Nat.sub_add_cancel h₂, Nat.add_comm]
        rw [mul_succ] at h₁
        exact h₁
      rw [sub_succ, ← IH h₂, div_eq_sub_div h₀ h₃]
      simp [add_one, Nat.pred_succ, mul_succ, Nat.sub_sub]

theorem div_mul_le_self : ∀ (m n : Nat), m / n * n ≤ m
  | m, 0   => by simp
  | m, n+1 => (le_div_iff_mul_le (Nat.succ_pos _)).1 (Nat.le_refl _)

@[simp] theorem add_div_right (x : Nat) {z : Nat} (H : 0 < z) : (x + z) / z = succ (x / z) := by
  rw [div_eq_sub_div H (Nat.le_add_left _ _), Nat.add_sub_cancel]

@[simp] theorem add_div_left (x : Nat) {z : Nat} (H : 0 < z) : (z + x) / z = succ (x / z) := by
  rw [Nat.add_comm, add_div_right x H]

@[simp] theorem mul_div_right (n : Nat) {m : Nat} (H : 0 < m) : m * n / m = n := by
  induction n <;> simp_all [mul_succ]

@[simp] theorem mul_div_left (m : Nat) {n : Nat} (H : 0 < n) : m * n / n = m := by
  rw [Nat.mul_comm, mul_div_right _ H]

protected theorem div_self (H : 0 < n) : n / n = 1 := by
  let t := add_div_right 0 H
  rwa [Nat.zero_add, Nat.zero_div] at t

theorem add_mul_div_left (x z : Nat) {y : Nat} (H : 0 < y) : (x + y * z) / y = x / y + z := by
  induction z with
  | zero => rw [Nat.mul_zero, Nat.add_zero, Nat.add_zero]
  | succ z ih => rw [mul_succ, ← Nat.add_assoc, add_div_right _ H, ih]; rfl

theorem add_mul_div_right (x y : Nat) {z : Nat} (H : 0 < z) : (x + y * z) / z = x / z + y := by
  rw [Nat.mul_comm, add_mul_div_left _ _ H]

protected theorem mul_div_cancel (m : Nat) {n : Nat} (H : 0 < n) : m * n / n = m := by
  let t := add_mul_div_right 0 m H
  rwa [Nat.zero_add, Nat.zero_div, Nat.zero_add] at t

protected theorem mul_div_cancel_left (m : Nat) {n : Nat} (H : 0 < n) : n * m / n = m :=
by rw [Nat.mul_comm, Nat.mul_div_cancel _ H]

protected theorem div_eq_of_eq_mul_left (H1 : 0 < n) (H2 : m = k * n) : m / n = k :=
by rw [H2, Nat.mul_div_cancel _ H1]

protected theorem div_eq_of_eq_mul_right (H1 : 0 < n) (H2 : m = n * k) : m / n = k :=
by rw [H2, Nat.mul_div_cancel_left _ H1]

protected theorem div_eq_of_lt_le (lo : k * n ≤ m) (hi : m < succ k * n) : m / n = k :=
have npos : 0 < n := (eq_zero_or_pos _).resolve_left fun hn => by
  rw [hn, Nat.mul_zero] at hi lo; exact absurd lo (Nat.not_le_of_gt hi)
Nat.le_antisymm
  (le_of_lt_succ ((Nat.div_lt_iff_lt_mul npos).2 hi))
  ((Nat.le_div_iff_mul_le npos).2 lo)

theorem mul_sub_div (x n p : Nat) (h₁ : x < n*p) : (n * p - succ x) / n = p - succ (x / n) := by
  have npos : 0 < n := (eq_zero_or_pos _).resolve_left fun n0 => by
    rw [n0, Nat.zero_mul] at h₁; exact not_lt_zero _ h₁
  apply Nat.div_eq_of_lt_le
  · rw [Nat.mul_sub_right_distrib, Nat.mul_comm]
    exact Nat.sub_le_sub_left ((div_lt_iff_lt_mul npos).1 (lt_succ_self _)) _
  · show succ (pred (n * p - x)) ≤ (succ (pred (p - x / n))) * n
    rw [succ_pred_eq_of_pos (Nat.sub_pos_of_lt h₁),
      fun h => succ_pred_eq_of_pos (Nat.sub_pos_of_lt h)] -- TODO: why is the function needed?
    · rw [Nat.mul_sub_right_distrib, Nat.mul_comm]
      exact Nat.sub_le_sub_left (div_mul_le_self ..) _
    · rwa [div_lt_iff_lt_mul npos, Nat.mul_comm]

protected theorem div_div_eq_div_mul (m n k : Nat) : m / n / k = m / (n * k) := by
  cases eq_zero_or_pos k with
  | inl k0 => rw [k0, Nat.mul_zero, Nat.div_zero, Nat.div_zero] | inr kpos => ?_
  cases eq_zero_or_pos n with
  | inl n0 => rw [n0, Nat.zero_mul, Nat.div_zero, Nat.zero_div] | inr npos => ?_
  apply Nat.le_antisymm
  · apply (le_div_iff_mul_le (Nat.mul_pos npos kpos)).2
    rw [Nat.mul_comm n k, ← Nat.mul_assoc]
    apply (le_div_iff_mul_le npos).1
    apply (le_div_iff_mul_le kpos).1
    (apply Nat.le_refl)
  · apply (le_div_iff_mul_le kpos).2
    apply (le_div_iff_mul_le npos).2
    rw [Nat.mul_assoc, Nat.mul_comm n k]
    apply (le_div_iff_mul_le (Nat.mul_pos kpos npos)).1
    apply Nat.le_refl

protected theorem mul_div_mul_left {m : Nat} (n k : Nat) (H : 0 < m) :
    m * n / (m * k) = n / k := by rw [← Nat.div_div_eq_div_mul, Nat.mul_div_cancel_left _ H]

protected theorem mul_div_mul_right {m : Nat} (n k : Nat) (H : 0 < m) :
    n * m / (k * m) = n / k := by rw [Nat.mul_comm, Nat.mul_comm k, Nat.mul_div_mul_left _ _ H]

theorem mul_div_le (m n : Nat) : n * (m / n) ≤ m := by
  match n, Nat.eq_zero_or_pos n with
  | _, Or.inl rfl => rw [Nat.zero_mul]; exact m.zero_le
  | n, Or.inr h => rw [Nat.mul_comm, ← Nat.le_div_iff_mul_le h]; exact Nat.le_refl _

theorem mod_two_eq_zero_or_one (n : Nat) : n % 2 = 0 ∨ n % 2 = 1 :=
  match n % 2, @Nat.mod_lt n 2 (by decide) with
  | 0, _ => .inl rfl
  | 1, _ => .inr rfl

theorem le_of_mod_lt {a b : Nat} (h : a % b < a) : b ≤ a :=
  Nat.not_lt.1 fun hf => (ne_of_lt h).elim (Nat.mod_eq_of_lt hf)

@[simp] theorem add_mod_right (x z : Nat) : (x + z) % z = x % z := by
  rw [mod_eq_sub_mod (Nat.le_add_left ..), Nat.add_sub_cancel]

@[simp] theorem add_mod_left (x z : Nat) : (x + z) % x = z % x := by
  rw [Nat.add_comm, add_mod_right]

@[simp] theorem add_mul_mod_self_left (x y z : Nat) : (x + y * z) % y = x % y := by
  match z with
  | 0 => rw [Nat.mul_zero, Nat.add_zero]
  | succ z => rw [mul_succ, ← Nat.add_assoc, add_mod_right, add_mul_mod_self_left (z := z)]

@[simp] theorem add_mul_mod_self_right (x y z : Nat) : (x + y * z) % z = x % z := by
  rw [Nat.mul_comm, add_mul_mod_self_left]

@[simp] theorem mul_mod_right (m n : Nat) : (m * n) % m = 0 := by
  rw [← Nat.zero_add (m * n), add_mul_mod_self_left, zero_mod]

@[simp] theorem mul_mod_left (m n : Nat) : (m * n) % n = 0 := by
  rw [Nat.mul_comm, mul_mod_right]

theorem mul_mod_mul_left (z x y : Nat) : (z * x) % (z * y) = z * (x % y) :=
  if y0 : y = 0 then by
    rw [y0, Nat.mul_zero, mod_zero, mod_zero]
  else if z0 : z = 0 then by
    rw [z0, Nat.zero_mul, Nat.zero_mul, Nat.zero_mul, mod_zero]
  else by
    induction x using Nat.strongInductionOn with
    | _ n IH =>
      have y0 : y > 0 := Nat.pos_of_ne_zero y0
      have z0 : z > 0 := Nat.pos_of_ne_zero z0
      cases Nat.lt_or_ge n y with
      | inl yn => rw [mod_eq_of_lt yn, mod_eq_of_lt (Nat.mul_lt_mul_of_pos_left yn z0)]
      | inr yn =>
        rw [mod_eq_sub_mod yn, mod_eq_sub_mod (Nat.mul_le_mul_left z yn),
          ← Nat.mul_sub_left_distrib]
        exact IH _ (sub_lt (Nat.lt_of_lt_of_le y0 yn) y0)

theorem mul_mod_mul_right (z x y : Nat) : (x * z) % (y * z) = (x % y) * z := by
  rw [Nat.mul_comm x z, Nat.mul_comm y z, Nat.mul_comm (x % y) z]; apply mul_mod_mul_left

@[simp] theorem mod_mod_of_dvd (a : Nat) (h : c ∣ b) : a % b % c = a % c := by
  conv =>
    rhs
    rw [← mod_add_div a b]
  obtain ⟨x, rfl⟩ := h
  rw [Nat.mul_assoc, add_mul_mod_self_left]

-- TODO cont_to_bool_mod_two

theorem sub_mul_mod {x k n : Nat} (h₁ : n*k ≤ x) : (x - n*k) % n = x % n := by
  match k with
  | 0 => rw [Nat.mul_zero, Nat.sub_zero]
  | succ k =>
    have h₂ : n * k ≤ x := Nat.le_trans (le_add_right _ n) h₁
    have h₄ : x - n * k ≥ n := by
      apply Nat.le_of_add_le_add_right (b := n * k)
      rw [Nat.sub_add_cancel h₂]
      simp [mul_succ, Nat.add_comm] at h₁; simp [h₁]
    rw [mul_succ, ← Nat.sub_sub, ← mod_eq_sub_mod h₄, sub_mul_mod h₂]

@[simp] theorem mod_mod (a n : Nat) : (a % n) % n = a % n :=
  match eq_zero_or_pos n with
  | .inl n0 => by simp [n0, mod_zero]
  | .inr npos => Nat.mod_eq_of_lt (mod_lt _ npos)

theorem mul_mod (a b n : Nat) : a * b % n = (a % n) * (b % n) % n := by
  conv => lhs; rw [
    ← mod_add_div a n, ← mod_add_div b n, Nat.add_mul, Nat.mul_add, Nat.mul_add,
    Nat.mul_assoc, Nat.mul_assoc, ← Nat.mul_add n, add_mul_mod_self_left,
    Nat.mul_comm _ (n * (b / n)), Nat.mul_assoc, add_mul_mod_self_left]

@[simp] theorem mod_add_mod (m n k : Nat) : (m % n + k) % n = (m + k) % n := by
  have := (add_mul_mod_self_left (m % n + k) n (m / n)).symm
  rwa [Nat.add_right_comm, mod_add_div] at this

@[simp] theorem add_mod_mod (m n k : Nat) : (m + n % k) % k = (m + n) % k := by
  rw [Nat.add_comm, mod_add_mod, Nat.add_comm]

theorem add_mod (a b n : Nat) : (a + b) % n = ((a % n) + (b % n)) % n := by
  rw [add_mod_mod, mod_add_mod]

/-! ### pow -/

theorem pow_succ' {m n : Nat} : m ^ n.succ = m * m ^ n := by
  rw [Nat.pow_succ, Nat.mul_comm]

@[simp] theorem pow_eq {m n : Nat} : m.pow n = m ^ n := rfl

theorem shiftLeft_eq (a b : Nat) : a <<< b = a * 2 ^ b :=
  match b with
  | 0 => (Nat.mul_one _).symm
  | b+1 => (shiftLeft_eq _ b).trans <| by
    simp [pow_succ, Nat.mul_assoc, Nat.mul_left_comm, Nat.mul_comm]

theorem one_shiftLeft (n : Nat) : 1 <<< n = 2 ^ n := by rw [shiftLeft_eq, Nat.one_mul]

attribute [simp] Nat.pow_zero

protected theorem zero_pow {n : Nat} (H : 0 < n) : 0 ^ n = 0 := by
  match n with
  | 0 => contradiction
  | n+1 => rw [Nat.pow_succ, Nat.mul_zero]

@[simp] protected theorem one_pow (n : Nat) : 1 ^ n = 1 := by
  induction n with
  | zero => rfl
  | succ _ ih => rw [Nat.pow_succ, Nat.mul_one, ih]

@[simp] protected theorem pow_one (a : Nat) : a ^ 1 = a := by
  rw [Nat.pow_succ, Nat.pow_zero, Nat.one_mul]

protected theorem pow_two (a : Nat) : a ^ 2 = a * a := by rw [Nat.pow_succ, Nat.pow_one]

protected theorem pow_add (a m n : Nat) : a ^ (m + n) = a ^ m * a ^ n := by
  induction n with
  | zero => rw [Nat.add_zero, Nat.pow_zero, Nat.mul_one]
  | succ _ ih => rw [Nat.add_succ, Nat.pow_succ, Nat.pow_succ, ih, Nat.mul_assoc]

protected theorem pow_add' (a m n : Nat) : a ^ (m + n) = a ^ n * a ^ m := by
  rw [← Nat.pow_add, Nat.add_comm]

protected theorem pow_mul (a m n : Nat) : a ^ (m * n) = (a ^ m) ^ n := by
  induction n with
  | zero => rw [Nat.mul_zero, Nat.pow_zero, Nat.pow_zero]
  | succ _ ih => rw [Nat.mul_succ, Nat.pow_add, Nat.pow_succ, ih]

protected theorem pow_mul' (a m n : Nat) : a ^ (m * n) = (a ^ n) ^ m := by
  rw [← Nat.pow_mul, Nat.mul_comm]

protected theorem pow_right_comm (a m n : Nat) : (a ^ m) ^ n = (a ^ n) ^ m := by
  rw [← Nat.pow_mul, Nat.pow_mul']

protected theorem mul_pow (a b n : Nat) : (a * b) ^ n = a ^ n * b ^ n := by
  induction n with
  | zero => rw [Nat.pow_zero, Nat.pow_zero, Nat.pow_zero, Nat.mul_one]
  | succ _ ih => rw [Nat.pow_succ, Nat.pow_succ, Nat.pow_succ, Nat.mul_mul_mul_comm, ih]

<<<<<<< HEAD
protected alias pow_le_pow_left := pow_le_pow_of_le_left
protected alias pow_le_pow_right := pow_le_pow_of_le_right
=======
protected theorem one_lt_two_pow (h : n ≠ 0) : 1 < 2 ^ n :=
  match n, h with
  | n+1, _ => by
    rw [Nat.pow_succ', ← Nat.one_mul 1]
    exact Nat.mul_lt_mul_of_lt_of_le' (by decide) (Nat.two_pow_pos n) (by decide)

@[simp] protected theorem one_lt_two_pow_iff : 1 < 2 ^ n ↔ n ≠ 0 :=
  ⟨(by intro h p; subst p; simp at h), Nat.one_lt_two_pow⟩

protected theorem one_le_two_pow : 1 ≤ 2 ^ n := by
  if h : n = 0 then
    subst h; simp
  else
    exact Nat.le_of_lt (Nat.one_lt_two_pow h)
>>>>>>> 30710c3e

/-! ### log2 -/

theorem le_log2 (h : n ≠ 0) : k ≤ n.log2 ↔ 2 ^ k ≤ n := by
  match k with
  | 0 => simp [show 1 ≤ n from Nat.pos_of_ne_zero h]
  | k+1 =>
    rw [log2]; split
    · have n0 : 0 < n / 2 := (Nat.le_div_iff_mul_le (by decide)).2 ‹_›
      simp only [Nat.add_le_add_iff_right, le_log2 (Nat.ne_of_gt n0), le_div_iff_mul_le,
        Nat.pow_succ]
      exact Nat.le_div_iff_mul_le (by decide)
    · simp only [le_zero_eq, succ_ne_zero, false_iff]
      refine mt (Nat.le_trans ?_) ‹_›
      exact Nat.pow_le_pow_of_le_right Nat.zero_lt_two (Nat.le_add_left 1 k)

theorem log2_lt (h : n ≠ 0) : n.log2 < k ↔ n < 2 ^ k := by
  rw [← Nat.not_le, ← Nat.not_le, le_log2 h]

theorem log2_self_le (h : n ≠ 0) : 2 ^ n.log2 ≤ n := (le_log2 h).1 (Nat.le_refl _)

theorem lt_log2_self : n < 2 ^ (n.log2 + 1) :=
  match n with
  | 0 => Nat.zero_lt_two
  | n+1 => (log2_lt n.succ_ne_zero).1 (Nat.le_refl _)

/-! ### dvd -/

protected theorem dvd_refl (a : Nat) : a ∣ a := ⟨1, by simp⟩

protected theorem dvd_zero (a : Nat) : a ∣ 0 := ⟨0, by simp⟩

protected theorem dvd_mul_left (a b : Nat) : a ∣ b * a := ⟨b, Nat.mul_comm b a⟩

protected theorem dvd_mul_right (a b : Nat) : a ∣ a * b := ⟨b, rfl⟩

protected theorem dvd_trans {a b c : Nat} (h₁ : a ∣ b) (h₂ : b ∣ c) : a ∣ c :=
  match h₁, h₂ with
  | ⟨d, (h₃ : b = a * d)⟩, ⟨e, (h₄ : c = b * e)⟩ =>
    ⟨d * e, show c = a * (d * e) by simp[h₃,h₄, Nat.mul_assoc]⟩

protected theorem eq_zero_of_zero_dvd {a : Nat} (h : 0 ∣ a) : a = 0 :=
  let ⟨c, H'⟩ := h; H'.trans c.zero_mul

@[simp] protected theorem zero_dvd {n : Nat} : 0 ∣ n ↔ n = 0 :=
  ⟨Nat.eq_zero_of_zero_dvd, fun h => h.symm ▸ Nat.dvd_zero 0⟩

protected theorem dvd_add {a b c : Nat} (h₁ : a ∣ b) (h₂ : a ∣ c) : a ∣ b + c :=
  let ⟨d, hd⟩ := h₁; let ⟨e, he⟩ := h₂; ⟨d + e, by simp [Nat.left_distrib, hd, he]⟩

protected theorem dvd_add_iff_right {k m n : Nat} (h : k ∣ m) : k ∣ n ↔ k ∣ m + n :=
  ⟨Nat.dvd_add h,
    match m, h with
    | _, ⟨d, rfl⟩ => fun ⟨e, he⟩ =>
      ⟨e - d, by rw [Nat.mul_sub_left_distrib, ← he, Nat.add_sub_cancel_left]⟩⟩

protected theorem dvd_add_iff_left {k m n : Nat} (h : k ∣ n) : k ∣ m ↔ k ∣ m + n := by
  rw [Nat.add_comm]; exact Nat.dvd_add_iff_right h

theorem dvd_sub {k m n : Nat} (H : n ≤ m) (h₁ : k ∣ m) (h₂ : k ∣ n) : k ∣ m - n :=
  (Nat.dvd_add_iff_left h₂).2 <| by rwa [Nat.sub_add_cancel H]

protected theorem mul_dvd_mul {a b c d : Nat} : a ∣ b → c ∣ d → a * c ∣ b * d
  | ⟨e, he⟩, ⟨f, hf⟩ =>
    ⟨e * f, by simp [he, hf, Nat.mul_assoc, Nat.mul_left_comm, Nat.mul_comm]⟩

protected theorem mul_dvd_mul_left (a : Nat) (h : b ∣ c) : a * b ∣ a * c :=
  Nat.mul_dvd_mul (Nat.dvd_refl a) h

protected theorem mul_dvd_mul_right (h: a ∣ b) (c : Nat) : a * c ∣ b * c :=
  Nat.mul_dvd_mul h (Nat.dvd_refl c)

theorem dvd_mod_iff {k m n : Nat} (h: k ∣ n) : k ∣ m % n ↔ k ∣ m :=
  have := Nat.dvd_add_iff_left <| Nat.dvd_trans h <| Nat.dvd_mul_right n (m / n)
  by rwa [mod_add_div] at this

theorem le_of_dvd {m n : Nat} (h : 0 < n) : m ∣ n → m ≤ n
  | ⟨k, e⟩ => by
    revert h
    rw [e]
    match k with
    | 0 => intro hn; simp at hn
    | pk+1 =>
      intro
      have := Nat.mul_le_mul_left m (succ_pos pk)
      rwa [Nat.mul_one] at this

protected theorem dvd_antisymm : ∀ {m n : Nat}, m ∣ n → n ∣ m → m = n
  | _, 0, _, h₂ => Nat.eq_zero_of_zero_dvd h₂
  | 0, _, h₁, _ => (Nat.eq_zero_of_zero_dvd h₁).symm
  | _+1, _+1, h₁, h₂ => Nat.le_antisymm (le_of_dvd (succ_pos _) h₁) (le_of_dvd (succ_pos _) h₂)

theorem pos_of_dvd_of_pos {m n : Nat} (H1 : m ∣ n) (H2 : 0 < n) : 0 < m :=
  Nat.pos_of_ne_zero fun m0 => Nat.ne_of_gt H2 <| Nat.eq_zero_of_zero_dvd (m0 ▸ H1)

@[simp] protected theorem one_dvd (n : Nat) : 1 ∣ n := ⟨n, n.one_mul.symm⟩

theorem eq_one_of_dvd_one {n : Nat} (H : n ∣ 1) : n = 1 :=
  Nat.dvd_antisymm H n.one_dvd

@[simp] theorem dvd_one {n : Nat} : n ∣ 1 ↔ n = 1 :=
  ⟨eq_one_of_dvd_one, fun h => h.symm ▸ Nat.dvd_refl _⟩

theorem dvd_of_mod_eq_zero {m n : Nat} (H : n % m = 0) : m ∣ n := by
  exists n / m
  have := (mod_add_div n m).symm
  rwa [H, Nat.zero_add] at this

theorem mod_eq_zero_of_dvd {m n : Nat} (H : m ∣ n) : n % m = 0 := by
  let ⟨z, H⟩ := H; rw [H, mul_mod_right]

theorem dvd_iff_mod_eq_zero (m n : Nat) : m ∣ n ↔ n % m = 0 :=
  ⟨mod_eq_zero_of_dvd, dvd_of_mod_eq_zero⟩

theorem emod_pos_of_not_dvd {a b : Nat} (h : ¬ a ∣ b) : 0 < b % a := by
  rw [dvd_iff_mod_eq_zero] at h
  exact Nat.pos_of_ne_zero h

instance decidable_dvd : @DecidableRel Nat (·∣·) :=
  fun _ _ => decidable_of_decidable_of_iff (dvd_iff_mod_eq_zero _ _).symm

protected theorem mul_div_cancel' {n m : Nat} (H : n ∣ m) : n * (m / n) = m := by
  have := mod_add_div m n
  rwa [mod_eq_zero_of_dvd H, Nat.zero_add] at this

protected theorem div_mul_cancel {n m : Nat} (H : n ∣ m) : m / n * n = m := by
  rw [Nat.mul_comm, Nat.mul_div_cancel' H]

protected theorem mul_div_assoc (m : Nat) (H : k ∣ n) : m * n / k = m * (n / k) := by
  match Nat.eq_zero_or_pos k with
  | .inl h0 => rw [h0, Nat.div_zero, Nat.div_zero, Nat.mul_zero]
  | .inr hpos =>
    have h1 : m * n / k = m * (n / k * k) / k := by rw [Nat.div_mul_cancel H]
    rw [h1, ← Nat.mul_assoc, Nat.mul_div_cancel _ hpos]

protected theorem dvd_of_mul_dvd_mul_left
    (kpos : 0 < k) (H : k * m ∣ k * n) : m ∣ n := by
  let ⟨l, H⟩ := H
  rw [Nat.mul_assoc] at H
  exact ⟨_, Nat.eq_of_mul_eq_mul_left kpos H⟩

protected theorem dvd_of_mul_dvd_mul_right (kpos : 0 < k) (H : m * k ∣ n * k) : m ∣ n := by
  rw [Nat.mul_comm m k, Nat.mul_comm n k] at H; exact Nat.dvd_of_mul_dvd_mul_left kpos H

/-! ### sum -/

@[simp] theorem sum_nil : Nat.sum [] = 0 := rfl

@[simp] theorem sum_cons : Nat.sum (a :: l) = a + Nat.sum l := rfl

@[simp] theorem sum_append : Nat.sum (l₁ ++ l₂) = Nat.sum l₁ + Nat.sum l₂ := by
  induction l₁ <;> simp [*, Nat.add_assoc]

/-! ### shiftLeft and shiftRight -/

@[simp] theorem shiftLeft_zero : n <<< 0 = n := rfl

/-- Shiftleft on successor with multiple moved inside. -/
theorem shiftLeft_succ_inside (m n : Nat) : m <<< (n+1) = (2*m) <<< n := rfl

/-- Shiftleft on successor with multiple moved to outside. -/
theorem shiftLeft_succ : ∀(m n), m <<< (n + 1) = 2 * (m <<< n)
| m, 0 => rfl
| m, k + 1 => by
  rw [shiftLeft_succ_inside _ (k+1)]
  rw [shiftLeft_succ _ k, shiftLeft_succ_inside]

@[simp] theorem shiftRight_zero : n >>> 0 = n := rfl

theorem shiftRight_succ (m n) : m >>> (n + 1) = (m >>> n) / 2 := rfl

/-- Shiftright on successor with division moved inside. -/
theorem shiftRight_succ_inside : ∀m n, m >>> (n+1) = (m/2) >>> n
| m, 0 => rfl
| m, k + 1 => by
  rw [shiftRight_succ _ (k+1)]
  rw [shiftRight_succ_inside _ k, shiftRight_succ]

@[simp] theorem zero_shiftLeft : ∀ n, 0 <<< n = 0
  | 0 => by simp [shiftLeft]
  | n + 1 => by simp [shiftLeft, zero_shiftLeft, shiftLeft_succ]

@[simp] theorem zero_shiftRight : ∀ n, 0 >>> n = 0
  | 0 => by simp [shiftRight]
  | n + 1 => by simp [shiftRight, zero_shiftRight, shiftRight_succ]

theorem shiftRight_add (m n : Nat) : ∀ k, m >>> (n + k) = (m >>> n) >>> k
  | 0 => rfl
  | k + 1 => by simp [add_succ, shiftRight_add, shiftRight_succ]

theorem shiftLeft_shiftLeft (m n : Nat) : ∀ k, (m <<< n) <<< k = m <<< (n + k)
  | 0 => rfl
  | k + 1 => by simp [add_succ, shiftLeft_shiftLeft _ _ k, shiftLeft_succ]

theorem shiftRight_eq_div_pow (m : Nat) : ∀ n, m >>> n = m / 2 ^ n
  | 0 => (Nat.div_one _).symm
  | k + 1 => by
    rw [shiftRight_add, shiftRight_eq_div_pow m k]
    simp [Nat.div_div_eq_div_mul, ← Nat.pow_succ, shiftRight_succ]

theorem mul_add_div {m : Nat} (m_pos : m > 0) (x y : Nat) : (m * x + y) / m = x + y / m := by
  match x with
  | 0 => simp
  | x + 1 =>
    simp [Nat.mul_succ, Nat.add_assoc _ m,
          mul_add_div m_pos x (m+y),
          div_eq (m+y) m,
          m_pos,
          Nat.le_add_right m, Nat.add_succ, Nat.succ_add]

theorem mul_add_mod (m x y : Nat) : (m * x + y) % m = y % m := by
  match x with
  | 0 => simp
  | x + 1 =>
    simp [Nat.mul_succ, Nat.add_assoc _ m, mul_add_mod _ x]

@[simp] theorem mod_div_self (m n : Nat) : m % n / n = 0 := by
  cases n
  · exact (m % 0).div_zero
  · case succ n => exact Nat.div_eq_of_lt (m.mod_lt n.succ_pos)

/-! ### Decidability of predicates -/

instance decidableBallLT :
  ∀ (n : Nat) (P : ∀ k, k < n → Prop) [∀ n h, Decidable (P n h)], Decidable (∀ n h, P n h)
| 0, _, _ => isTrue fun _ => (by cases ·)
| n + 1, P, H =>
  match decidableBallLT n (P · <| lt_succ_of_lt ·) with
  | isFalse h => isFalse (h fun _ _ => · _ _)
  | isTrue h =>
    match H n Nat.le.refl with
    | isFalse p => isFalse (p <| · _ _)
    | isTrue p => isTrue fun _ h' => (Nat.lt_succ_iff_lt_or_eq.1 h').elim (h _) fun hn => hn ▸ p

instance decidableForallFin (P : Fin n → Prop) [DecidablePred P] : Decidable (∀ i, P i) :=
  decidable_of_iff (∀ k h, P ⟨k, h⟩) ⟨fun m ⟨k, h⟩ => m k h, fun m k h => m ⟨k, h⟩⟩

instance decidableBallLE (n : Nat) (P : ∀ k, k ≤ n → Prop) [∀ n h, Decidable (P n h)] :
    Decidable (∀ n h, P n h) :=
  decidable_of_iff (∀ (k) (h : k < succ n), P k (le_of_lt_succ h))
    ⟨fun m k h => m k (lt_succ_of_le h), fun m k _ => m k _⟩

instance decidableExistsLT [h : DecidablePred p] : DecidablePred fun n => ∃ m : Nat, m < n ∧ p m
  | 0 => isFalse (by simp only [not_lt_zero, false_and, exists_const, not_false_eq_true])
  | n + 1 =>
    @decidable_of_decidable_of_iff _ _ (@instDecidableOr _ _ (decidableExistsLT (p := p) n) (h n))
      (by simp only [Nat.lt_succ_iff_lt_or_eq, or_and_right, exists_or, exists_eq_left])

instance decidableExistsLE [DecidablePred p] : DecidablePred fun n => ∃ m : Nat, m ≤ n ∧ p m :=
  fun n => decidable_of_iff (∃ m, m < n + 1 ∧ p m)
    (exists_congr fun _ => and_congr_left' Nat.lt_succ_iff)<|MERGE_RESOLUTION|>--- conflicted
+++ resolved
@@ -1158,10 +1158,9 @@
   | zero => rw [Nat.pow_zero, Nat.pow_zero, Nat.pow_zero, Nat.mul_one]
   | succ _ ih => rw [Nat.pow_succ, Nat.pow_succ, Nat.pow_succ, Nat.mul_mul_mul_comm, ih]
 
-<<<<<<< HEAD
 protected alias pow_le_pow_left := pow_le_pow_of_le_left
 protected alias pow_le_pow_right := pow_le_pow_of_le_right
-=======
+
 protected theorem one_lt_two_pow (h : n ≠ 0) : 1 < 2 ^ n :=
   match n, h with
   | n+1, _ => by
@@ -1176,7 +1175,6 @@
     subst h; simp
   else
     exact Nat.le_of_lt (Nat.one_lt_two_pow h)
->>>>>>> 30710c3e
 
 /-! ### log2 -/
 
