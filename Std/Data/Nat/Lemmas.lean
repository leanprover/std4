/-
Copyright (c) 2016 Microsoft Corporation. All rights reserved.
Released under Apache 2.0 license as described in the file LICENSE.
Authors: Leonardo de Moura, Jeremy Avigad, Mario Carneiro
-/
import Std.Logic
import Std.Tactic.Basic
import Std.Tactic.RCases
import Std.Data.Bool
import Std.Data.Nat.Init.Lemmas
import Std.Data.Nat.Basic
import Std.Data.Ord

namespace Nat

/-! ### rec/cases -/

@[simp] theorem recAux_zero {motive : Nat → Sort _} (zero : motive 0)
    (succ : ∀ n, motive n → motive (n+1)) :
    Nat.recAux zero succ 0 = zero := rfl

theorem recAux_succ {motive : Nat → Sort _} (zero : motive 0)
    (succ : ∀ n, motive n → motive (n+1)) (n) :
    Nat.recAux zero succ (n+1) = succ n (Nat.recAux zero succ n) := rfl

@[simp] theorem recAuxOn_zero {motive : Nat → Sort _} (zero : motive 0)
    (succ : ∀ n, motive n → motive (n+1)) :
    Nat.recAuxOn 0 zero succ = zero := rfl

theorem recAuxOn_succ {motive : Nat → Sort _} (zero : motive 0)
    (succ : ∀ n, motive n → motive (n+1)) (n) :
    Nat.recAuxOn (n+1) zero succ = succ n (Nat.recAuxOn n zero succ) := rfl

@[simp] theorem casesAuxOn_zero {motive : Nat → Sort _} (zero : motive 0)
    (succ : ∀ n, motive (n+1)) :
    Nat.casesAuxOn 0 zero succ = zero := rfl

@[simp] theorem casesAuxOn_succ {motive : Nat → Sort _} (zero : motive 0)
    (succ : ∀ n, motive (n+1)) (n) :
    Nat.casesAuxOn (n+1) zero succ = succ n := rfl

theorem strongRec_eq {motive : Nat → Sort _} (ind : ∀ n, (∀ m, m < n → motive m) → motive n)
    (t : Nat) : Nat.strongRec ind t = ind t fun m _ => Nat.strongRec ind m := by
  conv => lhs; unfold Nat.strongRec

theorem strongRecOn_eq {motive : Nat → Sort _} (ind : ∀ n, (∀ m, m < n → motive m) → motive n)
    (t : Nat) : Nat.strongRecOn t ind = ind t fun m _ => Nat.strongRecOn m ind :=
  Nat.strongRec_eq ..

@[simp] theorem recDiagAux_zero_left {motive : Nat → Nat → Sort _}
    (zero_left : ∀ n, motive 0 n) (zero_right : ∀ m, motive m 0)
    (succ_succ : ∀ m n, motive m n → motive (m+1) (n+1)) (n) :
    Nat.recDiagAux zero_left zero_right succ_succ 0 n = zero_left n := by cases n <;> rfl

@[simp] theorem recDiagAux_zero_right {motive : Nat → Nat → Sort _}
    (zero_left : ∀ n, motive 0 n) (zero_right : ∀ m, motive m 0)
    (succ_succ : ∀ m n, motive m n → motive (m+1) (n+1)) (m)
    (h : zero_left 0 = zero_right 0 := by first | assumption | trivial) :
    Nat.recDiagAux zero_left zero_right succ_succ m 0 = zero_right m := by cases m; exact h; rfl

theorem recDiagAux_succ_succ {motive : Nat → Nat → Sort _}
    (zero_left : ∀ n, motive 0 n) (zero_right : ∀ m, motive m 0)
    (succ_succ : ∀ m n, motive m n → motive (m+1) (n+1)) (m n) :
    Nat.recDiagAux zero_left zero_right succ_succ (m+1) (n+1)
      = succ_succ m n (Nat.recDiagAux zero_left zero_right succ_succ m n) := rfl

@[simp] theorem recDiag_zero_zero {motive : Nat → Nat → Sort _} (zero_zero : motive 0 0)
    (zero_succ : ∀ n, motive 0 n → motive 0 (n+1)) (succ_zero : ∀ m, motive m 0 → motive (m+1) 0)
    (succ_succ : ∀ m n, motive m n → motive (m+1) (n+1)) :
    Nat.recDiag (motive:=motive) zero_zero zero_succ succ_zero succ_succ 0 0 = zero_zero := rfl

theorem recDiag_zero_succ {motive : Nat → Nat → Sort _} (zero_zero : motive 0 0)
    (zero_succ : ∀ n, motive 0 n → motive 0 (n+1)) (succ_zero : ∀ m, motive m 0 → motive (m+1) 0)
    (succ_succ : ∀ m n, motive m n → motive (m+1) (n+1)) (n) :
    Nat.recDiag zero_zero zero_succ succ_zero succ_succ 0 (n+1)
      = zero_succ n (Nat.recDiag zero_zero zero_succ succ_zero succ_succ 0 n) := by
  simp [Nat.recDiag]; rfl

theorem recDiag_succ_zero {motive : Nat → Nat → Sort _} (zero_zero : motive 0 0)
    (zero_succ : ∀ n, motive 0 n → motive 0 (n+1)) (succ_zero : ∀ m, motive m 0 → motive (m+1) 0)
    (succ_succ : ∀ m n, motive m n → motive (m+1) (n+1)) (m) :
    Nat.recDiag zero_zero zero_succ succ_zero succ_succ (m+1) 0
      = succ_zero m (Nat.recDiag zero_zero zero_succ succ_zero succ_succ m 0) := by
  simp [Nat.recDiag]; cases m <;> rfl

theorem recDiag_succ_succ {motive : Nat → Nat → Sort _} (zero_zero : motive 0 0)
    (zero_succ : ∀ n, motive 0 n → motive 0 (n+1)) (succ_zero : ∀ m, motive m 0 → motive (m+1) 0)
    (succ_succ : ∀ m n, motive m n → motive (m+1) (n+1)) (m n) :
    Nat.recDiag zero_zero zero_succ succ_zero succ_succ (m+1) (n+1)
      = succ_succ m n (Nat.recDiag zero_zero zero_succ succ_zero succ_succ m n) := rfl

@[simp] theorem recDiagOn_zero_zero {motive : Nat → Nat → Sort _} (zero_zero : motive 0 0)
    (zero_succ : ∀ n, motive 0 n → motive 0 (n+1)) (succ_zero : ∀ m, motive m 0 → motive (m+1) 0)
    (succ_succ : ∀ m n, motive m n → motive (m+1) (n+1)) :
    Nat.recDiagOn (motive:=motive) 0 0 zero_zero zero_succ succ_zero succ_succ = zero_zero := rfl

theorem recDiagOn_zero_succ {motive : Nat → Nat → Sort _} (zero_zero : motive 0 0)
    (zero_succ : ∀ n, motive 0 n → motive 0 (n+1)) (succ_zero : ∀ m, motive m 0 → motive (m+1) 0)
    (succ_succ : ∀ m n, motive m n → motive (m+1) (n+1)) (n) :
    Nat.recDiagOn 0 (n+1) zero_zero zero_succ succ_zero succ_succ
      = zero_succ n (Nat.recDiagOn 0 n zero_zero zero_succ succ_zero succ_succ) :=
  Nat.recDiag_zero_succ ..

theorem recDiagOn_succ_zero {motive : Nat → Nat → Sort _} (zero_zero : motive 0 0)
    (zero_succ : ∀ n, motive 0 n → motive 0 (n+1)) (succ_zero : ∀ m, motive m 0 → motive (m+1) 0)
    (succ_succ : ∀ m n, motive m n → motive (m+1) (n+1)) (m) :
    Nat.recDiagOn (m+1) 0 zero_zero zero_succ succ_zero succ_succ
      = succ_zero m (Nat.recDiagOn m 0 zero_zero zero_succ succ_zero succ_succ) :=
  Nat.recDiag_succ_zero ..

theorem recDiagOn_succ_succ {motive : Nat → Nat → Sort _} (zero_zero : motive 0 0)
    (zero_succ : ∀ n, motive 0 n → motive 0 (n+1)) (succ_zero : ∀ m, motive m 0 → motive (m+1) 0)
    (succ_succ : ∀ m n, motive m n → motive (m+1) (n+1)) (m n) :
    Nat.recDiagOn (m+1) (n+1) zero_zero zero_succ succ_zero succ_succ
      = succ_succ m n (Nat.recDiagOn m n zero_zero zero_succ succ_zero succ_succ) := rfl

@[simp] theorem casesDiagOn_zero_zero {motive : Nat → Nat → Sort _} (zero_zero : motive 0 0)
    (zero_succ : ∀ n, motive 0 (n+1)) (succ_zero : ∀ m, motive (m+1) 0)
    (succ_succ : ∀ m n, motive (m+1) (n+1)) :
    Nat.casesDiagOn 0 0 (motive:=motive) zero_zero zero_succ succ_zero succ_succ = zero_zero := rfl

@[simp] theorem casesDiagOn_zero_succ {motive : Nat → Nat → Sort _} (zero_zero : motive 0 0)
    (zero_succ : ∀ n, motive 0 (n+1)) (succ_zero : ∀ m, motive (m+1) 0)
    (succ_succ : ∀ m n, motive (m+1) (n+1)) (n) :
    Nat.casesDiagOn 0 (n+1) zero_zero zero_succ succ_zero succ_succ = zero_succ n := rfl

@[simp] theorem casesDiagOn_succ_zero {motive : Nat → Nat → Sort _} (zero_zero : motive 0 0)
    (zero_succ : ∀ n, motive 0 (n+1)) (succ_zero : ∀ m, motive (m+1) 0)
    (succ_succ : ∀ m n, motive (m+1) (n+1)) (m) :
    Nat.casesDiagOn (m+1) 0 zero_zero zero_succ succ_zero succ_succ = succ_zero m := rfl

@[simp] theorem casesDiagOn_succ_succ {motive : Nat → Nat → Sort _} (zero_zero : motive 0 0)
    (zero_succ : ∀ n, motive 0 (n+1)) (succ_zero : ∀ m, motive (m+1) 0)
    (succ_succ : ∀ m n, motive (m+1) (n+1)) (m n) :
    Nat.casesDiagOn (m+1) (n+1) zero_zero zero_succ succ_zero succ_succ = succ_succ m n := rfl

/-! ### le/lt -/

theorem ne_of_gt {a b : Nat} (h : b < a) : a ≠ b := (ne_of_lt h).symm
alias ne_of_lt' := ne_of_gt

protected alias ⟨lt_of_not_ge, _⟩ := Nat.not_le
protected alias ⟨lt_of_not_le, not_le_of_lt⟩ := Nat.not_le
protected alias ⟨_, lt_le_asymm⟩ := Nat.not_le

protected alias ⟨le_of_not_gt, not_lt_of_ge⟩ := Nat.not_lt
protected alias ⟨le_of_not_lt, not_lt_of_le⟩ := Nat.not_lt
protected alias ⟨_, le_lt_asymm⟩ := Nat.not_lt

protected theorem le_of_not_le {a b : Nat} (h : ¬ b ≤ a) : a ≤ b := Nat.le_of_lt (Nat.not_le.1 h)
protected alias le_of_not_ge := Nat.le_of_not_le

protected theorem lt_asymm {a b : Nat} (h : a < b) : ¬ b < a := Nat.not_lt.2 (Nat.le_of_lt h)
protected alias not_lt_of_gt := Nat.lt_asymm
protected alias not_lt_of_lt := Nat.lt_asymm

protected theorem lt_iff_le_not_le {m n : Nat} : m < n ↔ m ≤ n ∧ ¬ n ≤ m :=
  ⟨fun h => ⟨Nat.le_of_lt h, Nat.not_le_of_gt h⟩, fun ⟨_, h⟩ => Nat.lt_of_not_ge h⟩
protected alias lt_iff_le_and_not_ge := Nat.lt_iff_le_not_le

protected theorem lt_iff_le_and_ne {m n : Nat} : m < n ↔ m ≤ n ∧ m ≠ n :=
  ⟨fun h => ⟨Nat.le_of_lt h, Nat.ne_of_lt h⟩, fun h => Nat.lt_of_le_of_ne h.1 h.2⟩

protected theorem le_antisymm_iff {a b : Nat} : a = b ↔ a ≤ b ∧ b ≤ a :=
  ⟨fun | rfl => ⟨Nat.le_refl _, Nat.le_refl _⟩, fun ⟨hle, hge⟩ => Nat.le_antisymm hle hge⟩
protected alias eq_iff_le_and_ge := Nat.le_antisymm_iff

protected theorem lt_or_gt_of_ne {a b : Nat} : a ≠ b → a < b ∨ b < a := by
  rw [← Nat.not_le, ← Nat.not_le, ← Decidable.not_and, and_comm]
  exact mt Nat.le_antisymm_iff.2
protected alias lt_or_lt_of_ne := Nat.lt_or_gt_of_ne
@[deprecated] protected alias lt_connex := Nat.lt_or_gt_of_ne

protected theorem ne_iff_lt_or_gt {a b : Nat} : a ≠ b ↔ a < b ∨ b < a :=
  ⟨Nat.lt_or_gt_of_ne, fun | .inl h => Nat.ne_of_lt h | .inr h => Nat.ne_of_gt h⟩
protected alias lt_or_gt := Nat.ne_iff_lt_or_gt

protected alias le_or_ge := Nat.le_total
protected alias le_or_le := Nat.le_total

protected theorem lt_trichotomy (a b : Nat) : a < b ∨ a = b ∨ b < a :=
  if h : a = b then .inr (.inl h) else
    match Nat.lt_or_gt_of_ne h with
    | .inl h => .inl h
    | .inr h => .inr (.inr h)

protected theorem eq_or_lt_of_not_lt {a b : Nat} (hnlt : ¬ a < b) : a = b ∨ b < a :=
  (Nat.lt_trichotomy ..).resolve_left hnlt

protected theorem lt_or_eq_of_le {n m : Nat} (h : n ≤ m) : n < m ∨ n = m :=
  (Nat.lt_or_ge ..).imp_right (Nat.le_antisymm h)

protected theorem le_iff_lt_or_eq {n m : Nat} : n ≤ m ↔ n < m ∨ n = m :=
  ⟨Nat.lt_or_eq_of_le, fun | .inl h => Nat.le_of_lt h | .inr rfl => Nat.le_refl _⟩

/-! ## compare -/

theorem compare_def_lt (a b : Nat) :
    compare a b = if a < b then .lt else if b < a then .gt else .eq := by
  simp only [compare, compareOfLessAndEq]
  split
  · rfl
  · next h =>
    match Nat.lt_or_eq_of_le (Nat.not_lt.1 h) with
    | .inl h => simp [h, Nat.ne_of_gt h]
    | .inr rfl => simp

theorem compare_def_le (a b : Nat) :
    compare a b = if a ≤ b then if b ≤ a then .eq else .lt else .gt := by
  rw [compare_def_lt]
  split
  · next hlt => simp [Nat.le_of_lt hlt, Nat.not_le.2 hlt]
  · next hge =>
    split
    · next hgt => simp [Nat.le_of_lt hgt, Nat.not_le.2 hgt]
    · next hle => simp [Nat.not_lt.1 hge, Nat.not_lt.1 hle]

protected theorem compare_swap (a b : Nat) : (compare a b).swap = compare b a := by
  simp only [compare_def_le]; (repeat' split) <;> try rfl
  next h1 h2 => cases h1 (Nat.le_of_not_le h2)

protected theorem compare_eq_eq {a b : Nat} : compare a b = .eq ↔ a = b := by
  rw [compare_def_lt]; (repeat' split) <;> simp [Nat.ne_of_lt, Nat.ne_of_gt, *]
  next hlt hgt => exact Nat.le_antisymm (Nat.not_lt.1 hgt) (Nat.not_lt.1 hlt)

protected theorem compare_eq_lt {a b : Nat} : compare a b = .lt ↔ a < b := by
  rw [compare_def_lt]; (repeat' split) <;> simp [*]

protected theorem compare_eq_gt {a b : Nat} : compare a b = .gt ↔ b < a := by
  rw [compare_def_lt]; (repeat' split) <;> simp [Nat.le_of_lt, *]

protected theorem compare_ne_gt {a b : Nat} : compare a b ≠ .gt ↔ a ≤ b := by
  rw [compare_def_le]; (repeat' split) <;> simp [*]

protected theorem compare_ne_lt {a b : Nat} : compare a b ≠ .lt ↔ b ≤ a := by
  rw [compare_def_le]; (repeat' split) <;> simp [Nat.le_of_not_le, *]

/-- Strong case analysis on `a < b ∨ b ≤ a` -/
protected def lt_sum_ge (a b : Nat) : a < b ⊕' b ≤ a :=
  if h : a < b then .inl h else .inr (Nat.not_lt.1 h)

/-- Strong case analysis on `a < b ∨ a = b ∨ b < a` -/
protected def sum_trichotomy (a b : Nat) : a < b ⊕' a = b ⊕' b < a :=
  match h : compare a b with
  | .lt => .inl (Nat.compare_eq_lt.1 h)
  | .eq => .inr (.inl (Nat.compare_eq_eq.1 h))
  | .gt => .inr (.inr (Nat.compare_eq_gt.1 h))

/-! ## zero/one/two -/

protected theorem pos_iff_ne_zero : 0 < n ↔ n ≠ 0 := ⟨ne_of_gt, Nat.pos_of_ne_zero⟩

theorem le_zero : i ≤ 0 ↔ i = 0 := ⟨Nat.eq_zero_of_le_zero, fun | rfl => Nat.le_refl _⟩

protected alias one_pos := Nat.zero_lt_one

protected theorem two_pos : 0 < 2 := Nat.zero_lt_succ _

theorem add_one_ne_zero (n) : n + 1 ≠ 0 := succ_ne_zero _

protected theorem ne_zero_iff_zero_lt : n ≠ 0 ↔ 0 < n := Nat.pos_iff_ne_zero.symm

protected theorem zero_lt_two : 0 < 2 := Nat.zero_lt_succ _

protected theorem one_lt_two : 1 < 2 := Nat.succ_lt_succ Nat.zero_lt_one

protected theorem eq_zero_of_not_pos (h : ¬0 < n) : n = 0 :=
  Nat.eq_zero_of_le_zero (Nat.not_lt.1 h)

/-! ## succ/pred -/

attribute [simp] succ_ne_zero zero_lt_succ lt_succ_self Nat.pred_zero Nat.pred_succ Nat.pred_le

theorem succ_ne_self (n) : succ n ≠ n := Nat.ne_of_gt (lt_succ_self n)

theorem succ_le : succ n ≤ m ↔ n < m := .rfl

theorem lt_succ : m < succ n ↔ m ≤ n := ⟨le_of_lt_succ, lt_succ_of_le⟩

theorem lt_succ_of_lt (h : a < b) : a < succ b := le_succ_of_le h

theorem succ_pred_eq_of_pos : ∀ {n}, 0 < n → succ (pred n) = n
  | _+1, _ => rfl

theorem succ_pred_eq_of_ne_zero : ∀ {n}, n ≠ 0 → succ (pred n) = n
  | _+1, _ => rfl

theorem eq_zero_or_eq_succ_pred : ∀ n, n = 0 ∨ n = succ (pred n)
  | 0 => .inl rfl
  | _+1 => .inr rfl

theorem exists_eq_succ_of_ne_zero : ∀ {n}, n ≠ 0 → ∃ k, n = succ k
  | _+1, _ => ⟨_, rfl⟩

theorem succ_inj' : succ a = succ b ↔ a = b := ⟨succ.inj, congrArg _⟩

theorem succ_le_succ_iff : succ a ≤ succ b ↔ a ≤ b := ⟨le_of_succ_le_succ, succ_le_succ⟩

theorem succ_lt_succ_iff : succ a < succ b ↔ a < b := ⟨lt_of_succ_lt_succ, succ_lt_succ⟩

theorem pred_inj : ∀ {a b}, 0 < a → 0 < b → pred a = pred b → a = b
  | _+1, _+1, _, _ => congrArg _

theorem pred_ne_self : ∀ {a}, a ≠ 0 → pred a ≠ a
  | _+1, _ => (succ_ne_self _).symm

theorem pred_lt_self : ∀ {a}, 0 < a → pred a < a
  | _+1, _ => lt_succ_self _

theorem pred_lt_pred : ∀ {n m}, n ≠ 0 → n < m → pred n < pred m
  | _+1, _+1, _, h => lt_of_succ_lt_succ h

theorem pred_le_iff_le_succ : ∀ {n m}, pred n ≤ m ↔ n ≤ succ m
  | 0, _ => ⟨fun _ => Nat.zero_le _, fun _ => Nat.zero_le _⟩
  | _+1, _ => Nat.succ_le_succ_iff.symm

theorem le_succ_of_pred_le : pred n ≤ m → n ≤ succ m := pred_le_iff_le_succ.1

theorem pred_le_of_le_succ : n ≤ succ m → pred n ≤ m := pred_le_iff_le_succ.2

theorem lt_pred_iff_succ_lt : ∀ {n m}, n < pred m ↔ succ n < m
  | _, 0 => ⟨fun ., fun .⟩
  | _, _+1 => Nat.succ_lt_succ_iff.symm

theorem succ_lt_of_lt_pred : n < pred m → succ n < m := lt_pred_iff_succ_lt.1

theorem lt_pred_of_succ_lt : succ n < m → n < pred m := lt_pred_iff_succ_lt.2

theorem le_pred_iff_lt : ∀ {n m}, 0 < m → (n ≤ pred m ↔ n < m)
  | 0, _+1, _ => ⟨fun _ => Nat.zero_lt_succ _, fun _ => Nat.zero_le _⟩
  | _+1, _+1, _ => Nat.lt_pred_iff_succ_lt

theorem lt_of_le_pred (h : 0 < m) : n ≤ pred m → n < m := (le_pred_iff_lt h).1

theorem le_pred_of_lt (h : n < m) : n ≤ pred m := (le_pred_iff_lt (Nat.zero_lt_of_lt h)).2 h

/-! ## add -/

protected theorem add_add_add_comm (a b c d : Nat) : (a + b) + (c + d) = (a + c) + (b + d) := by
  rw [Nat.add_assoc, Nat.add_assoc, Nat.add_left_comm b]

theorem one_add (n) : 1 + n = succ n := Nat.add_comm ..

theorem succ_eq_one_add (n) : succ n = 1 + n := (one_add _).symm

theorem succ_add_eq_add_succ (a b) : succ a + b = a + succ b := Nat.succ_add ..
@[deprecated] alias succ_add_eq_succ_add := Nat.succ_add_eq_add_succ

theorem eq_zero_of_add_eq_zero : ∀ {n m}, n + m = 0 → n = 0 ∧ m = 0
  | 0, 0, _ => ⟨rfl, rfl⟩
  | _+1, 0, h => Nat.noConfusion h

protected theorem eq_zero_of_add_eq_zero_right (h : n + m = 0) : n = 0 :=
  (Nat.eq_zero_of_add_eq_zero h).1

protected theorem eq_zero_of_add_eq_zero_left (h : n + m = 0) : m = 0 :=
  (Nat.eq_zero_of_add_eq_zero h).2

<<<<<<< HEAD
protected theorem add_eq_zero {n m : Nat} : n + m = 0 ↔ n = 0 ∧ m = 0 :=
  ⟨eq_zero_of_add_eq_zero, by simp (config := {contextual := true})⟩

protected theorem add_left_cancel_iff {n m k : Nat} : n + m = n + k ↔ m = k :=
=======
protected theorem add_eq_zero_iff : n + m = 0 ↔ n = 0 ∧ m = 0 :=
  ⟨Nat.eq_zero_of_add_eq_zero, fun ⟨h₁, h₂⟩ => h₂.symm ▸ h₁⟩

protected theorem add_left_cancel_iff {n : Nat} : n + m = n + k ↔ m = k :=
>>>>>>> fa17cba0
  ⟨Nat.add_left_cancel, fun | rfl => rfl⟩

protected theorem add_right_cancel_iff {n : Nat} : m + n = k + n ↔ m = k :=
  ⟨Nat.add_right_cancel, fun | rfl => rfl⟩

protected theorem add_le_add_iff_left {n : Nat} : n + m ≤ n + k ↔ m ≤ k :=
  ⟨Nat.le_of_add_le_add_left, fun h => Nat.add_le_add_left h _⟩

protected theorem add_le_add_iff_right {n : Nat} : m + n ≤ k + n ↔ m ≤ k :=
  ⟨Nat.le_of_add_le_add_right, fun h => Nat.add_le_add_right h _⟩

protected theorem lt_of_add_lt_add_right : ∀ {n : Nat}, k + n < m + n → k < m
  | 0, h => h
  | _+1, h => Nat.lt_of_add_lt_add_right (Nat.lt_of_succ_lt_succ h)

protected theorem lt_of_add_lt_add_left {n : Nat} : n + k < n + m → k < m := by
  rw [Nat.add_comm n, Nat.add_comm n]; exact Nat.lt_of_add_lt_add_right

protected theorem add_lt_add_iff_left {k n m : Nat} : k + n < k + m ↔ n < m :=
  ⟨Nat.lt_of_add_lt_add_left, fun h => Nat.add_lt_add_left h _⟩

protected theorem add_lt_add_iff_right {k n m : Nat} : n + k < m + k ↔ n < m :=
  ⟨Nat.lt_of_add_lt_add_right, fun h => Nat.add_lt_add_right h _⟩

protected theorem add_lt_add_of_le_of_lt {a b c d : Nat} (hle : a ≤ b) (hlt : c < d) :
    a + c < b + d :=
  Nat.lt_of_le_of_lt (Nat.add_le_add_right hle _) (Nat.add_lt_add_left hlt _)

protected theorem add_lt_add_of_lt_of_le {a b c d : Nat} (hlt : a < b) (hle : c ≤ d) :
    a + c < b + d :=
  Nat.lt_of_le_of_lt (Nat.add_le_add_left hle _) (Nat.add_lt_add_right hlt _)

protected theorem lt_add_left (c : Nat) (h : a < b) : a < c + b :=
  Nat.lt_of_lt_of_le h (Nat.le_add_left ..)

protected theorem lt_add_right (c : Nat) (h : a < b) : a < b + c :=
  Nat.lt_of_lt_of_le h (Nat.le_add_right ..)

protected theorem lt_add_of_pos_right (h : 0 < k) : n < n + k :=
  Nat.add_lt_add_left h n

protected theorem lt_add_of_pos_left : 0 < k → n < k + n := by
  rw [Nat.add_comm]; exact Nat.lt_add_of_pos_right

protected theorem pos_of_lt_add_right (h : n < n + k) : 0 < k :=
  Nat.lt_of_add_lt_add_left h

protected theorem pos_of_lt_add_left : n < k + n → 0 < k := by
  rw [Nat.add_comm]; exact Nat.pos_of_lt_add_right

protected theorem lt_add_right_iff_pos : n < n + k ↔ 0 < k :=
  ⟨Nat.pos_of_lt_add_right, Nat.lt_add_of_pos_right⟩

protected theorem lt_add_left_iff_pos : n < k + n ↔ 0 < k :=
  ⟨Nat.pos_of_lt_add_left, Nat.lt_add_of_pos_left⟩

protected theorem add_pos_left (h : 0 < m) (n) : 0 < m + n :=
  Nat.lt_of_lt_of_le h (Nat.le_add_right ..)

protected theorem add_pos_right (m) (h : 0 < n) : 0 < m + n :=
  Nat.lt_of_lt_of_le h (Nat.le_add_left ..)

protected theorem add_self_ne_one : ∀ n, n + n ≠ 1
  | n+1, h => by rw [Nat.succ_add, Nat.succ_inj'] at h; contradiction

/-! ## sub -/

attribute [simp] Nat.zero_sub Nat.add_sub_cancel succ_sub_succ_eq_sub

protected theorem sub_one (n) : n - 1 = pred n := rfl

protected theorem one_sub : ∀ n, 1 - n = if n = 0 then 1 else 0
  | 0 => rfl
  | _+1 => by rw [if_neg (Nat.succ_ne_zero _), Nat.succ_sub_succ, Nat.zero_sub]

theorem succ_sub_sub_succ (n m k) : succ n - m - succ k = n - m - k := by
  rw [Nat.sub_sub, Nat.sub_sub, add_succ, succ_sub_succ]

protected theorem sub_right_comm (m n k : Nat) : m - n - k = m - k - n := by
  rw [Nat.sub_sub, Nat.sub_sub, Nat.add_comm]

protected theorem add_sub_cancel_right (n m : Nat) : (n + m) - m = n := Nat.add_sub_cancel ..

protected theorem add_sub_cancel' {n m : Nat} (h : m ≤ n) : m + (n - m) = n := by
  rw [Nat.add_comm, Nat.sub_add_cancel h]

theorem succ_sub_one (n) : succ n - 1 = n := rfl

protected theorem add_one_sub_one (n : Nat) : (n + 1) - 1 = n := rfl

protected theorem one_add_sub_one (n : Nat) : (1 + n) - 1 = n := Nat.add_sub_cancel_left 1 _

protected theorem sub_eq_iff_eq_add {c : Nat} (h : b ≤ a) : a - b = c ↔ a = c + b :=
  ⟨fun | rfl => by rw [Nat.sub_add_cancel h], fun heq => by rw [heq, Nat.add_sub_cancel]⟩

protected theorem sub_eq_iff_eq_add' {c : Nat} (h : b ≤ a) : a - b = c ↔ a = b + c := by
  rw [Nat.add_comm, Nat.sub_eq_iff_eq_add h]

protected theorem sub_sub_self {n m : Nat} (h : m ≤ n) : n - (n - m) = m :=
  (Nat.sub_eq_iff_eq_add (Nat.sub_le ..)).2 (Nat.add_sub_of_le h).symm

protected theorem sub_add_comm {n m k : Nat} (h : k ≤ n) : n + m - k = n - k + m := by
  rw [Nat.sub_eq_iff_eq_add (Nat.le_trans h (Nat.le_add_right ..))]
  rwa [Nat.add_right_comm, Nat.sub_add_cancel]

protected theorem le_of_sub_eq_zero : ∀ {n m}, n - m = 0 → n ≤ m
  | 0, _, _ => Nat.zero_le ..
  | _+1, _+1, h => Nat.succ_le_succ <| Nat.le_of_sub_eq_zero (Nat.succ_sub_succ .. ▸ h)

protected theorem sub_eq_zero_iff_le : n - m = 0 ↔ n ≤ m :=
  ⟨Nat.le_of_sub_eq_zero, Nat.sub_eq_zero_of_le⟩

protected theorem lt_of_sub_ne_zero (h : n - m ≠ 0) : m < n :=
  Nat.not_le.1 (mt Nat.sub_eq_zero_of_le h)

protected theorem sub_ne_zero_iff_lt : n - m ≠ 0 ↔ m < n :=
  ⟨Nat.lt_of_sub_ne_zero, Nat.sub_ne_zero_of_lt⟩

protected theorem sub_pos_of_lt (h : m < n) : 0 < n - m :=
  Nat.pos_iff_ne_zero.2 (Nat.sub_ne_zero_of_lt h)

protected theorem lt_of_sub_pos (h : 0 < n - m) : m < n :=
  Nat.lt_of_sub_ne_zero (Nat.pos_iff_ne_zero.1 h)

protected theorem sub_pos_iff_lt : 0 < n - m ↔ m < n :=
  ⟨Nat.lt_of_sub_pos, Nat.sub_pos_of_lt⟩

protected theorem lt_of_sub_eq_succ (h : m - n = succ l) : n < m :=
  Nat.lt_of_sub_pos (h ▸ Nat.zero_lt_succ _)

protected theorem sub_le_iff_le_add {a b c : Nat} : a - b ≤ c ↔ a ≤ c + b :=
  ⟨Nat.le_add_of_sub_le, sub_le_of_le_add⟩

protected theorem sub_le_iff_le_add' {a b c : Nat} : a - b ≤ c ↔ a ≤ b + c := by
  rw [Nat.add_comm, Nat.sub_le_iff_le_add]

protected theorem le_sub_iff_add_le {n : Nat} (h : k ≤ m) : n ≤ m - k ↔ n + k ≤ m :=
  ⟨Nat.add_le_of_le_sub h, Nat.le_sub_of_add_le⟩

@[deprecated Nat.le_sub_iff_add_le]
protected theorem add_le_to_le_sub (n : Nat) (h : m ≤ k) : n + m ≤ k ↔ n ≤ k - m :=
  (Nat.le_sub_iff_add_le h).symm

protected theorem add_le_of_le_sub' {n k m : Nat} (h : m ≤ k) : n ≤ k - m → m + n ≤ k :=
  Nat.add_comm .. ▸ Nat.add_le_of_le_sub h

@[deprecated Nat.add_le_of_le_sub']
protected theorem add_le_of_le_sub_left {n k m : Nat} (h : m ≤ k) : n ≤ k - m → m + n ≤ k :=
  Nat.add_le_of_le_sub' h

protected theorem le_sub_of_add_le' {n k m : Nat} : m + n ≤ k → n ≤ k - m :=
  Nat.add_comm .. ▸ Nat.le_sub_of_add_le

protected theorem le_sub_iff_add_le' {n : Nat} (h : k ≤ m) : n ≤ m - k ↔ k + n ≤ m :=
  ⟨Nat.add_le_of_le_sub' h, Nat.le_sub_of_add_le'⟩

protected theorem le_of_sub_le_sub_right : ∀ {n m k : Nat}, k ≤ m → n - k ≤ m - k → n ≤ m
  | 0, _, _, _, _ => Nat.zero_le ..
  | _+1, _, 0, _, h₁ => h₁
  | _+1, _+1, _+1, h₀, h₁ => by
    simp only [Nat.succ_sub_succ] at h₁
    exact succ_le_succ <| Nat.le_of_sub_le_sub_right (le_of_succ_le_succ h₀) h₁
@[deprecated] protected alias le_of_le_of_sub_le_sub_right := Nat.le_of_sub_le_sub_right

protected theorem sub_le_sub_iff_right {n : Nat} (h : k ≤ m) : n - k ≤ m - k ↔ n ≤ m :=
  ⟨Nat.le_of_sub_le_sub_right h, fun h => Nat.sub_le_sub_right h _⟩

protected theorem sub_le_sub_left (h : n ≤ m) (k : Nat) : k - m ≤ k - n :=
  match m, le.dest h with
  | _, ⟨a, rfl⟩ => by rw [← Nat.sub_sub]; apply sub_le

protected theorem le_of_sub_le_sub_left : ∀ {n k m : Nat}, n ≤ k → k - m ≤ k - n → n ≤ m
  | 0, _, _, _, _ => Nat.zero_le ..
  | _+1, _, 0, h₀, h₁ =>
    absurd (Nat.sub_lt (Nat.zero_lt_of_lt h₀) (Nat.zero_lt_succ _)) (Nat.not_lt.2 h₁)
  | _+1, _+1, _+1, h₀, h₁ => by
    simp only [Nat.succ_sub_succ] at h₁
    exact succ_le_succ <| Nat.le_of_sub_le_sub_left (Nat.le_of_succ_le_succ h₀) h₁
@[deprecated] protected alias le_of_le_of_sub_le_sub_left := Nat.le_of_sub_le_sub_left

protected theorem sub_le_sub_iff_left {n m k : Nat} (h : n ≤ k) : k - m ≤ k - n ↔ n ≤ m :=
  ⟨Nat.le_of_sub_le_sub_left h, fun h => Nat.sub_le_sub_left h _⟩

protected theorem sub_lt_of_pos_le (h₀ : 0 < a) (h₁ : a ≤ b) : b - a < b :=
  Nat.sub_lt (Nat.lt_of_lt_of_le h₀ h₁) h₀
protected alias sub_lt_self := Nat.sub_lt_of_pos_le

protected theorem sub_add_lt_sub (h₁ : m + k ≤ n) (h₂ : 0 < k) : n - (m + k) < n - m := by
  rw [← Nat.sub_sub]; exact Nat.sub_lt_of_pos_le h₂ (Nat.le_sub_of_add_le' h₁)

theorem le_sub_one_of_lt : a < b → a ≤ b - 1 := Nat.le_pred_of_lt

theorem sub_one_lt_of_le (h₀ : 0 < a) (h₁ : a ≤ b) : a - 1 < b :=
  Nat.lt_of_lt_of_le (Nat.pred_lt' h₀) h₁

theorem sub_lt_succ (a b) : a - b < succ a := lt_succ_of_le (sub_le a b)

theorem sub_one_sub_lt (h : i < n) : n - 1 - i < n := by
  rw [Nat.sub_right_comm]; exact Nat.sub_one_lt_of_le (Nat.sub_pos_of_lt h) (Nat.sub_le ..)

/-! ## min/max -/

theorem succ_min_succ (x y) : min (succ x) (succ y) = succ (min x y) := by
  cases Nat.le_total x y with
  | inl h => rw [Nat.min_eq_left h, Nat.min_eq_left (Nat.succ_le_succ h)]
  | inr h => rw [Nat.min_eq_right h, Nat.min_eq_right (Nat.succ_le_succ h)]

@[simp] protected theorem min_self (a : Nat) : min a a = a := Nat.min_eq_left (Nat.le_refl _)

@[simp] protected theorem zero_min (a) : min 0 a = 0 := Nat.min_eq_left (Nat.zero_le _)

@[simp] protected theorem min_zero (a) : min a 0 = 0 := Nat.min_eq_right (Nat.zero_le _)

protected theorem min_assoc : ∀ (a b c : Nat), min (min a b) c = min a (min b c)
  | 0, _, _ => by rw [Nat.zero_min, Nat.zero_min, Nat.zero_min]
  | _, 0, _ => by rw [Nat.zero_min, Nat.min_zero, Nat.zero_min]
  | _, _, 0 => by rw [Nat.min_zero, Nat.min_zero, Nat.min_zero]
  | _+1, _+1, _+1 => by simp only [Nat.succ_min_succ]; exact congrArg succ <| Nat.min_assoc ..

protected theorem sub_sub_eq_min : ∀ (a b : Nat), a - (a - b) = min a b
  | 0, _ => by rw [Nat.zero_sub, Nat.zero_min]
  | _, 0 => by rw [Nat.sub_zero, Nat.sub_self, Nat.min_zero]
  | _+1, _+1 => by
    rw [Nat.succ_sub_succ, Nat.succ_min_succ, Nat.succ_sub (Nat.sub_le ..)]
    exact congrArg succ <| Nat.sub_sub_eq_min ..

protected theorem sub_eq_sub_min (n m : Nat) : n - m = n - min n m := by
  cases Nat.le_total n m with
  | inl h => rw [Nat.min_eq_left h, Nat.sub_eq_zero_of_le h, Nat.sub_self]
  | inr h => rw [Nat.min_eq_right h]

@[simp] protected theorem sub_add_min_cancel (n m : Nat) : n - m + min n m = n := by
  rw [Nat.sub_eq_sub_min, Nat.sub_add_cancel (Nat.min_le_left ..)]

protected theorem max_eq_right {a b : Nat} (h : a ≤ b) : max a b = b := if_pos h

protected theorem max_eq_left {a b : Nat} (h : b ≤ a) : max a b = a := by
  rw [Nat.max_comm]; exact Nat.max_eq_right h

protected theorem succ_max_succ (x y) : max (succ x) (succ y) = succ (max x y) := by
  cases Nat.le_total x y with
  | inl h => rw [Nat.max_eq_right h, Nat.max_eq_right (Nat.succ_le_succ h)]
  | inr h => rw [Nat.max_eq_left h, Nat.max_eq_left (Nat.succ_le_succ h)]

protected theorem max_le_of_le_of_le {a b c : Nat} : a ≤ c → b ≤ c → max a b ≤ c := by
  intros; cases Nat.le_total a b with
  | inl h => rw [Nat.max_eq_right h]; assumption
  | inr h => rw [Nat.max_eq_left h]; assumption

protected theorem max_le {a b c : Nat} : max a b ≤ c ↔ a ≤ c ∧ b ≤ c :=
  ⟨fun h => ⟨Nat.le_trans (Nat.le_max_left ..) h, Nat.le_trans (Nat.le_max_right ..) h⟩,
   fun ⟨h₁, h₂⟩ => Nat.max_le_of_le_of_le h₁ h₂⟩

protected theorem max_lt {a b c : Nat} : max a b < c ↔ a < c ∧ b < c := by
  rw [← Nat.succ_le, ← Nat.succ_max_succ a b]; exact Nat.max_le

@[simp] protected theorem max_self (a : Nat) : max a a = a := Nat.max_eq_right (Nat.le_refl _)

@[simp] protected theorem zero_max (a) : max 0 a = a := Nat.max_eq_right (Nat.zero_le _)

@[simp] protected theorem max_zero (a) : max a 0 = a := Nat.max_eq_left (Nat.zero_le _)

protected theorem max_assoc : ∀ (a b c : Nat), max (max a b) c = max a (max b c)
  | 0, _, _ => by rw [Nat.zero_max, Nat.zero_max]
  | _, 0, _ => by rw [Nat.zero_max, Nat.max_zero]
  | _, _, 0 => by rw [Nat.max_zero, Nat.max_zero]
  | _+1, _+1, _+1 => by simp only [Nat.succ_max_succ]; exact congrArg succ <| Nat.max_assoc ..

protected theorem sub_add_eq_max (a b : Nat) : a - b + b = max a b := by
  match Nat.le_total a b with
  | .inl hl => rw [Nat.max_eq_right hl, Nat.sub_eq_zero_iff_le.mpr hl, Nat.zero_add]
  | .inr hr => rw [Nat.max_eq_left hr, Nat.sub_add_cancel hr]

protected theorem sub_eq_max_sub (n m : Nat) : n - m = max n m - m := by
  cases Nat.le_total m n with
  | inl h => rw [Nat.max_eq_left h]
  | inr h => rw [Nat.max_eq_right h, Nat.sub_eq_zero_of_le h, Nat.sub_self]

protected theorem max_min_distrib_left : ∀ (a b c : Nat), max a (min b c) = min (max a b) (max a c)
  | 0, _, _ => by simp only [Nat.zero_max]
  | _, 0, _ => by
    rw [Nat.zero_min, Nat.max_zero]
    exact Nat.min_eq_left (Nat.le_max_left ..) |>.symm
  | _, _, 0 => by
    rw [Nat.min_zero, Nat.max_zero]
    exact Nat.min_eq_right (Nat.le_max_left ..) |>.symm
  | _+1, _+1, _+1 => by
    simp only [Nat.succ_max_succ, Nat.succ_min_succ]
    exact congrArg succ <| Nat.max_min_distrib_left ..

protected theorem min_max_distrib_left : ∀ (a b c : Nat), min a (max b c) = max (min a b) (min a c)
  | 0, _, _ => by simp only [Nat.zero_min, Nat.max_self]
  | _, 0, _ => by simp only [Nat.min_zero, Nat.zero_max]
  | _, _, 0 => by simp only [Nat.min_zero, Nat.max_zero]
  | _+1, _+1, _+1 => by
    simp only [Nat.succ_max_succ, Nat.succ_min_succ]
    exact congrArg succ <| Nat.min_max_distrib_left ..

protected theorem max_min_distrib_right (a b c : Nat) :
    max (min a b) c = min (max a c) (max b c) := by
  repeat rw [Nat.max_comm _ c]
  exact Nat.max_min_distrib_left ..

protected theorem min_max_distrib_right (a b c : Nat) :
    min (max a b) c = max (min a c) (min b c) := by
  repeat rw [Nat.min_comm _ c]
  exact Nat.min_max_distrib_left ..

protected theorem add_max_add_right : ∀ (a b c : Nat), max (a + c) (b + c) = max a b + c
  | _, _, 0 => rfl
  | _, _, _+1 => Eq.trans (Nat.succ_max_succ ..) <| congrArg _ (Nat.add_max_add_right ..)

protected theorem add_min_add_right : ∀ (a b c : Nat), min (a + c) (b + c) = min a b + c
  | _, _, 0 => rfl
  | _, _, _+1 => Eq.trans (Nat.succ_min_succ ..) <| congrArg _ (Nat.add_min_add_right ..)

protected theorem add_max_add_left (a b c : Nat) : max (a + b) (a + c) = a + max b c := by
  repeat rw [Nat.add_comm a]
  exact Nat.add_max_add_right ..

protected theorem add_min_add_left (a b c : Nat) : min (a + b) (a + c) = a + min b c := by
  repeat rw [Nat.add_comm a]
  exact Nat.add_min_add_right ..

protected theorem pred_min_pred : ∀ (x y), min (pred x) (pred y) = pred (min x y)
  | 0, _ => by simp only [Nat.pred_zero, Nat.zero_min]
  | _, 0 => by simp only [Nat.pred_zero, Nat.min_zero]
  | _+1, _+1 => by simp only [Nat.pred_succ, Nat.succ_min_succ]

protected theorem pred_max_pred : ∀ (x y), max (pred x) (pred y) = pred (max x y)
  | 0, _ => by simp only [Nat.pred_zero, Nat.zero_max]
  | _, 0 => by simp only [Nat.pred_zero, Nat.max_zero]
  | _+1, _+1 => by simp only [Nat.pred_succ, Nat.succ_max_succ]

protected theorem sub_min_sub_right : ∀ (a b c : Nat), min (a - c) (b - c) = min a b - c
  | _, _, 0 => rfl
  | _, _, _+1 => Eq.trans (Nat.pred_min_pred ..) <| congrArg _ (Nat.sub_min_sub_right ..)

protected theorem sub_max_sub_right : ∀ (a b c : Nat), max (a - c) (b - c) = max a b - c
  | _, _, 0 => rfl
  | _, _, _+1 => Eq.trans (Nat.pred_max_pred ..) <| congrArg _ (Nat.sub_max_sub_right ..)

protected theorem sub_min_sub_left (a b c : Nat) : min (a - b) (a - c) = a - max b c := by
  induction b, c using Nat.recDiagAux with
  | zero_left => rw [Nat.sub_zero, Nat.zero_max]; exact Nat.min_eq_right (Nat.sub_le ..)
  | zero_right => rw [Nat.sub_zero, Nat.max_zero]; exact Nat.min_eq_left (Nat.sub_le ..)
  | succ_succ _ _ ih => simp only [Nat.sub_succ, Nat.succ_max_succ, Nat.pred_min_pred, ih]

protected theorem sub_max_sub_left (a b c : Nat) : max (a - b) (a - c) = a - min b c := by
  induction b, c using Nat.recDiagAux with
  | zero_left => rw [Nat.sub_zero, Nat.zero_min]; exact Nat.max_eq_left (Nat.sub_le ..)
  | zero_right => rw [Nat.sub_zero, Nat.min_zero]; exact Nat.max_eq_right (Nat.sub_le ..)
  | succ_succ _ _ ih => simp only [Nat.sub_succ, Nat.succ_min_succ, Nat.pred_max_pred, ih]

protected theorem mul_max_mul_right (a b c : Nat) : max (a * c) (b * c) = max a b * c := by
  induction a, b using Nat.recDiagAux with
  | zero_left => simp only [Nat.zero_mul, Nat.zero_max]
  | zero_right => simp only [Nat.zero_mul, Nat.max_zero]
  | succ_succ _ _ ih => simp only [Nat.succ_mul, Nat.add_max_add_right, ih]

protected theorem mul_min_mul_right (a b c : Nat) : min (a * c) (b * c) = min a b * c := by
  induction a, b using Nat.recDiagAux with
  | zero_left => simp only [Nat.zero_mul, Nat.zero_min]
  | zero_right => simp only [Nat.zero_mul, Nat.min_zero]
  | succ_succ _ _ ih => simp only [Nat.succ_mul, Nat.add_min_add_right, ih]

protected theorem mul_max_mul_left (a b c : Nat) : max (a * b) (a * c) = a * max b c := by
  repeat rw [Nat.mul_comm a]
  exact Nat.mul_max_mul_right ..

protected theorem mul_min_mul_left (a b c : Nat) : min (a * b) (a * c) = a * min b c := by
  repeat rw [Nat.mul_comm a]
  exact Nat.mul_min_mul_right ..

/-! ## mul -/

protected theorem mul_right_comm (n m k : Nat) : n * m * k = n * k * m := by
  rw [Nat.mul_assoc, Nat.mul_comm m, ← Nat.mul_assoc]

protected theorem mul_mul_mul_comm (a b c d : Nat) : (a * b) * (c * d) = (a * c) * (b * d) := by
  rw [Nat.mul_assoc, Nat.mul_assoc, Nat.mul_left_comm b]

protected theorem mul_two (n : Nat) : n * 2 = n + n := by simp [Nat.mul_succ]

protected theorem two_mul (n : Nat) : 2 * n = n + n := by simp [Nat.succ_mul]

theorem mul_eq_zero {n m : Nat} : n * m = 0 ↔ n = 0 ∨ m = 0 :=
  ⟨fun h => match n, m, h with
    | 0,   m, _ => .inl rfl
    | n+1, m, h => by rw [succ_mul] at h; exact .inr (Nat.eq_zero_of_add_eq_zero_left h),
   fun | .inl h | .inr h => by simp [h]⟩

protected theorem mul_ne_zero_iff : n * m ≠ 0 ↔ n ≠ 0 ∧ m ≠ 0 := by simp [mul_eq_zero, not_or]

protected theorem mul_ne_zero (n0 : n ≠ 0) (m0 : m ≠ 0) : n * m ≠ 0 :=
  Nat.mul_ne_zero_iff.2 ⟨n0, m0⟩

protected theorem mul_left_cancel {n m k : Nat} (np : 0 < n) (h : n * m = n * k) : m = k := by
  match Nat.lt_trichotomy m k with
  | Or.inl p =>
    have r : n * m < n * k := Nat.mul_lt_mul_of_pos_left p np
    simp [h] at r
  | Or.inr (Or.inl p) => exact p
  | Or.inr (Or.inr p) =>
    have r : n * k < n * m := Nat.mul_lt_mul_of_pos_left p np
    simp [h] at r

protected theorem mul_right_cancel {n m k : Nat} (mp : 0 < m) (h : n * m = k * m) : n = k := by
  simp [Nat.mul_comm _ m] at h
  apply Nat.mul_left_cancel mp h

protected theorem mul_left_cancel_iff {n: Nat} (p : 0 < n) (m k : Nat) : n * m = n * k ↔ m = k :=
  ⟨Nat.mul_left_cancel p, fun | rfl => rfl⟩

protected theorem mul_right_cancel_iff {m : Nat} (p : 0 < m) (n k : Nat) : n * m = k * m ↔ n = k :=
  ⟨Nat.mul_right_cancel p, fun | rfl => rfl⟩

protected theorem mul_le_mul_of_nonneg_left {a b c : Nat} (h₁ : a ≤ b) : c * a ≤ c * b := by
  if hba : b ≤ a then simp [Nat.le_antisymm hba h₁] else
  if hc0 : c ≤ 0 then simp [Nat.le_antisymm hc0 (zero_le c), Nat.zero_mul] else
  exact Nat.le_of_lt (Nat.mul_lt_mul_of_pos_left (Nat.not_le.1 hba) (Nat.not_le.1 hc0))

protected theorem mul_le_mul_of_nonneg_right {a b c : Nat} (h₁ : a ≤ b) : a * c ≤ b * c := by
  if hba : b ≤ a then simp [Nat.le_antisymm hba h₁] else
  if hc0 : c ≤ 0 then simp [Nat.le_antisymm hc0 (zero_le c), Nat.mul_zero] else
  exact Nat.le_of_lt (Nat.mul_lt_mul_of_pos_right (Nat.not_le.1 hba) (Nat.not_le.1 hc0))

protected theorem mul_lt_mul (hac : a < c) (hbd : b ≤ d) (pos_b : 0 < b) : a * b < c * d :=
  Nat.lt_of_lt_of_le (Nat.mul_lt_mul_of_pos_right hac pos_b) (Nat.mul_le_mul_of_nonneg_left hbd)

protected theorem mul_lt_mul' (h1 : a ≤ c) (h2 : b < d) (h3 : 0 < c) : a * b < c * d :=
  Nat.lt_of_le_of_lt (Nat.mul_le_mul_of_nonneg_right h1) (Nat.mul_lt_mul_of_pos_left h2 h3)

theorem mul_le_add_right (m k n : Nat) : k * m ≤ m + n ↔ (k-1) * m ≤ n := by
  match k with
  | 0 =>
    simp
  | succ k =>
    simp [succ_mul, Nat.add_comm _ m, Nat.add_le_add_iff_left]

theorem succ_mul_succ_eq (a b : Nat) : succ a * succ b = a * b + a + b + 1 := by
  rw [mul_succ, succ_mul, Nat.add_right_comm _ a]; rfl

protected theorem mul_self_sub_mul_self_eq (a b : Nat) : a * a - b * b = (a + b) * (a - b) := by
  rw [Nat.mul_sub_left_distrib, Nat.right_distrib, Nat.right_distrib,
      Nat.mul_comm b a, Nat.add_comm (a*a) (a*b), Nat.add_sub_add_left]

/-! ## div/mod -/

-- TODO mod_core_congr, mod_def

-- TODO div_core_congr, div_def

theorem mod_add_div (m k : Nat) : m % k + k * (m / k) = m := by
  induction m, k using mod.inductionOn with rw [div_eq, mod_eq]
  | base x y h => simp [h]
  | ind x y h IH => simp [h]; rw [Nat.mul_succ, ← Nat.add_assoc, IH, Nat.sub_add_cancel h.2]

@[simp] protected theorem div_one (n : Nat) : n / 1 = n := by
  have := mod_add_div n 1
  rwa [mod_one, Nat.zero_add, Nat.one_mul] at this

@[simp] protected theorem div_zero (n : Nat) : n / 0 = 0 := by
  rw [div_eq]; simp [Nat.lt_irrefl]

@[simp] protected theorem zero_div (b : Nat) : 0 / b = 0 :=
  (div_eq 0 b).trans <| if_neg <| And.rec Nat.not_le_of_gt

theorem le_div_iff_mul_le (k0 : 0 < k) : x ≤ y / k ↔ x * k ≤ y := by
  induction y, k using mod.inductionOn generalizing x with
    (rw [div_eq]; simp [h]; cases x with | zero => simp [zero_le] | succ x => ?_)
  | base y k h =>
    simp [not_succ_le_zero x, succ_mul, Nat.add_comm]
    refine Nat.lt_of_lt_of_le ?_ (Nat.le_add_right ..)
    exact Nat.not_le.1 fun h' => h ⟨k0, h'⟩
  | ind y k h IH =>
    rw [← add_one, Nat.add_le_add_iff_right, IH k0, succ_mul,
        ← Nat.add_sub_cancel (x*k) k, Nat.sub_le_sub_iff_right h.2, Nat.add_sub_cancel]

protected theorem div_le_of_le_mul {m n : Nat} : ∀ {k}, m ≤ k * n → m / k ≤ n
  | 0, _ => by simp [Nat.div_zero, n.zero_le]
  | succ k, h => by
    suffices succ k * (m / succ k) ≤ succ k * n from
      Nat.le_of_mul_le_mul_left this (zero_lt_succ _)
    have h1 : succ k * (m / succ k) ≤ m % succ k + succ k * (m / succ k) := Nat.le_add_left _ _
    have h2 : m % succ k + succ k * (m / succ k) = m := by rw [mod_add_div]
    have h3 : m ≤ succ k * n := h
    rw [← h2] at h3
    exact Nat.le_trans h1 h3

theorem div_eq_sub_div (h₁ : 0 < b) (h₂ : b ≤ a) : a / b = (a - b) / b + 1 := by
 rw [div_eq a, if_pos]; constructor <;> assumption

theorem div_eq_of_lt (h₀ : a < b) : a / b = 0 := by
  rw [div_eq a, if_neg]
  intro h₁
  apply Nat.not_le_of_gt h₀ h₁.right

theorem div_lt_iff_lt_mul (Hk : 0 < k) : x / k < y ↔ x < y * k := by
  rw [← Nat.not_le, ← Nat.not_le]; exact not_congr (le_div_iff_mul_le Hk)

theorem sub_mul_div (x n p : Nat) (h₁ : n*p ≤ x) : (x - n*p) / n = x / n - p := by
  match eq_zero_or_pos n with
  | .inl h₀ => rw [h₀, Nat.div_zero, Nat.div_zero, Nat.zero_sub]
  | .inr h₀ => induction p with
    | zero => rw [Nat.mul_zero, Nat.sub_zero, Nat.sub_zero]
    | succ p IH =>
      have h₂ : n * p ≤ x := Nat.le_trans (Nat.mul_le_mul_left _ (le_succ _)) h₁
      have h₃ : x - n * p ≥ n := by
        apply Nat.le_of_add_le_add_right
        rw [Nat.sub_add_cancel h₂, Nat.add_comm]
        rw [mul_succ] at h₁
        exact h₁
      rw [sub_succ, ← IH h₂, div_eq_sub_div h₀ h₃]
      simp [add_one, Nat.pred_succ, mul_succ, Nat.sub_sub]

theorem div_mul_le_self : ∀ (m n : Nat), m / n * n ≤ m
  | m, 0   => by simp
  | m, n+1 => (le_div_iff_mul_le (Nat.succ_pos _)).1 (Nat.le_refl _)

@[simp] theorem add_div_right (x : Nat) {z : Nat} (H : 0 < z) : (x + z) / z = succ (x / z) := by
  rw [div_eq_sub_div H (Nat.le_add_left _ _), Nat.add_sub_cancel]

@[simp] theorem add_div_left (x : Nat) {z : Nat} (H : 0 < z) : (z + x) / z = succ (x / z) := by
  rw [Nat.add_comm, add_div_right x H]

@[simp] theorem mul_div_right (n : Nat) {m : Nat} (H : 0 < m) : m * n / m = n := by
  induction n <;> simp_all [mul_succ]

@[simp] theorem mul_div_left (m : Nat) {n : Nat} (H : 0 < n) : m * n / n = m := by
  rw [Nat.mul_comm, mul_div_right _ H]

protected theorem div_self (H : 0 < n) : n / n = 1 := by
  let t := add_div_right 0 H
  rwa [Nat.zero_add, Nat.zero_div] at t

theorem add_mul_div_left (x z : Nat) {y : Nat} (H : 0 < y) : (x + y * z) / y = x / y + z := by
  induction z with
  | zero => rw [Nat.mul_zero, Nat.add_zero, Nat.add_zero]
  | succ z ih => rw [mul_succ, ← Nat.add_assoc, add_div_right _ H, ih]; rfl

theorem add_mul_div_right (x y : Nat) {z : Nat} (H : 0 < z) : (x + y * z) / z = x / z + y := by
  rw [Nat.mul_comm, add_mul_div_left _ _ H]

protected theorem mul_div_cancel (m : Nat) {n : Nat} (H : 0 < n) : m * n / n = m := by
  let t := add_mul_div_right 0 m H
  rwa [Nat.zero_add, Nat.zero_div, Nat.zero_add] at t

protected theorem mul_div_cancel_left (m : Nat) {n : Nat} (H : 0 < n) : n * m / n = m :=
by rw [Nat.mul_comm, Nat.mul_div_cancel _ H]

protected theorem div_eq_of_eq_mul_left (H1 : 0 < n) (H2 : m = k * n) : m / n = k :=
by rw [H2, Nat.mul_div_cancel _ H1]

protected theorem div_eq_of_eq_mul_right (H1 : 0 < n) (H2 : m = n * k) : m / n = k :=
by rw [H2, Nat.mul_div_cancel_left _ H1]

protected theorem div_eq_of_lt_le (lo : k * n ≤ m) (hi : m < succ k * n) : m / n = k :=
have npos : 0 < n := (eq_zero_or_pos _).resolve_left fun hn => by
  rw [hn, Nat.mul_zero] at hi lo; exact absurd lo (Nat.not_le_of_gt hi)
Nat.le_antisymm
  (le_of_lt_succ ((Nat.div_lt_iff_lt_mul npos).2 hi))
  ((Nat.le_div_iff_mul_le npos).2 lo)

theorem mul_sub_div (x n p : Nat) (h₁ : x < n*p) : (n * p - succ x) / n = p - succ (x / n) := by
  have npos : 0 < n := (eq_zero_or_pos _).resolve_left fun n0 => by
    rw [n0, Nat.zero_mul] at h₁; exact not_lt_zero _ h₁
  apply Nat.div_eq_of_lt_le
  · rw [Nat.mul_sub_right_distrib, Nat.mul_comm]
    exact Nat.sub_le_sub_left ((div_lt_iff_lt_mul npos).1 (lt_succ_self _)) _
  · show succ (pred (n * p - x)) ≤ (succ (pred (p - x / n))) * n
    rw [succ_pred_eq_of_pos (Nat.sub_pos_of_lt h₁),
      fun h => succ_pred_eq_of_pos (Nat.sub_pos_of_lt h)] -- TODO: why is the function needed?
    · rw [Nat.mul_sub_right_distrib, Nat.mul_comm]
      exact Nat.sub_le_sub_left (div_mul_le_self ..) _
    · rwa [div_lt_iff_lt_mul npos, Nat.mul_comm]

protected theorem div_div_eq_div_mul (m n k : Nat) : m / n / k = m / (n * k) := by
  cases eq_zero_or_pos k with
  | inl k0 => rw [k0, Nat.mul_zero, Nat.div_zero, Nat.div_zero] | inr kpos => ?_
  cases eq_zero_or_pos n with
  | inl n0 => rw [n0, Nat.zero_mul, Nat.div_zero, Nat.zero_div] | inr npos => ?_
  apply Nat.le_antisymm
  · apply (le_div_iff_mul_le (Nat.mul_pos npos kpos)).2
    rw [Nat.mul_comm n k, ← Nat.mul_assoc]
    apply (le_div_iff_mul_le npos).1
    apply (le_div_iff_mul_le kpos).1
    (apply Nat.le_refl)
  · apply (le_div_iff_mul_le kpos).2
    apply (le_div_iff_mul_le npos).2
    rw [Nat.mul_assoc, Nat.mul_comm n k]
    apply (le_div_iff_mul_le (Nat.mul_pos kpos npos)).1
    apply Nat.le_refl

protected theorem mul_div_mul_left {m : Nat} (n k : Nat) (H : 0 < m) :
    m * n / (m * k) = n / k := by rw [← Nat.div_div_eq_div_mul, Nat.mul_div_cancel_left _ H]

protected theorem mul_div_mul_right {m : Nat} (n k : Nat) (H : 0 < m) :
    n * m / (k * m) = n / k := by rw [Nat.mul_comm, Nat.mul_comm k, Nat.mul_div_mul_left _ _ H]

theorem mul_div_le (m n : Nat) : n * (m / n) ≤ m := by
  match n, Nat.eq_zero_or_pos n with
  | _, Or.inl rfl => rw [Nat.zero_mul]; exact m.zero_le
  | n, Or.inr h => rw [Nat.mul_comm, ← Nat.le_div_iff_mul_le h]; exact Nat.le_refl _

<<<<<<< HEAD
=======
theorem mod_two_eq_zero_or_one (n : Nat) : n % 2 = 0 ∨ n % 2 = 1 :=
  match n % 2, @Nat.mod_lt n 2 (by decide) with
  | 0, _ => .inl rfl
  | 1, _ => .inr rfl

>>>>>>> fa17cba0
theorem le_of_mod_lt {a b : Nat} (h : a % b < a) : b ≤ a :=
  Nat.not_lt.1 fun hf => (ne_of_lt h).elim (Nat.mod_eq_of_lt hf)

@[simp] theorem add_mod_right (x z : Nat) : (x + z) % z = x % z := by
  rw [mod_eq_sub_mod (Nat.le_add_left ..), Nat.add_sub_cancel]

@[simp] theorem add_mod_left (x z : Nat) : (x + z) % x = z % x := by
  rw [Nat.add_comm, add_mod_right]

@[simp] theorem add_mul_mod_self_left (x y z : Nat) : (x + y * z) % y = x % y := by
  match z with
  | 0 => rw [Nat.mul_zero, Nat.add_zero]
  | succ z => rw [mul_succ, ← Nat.add_assoc, add_mod_right, add_mul_mod_self_left (z := z)]

@[simp] theorem add_mul_mod_self_right (x y z : Nat) : (x + y * z) % z = x % z := by
  rw [Nat.mul_comm, add_mul_mod_self_left]

@[simp] theorem mul_mod_right (m n : Nat) : (m * n) % m = 0 := by
  rw [← Nat.zero_add (m * n), add_mul_mod_self_left, zero_mod]

@[simp] theorem mul_mod_left (m n : Nat) : (m * n) % n = 0 := by
  rw [Nat.mul_comm, mul_mod_right]

theorem mul_mod_mul_left (z x y : Nat) : (z * x) % (z * y) = z * (x % y) :=
  if y0 : y = 0 then by
    rw [y0, Nat.mul_zero, mod_zero, mod_zero]
  else if z0 : z = 0 then by
    rw [z0, Nat.zero_mul, Nat.zero_mul, Nat.zero_mul, mod_zero]
  else by
    induction x using Nat.strongInductionOn with
    | _ n IH =>
      have y0 : y > 0 := Nat.pos_of_ne_zero y0
      have z0 : z > 0 := Nat.pos_of_ne_zero z0
      cases Nat.lt_or_ge n y with
      | inl yn => rw [mod_eq_of_lt yn, mod_eq_of_lt (Nat.mul_lt_mul_of_pos_left yn z0)]
      | inr yn =>
        rw [mod_eq_sub_mod yn, mod_eq_sub_mod (Nat.mul_le_mul_left z yn),
          ← Nat.mul_sub_left_distrib]
        exact IH _ (sub_lt (Nat.lt_of_lt_of_le y0 yn) y0)

theorem mul_mod_mul_right (z x y : Nat) : (x * z) % (y * z) = (x % y) * z := by
  rw [Nat.mul_comm x z, Nat.mul_comm y z, Nat.mul_comm (x % y) z]; apply mul_mod_mul_left

-- TODO cont_to_bool_mod_two

theorem sub_mul_mod {x k n : Nat} (h₁ : n*k ≤ x) : (x - n*k) % n = x % n := by
  match k with
  | 0 => rw [Nat.mul_zero, Nat.sub_zero]
  | succ k =>
    have h₂ : n * k ≤ x := Nat.le_trans (le_add_right _ n) h₁
    have h₄ : x - n * k ≥ n := by
      apply Nat.le_of_add_le_add_right (b := n * k)
      rw [Nat.sub_add_cancel h₂]
      simp [mul_succ, Nat.add_comm] at h₁; simp [h₁]
    rw [mul_succ, ← Nat.sub_sub, ← mod_eq_sub_mod h₄, sub_mul_mod h₂]

@[simp] theorem mod_mod (a n : Nat) : (a % n) % n = a % n :=
  match eq_zero_or_pos n with
  | .inl n0 => by simp [n0, mod_zero]
  | .inr npos => Nat.mod_eq_of_lt (mod_lt _ npos)

theorem mul_mod (a b n : Nat) : a * b % n = (a % n) * (b % n) % n := by
  conv => lhs; rw [
    ← mod_add_div a n, ← mod_add_div b n, Nat.add_mul, Nat.mul_add, Nat.mul_add,
    Nat.mul_assoc, Nat.mul_assoc, ← Nat.mul_add n, add_mul_mod_self_left,
    Nat.mul_comm _ (n * (b / n)), Nat.mul_assoc, add_mul_mod_self_left]

@[simp] theorem mod_add_mod (m n k : Nat) : (m % n + k) % n = (m + k) % n := by
  have := (add_mul_mod_self_left (m % n + k) n (m / n)).symm
  rwa [Nat.add_right_comm, mod_add_div] at this

@[simp] theorem add_mod_mod (m n k : Nat) : (m + n % k) % k = (m + n) % k := by
  rw [Nat.add_comm, mod_add_mod, Nat.add_comm]

theorem add_mod (a b n : Nat) : (a + b) % n = ((a % n) + (b % n)) % n := by
  rw [add_mod_mod, mod_add_mod]

@[simp]
theorem mod_two_ne_one (n : Nat) : ¬n % 2 = 1 ↔ n % 2 = 0 := by
  cases mod_two_eq_zero_or_one n with | _ h => simp [h]

@[simp]
theorem mod_two_ne_zero (n : Nat) : ¬n % 2 = 0 ↔ n % 2 = 1 := by
  cases mod_two_eq_zero_or_one n with | _ h => simp [h]

@[simp]
theorem mod_two_add_succ_mod_two (n : Nat) : n % 2 + (n + 1) % 2 = 1 := by
  rw [add_mod]
  cases mod_two_eq_zero_or_one n with | _ h => simp [h]

@[simp]
theorem succ_mod_two_add_mod_two (n : Nat) : (n + 1) % 2 + n % 2 = 1 := by
  rw [Nat.add_comm, mod_two_add_succ_mod_two]

theorem succ_mod_two_eq_one_sub_mod_two (n : Nat) : (n + 1) % 2 = 1 - n % 2 := by
  rw [add_mod]
  cases mod_two_eq_zero_or_one n with | _ h => simp [h]

/-! ### pow -/

theorem pow_succ' {m n : Nat} : m ^ n.succ = m * m ^ n := by
  rw [Nat.pow_succ, Nat.mul_comm]

@[simp] theorem pow_eq {m n : Nat} : m.pow n = m ^ n := rfl

theorem shiftLeft_eq (a b : Nat) : a <<< b = a * 2 ^ b :=
  match b with
  | 0 => (Nat.mul_one _).symm
  | b+1 => (shiftLeft_eq _ b).trans <| by
    simp [pow_succ, Nat.mul_assoc, Nat.mul_left_comm, Nat.mul_comm]

theorem one_shiftLeft (n : Nat) : 1 <<< n = 2 ^ n := by rw [shiftLeft_eq, Nat.one_mul]

attribute [simp] Nat.pow_zero

protected theorem zero_pow {n : Nat} (H : 0 < n) : 0 ^ n = 0 := by
  match n with
  | 0 => contradiction
  | n+1 => rw [Nat.pow_succ, Nat.mul_zero]

@[simp] protected theorem one_pow (n : Nat) : 1 ^ n = 1 := by
  induction n with
  | zero => rfl
  | succ _ ih => rw [Nat.pow_succ, Nat.mul_one, ih]

@[simp] protected theorem pow_one (a : Nat) : a ^ 1 = a := by
  rw [Nat.pow_succ, Nat.pow_zero, Nat.one_mul]

protected theorem pow_two (a : Nat) : a ^ 2 = a * a := by rw [Nat.pow_succ, Nat.pow_one]

protected theorem pow_add (a m n : Nat) : a ^ (m + n) = a ^ m * a ^ n := by
  induction n with
  | zero => rw [Nat.add_zero, Nat.pow_zero, Nat.mul_one]
  | succ _ ih => rw [Nat.add_succ, Nat.pow_succ, Nat.pow_succ, ih, Nat.mul_assoc]

protected theorem pow_add' (a m n : Nat) : a ^ (m + n) = a ^ n * a ^ m := by
  rw [← Nat.pow_add, Nat.add_comm]

protected theorem pow_mul (a m n : Nat) : a ^ (m * n) = (a ^ m) ^ n := by
  induction n with
  | zero => rw [Nat.mul_zero, Nat.pow_zero, Nat.pow_zero]
  | succ _ ih => rw [Nat.mul_succ, Nat.pow_add, Nat.pow_succ, ih]

protected theorem pow_mul' (a m n : Nat) : a ^ (m * n) = (a ^ n) ^ m := by
  rw [← Nat.pow_mul, Nat.mul_comm]

protected theorem pow_right_comm (a m n : Nat) : (a ^ m) ^ n = (a ^ n) ^ m := by
  rw [← Nat.pow_mul, Nat.pow_mul']

protected theorem mul_pow (a b n : Nat) : (a * b) ^ n = a ^ n * b ^ n := by
  induction n with
  | zero => rw [Nat.pow_zero, Nat.pow_zero, Nat.pow_zero, Nat.mul_one]
  | succ _ ih => rw [Nat.pow_succ, Nat.pow_succ, Nat.pow_succ, Nat.mul_mul_mul_comm, ih]

/-! ### log2 -/

theorem le_log2 (h : n ≠ 0) : k ≤ n.log2 ↔ 2 ^ k ≤ n := by
  match k with
  | 0 => simp [show 1 ≤ n from Nat.pos_of_ne_zero h]
  | k+1 =>
    rw [log2]; split
    · have n0 : 0 < n / 2 := (Nat.le_div_iff_mul_le (by decide)).2 ‹_›
      simp only [Nat.add_le_add_iff_right, le_log2 (Nat.ne_of_gt n0), le_div_iff_mul_le,
        Nat.pow_succ]
      exact Nat.le_div_iff_mul_le (by decide)
    · simp only [le_zero_eq, succ_ne_zero, false_iff]
      refine mt (Nat.le_trans ?_) ‹_›
      exact Nat.pow_le_pow_of_le_right Nat.zero_lt_two (Nat.le_add_left 1 k)

theorem log2_lt (h : n ≠ 0) : n.log2 < k ↔ n < 2 ^ k := by
  rw [← Nat.not_le, ← Nat.not_le, le_log2 h]

theorem log2_self_le (h : n ≠ 0) : 2 ^ n.log2 ≤ n := (le_log2 h).1 (Nat.le_refl _)

theorem lt_log2_self (h : n ≠ 0) : n < 2 ^ (n.log2 + 1) := (log2_lt h).1 (Nat.le_refl _)

/-! ### dvd -/

protected theorem dvd_refl (a : Nat) : a ∣ a := ⟨1, by simp⟩

protected theorem dvd_zero (a : Nat) : a ∣ 0 := ⟨0, by simp⟩

protected theorem dvd_mul_left (a b : Nat) : a ∣ b * a := ⟨b, Nat.mul_comm b a⟩

protected theorem dvd_mul_right (a b : Nat) : a ∣ a * b := ⟨b, rfl⟩

protected theorem dvd_trans {a b c : Nat} (h₁ : a ∣ b) (h₂ : b ∣ c) : a ∣ c :=
  match h₁, h₂ with
  | ⟨d, (h₃ : b = a * d)⟩, ⟨e, (h₄ : c = b * e)⟩ =>
    ⟨d * e, show c = a * (d * e) by simp[h₃,h₄, Nat.mul_assoc]⟩

protected theorem eq_zero_of_zero_dvd {a : Nat} (h : 0 ∣ a) : a = 0 :=
  let ⟨c, H'⟩ := h; H'.trans c.zero_mul

protected theorem dvd_add {a b c : Nat} (h₁ : a ∣ b) (h₂ : a ∣ c) : a ∣ b + c :=
  let ⟨d, hd⟩ := h₁; let ⟨e, he⟩ := h₂; ⟨d + e, by simp [Nat.left_distrib, hd, he]⟩

protected theorem dvd_add_iff_right {k m n : Nat} (h : k ∣ m) : k ∣ n ↔ k ∣ m + n :=
  ⟨Nat.dvd_add h,
    match m, h with
    | _, ⟨d, rfl⟩ => fun ⟨e, he⟩ =>
      ⟨e - d, by rw [Nat.mul_sub_left_distrib, ← he, Nat.add_sub_cancel_left]⟩⟩

protected theorem dvd_add_iff_left {k m n : Nat} (h : k ∣ n) : k ∣ m ↔ k ∣ m + n := by
  rw [Nat.add_comm]; exact Nat.dvd_add_iff_right h

theorem dvd_sub {k m n : Nat} (H : n ≤ m) (h₁ : k ∣ m) (h₂ : k ∣ n) : k ∣ m - n :=
  (Nat.dvd_add_iff_left h₂).2 <| by rwa [Nat.sub_add_cancel H]

protected theorem mul_dvd_mul {a b c d : Nat} : a ∣ b → c ∣ d → a * c ∣ b * d
  | ⟨e, he⟩, ⟨f, hf⟩ =>
    ⟨e * f, by simp [he, hf, Nat.mul_assoc, Nat.mul_left_comm, Nat.mul_comm]⟩

protected theorem mul_dvd_mul_left (a : Nat) (h : b ∣ c) : a * b ∣ a * c :=
  Nat.mul_dvd_mul (Nat.dvd_refl a) h

protected theorem mul_dvd_mul_right (h: a ∣ b) (c : Nat) : a * c ∣ b * c :=
  Nat.mul_dvd_mul h (Nat.dvd_refl c)

theorem dvd_mod_iff {k m n : Nat} (h: k ∣ n) : k ∣ m % n ↔ k ∣ m :=
  have := Nat.dvd_add_iff_left <| Nat.dvd_trans h <| Nat.dvd_mul_right n (m / n)
  by rwa [mod_add_div] at this

theorem le_of_dvd {m n : Nat} (h : 0 < n) : m ∣ n → m ≤ n
  | ⟨k, e⟩ => by
    revert h
    rw [e]
    match k with
    | 0 => intro hn; simp at hn
    | pk+1 =>
      intro
      have := Nat.mul_le_mul_left m (succ_pos pk)
      rwa [Nat.mul_one] at this

protected theorem dvd_antisymm : ∀ {m n : Nat}, m ∣ n → n ∣ m → m = n
  | _, 0, _, h₂ => Nat.eq_zero_of_zero_dvd h₂
  | 0, _, h₁, _ => (Nat.eq_zero_of_zero_dvd h₁).symm
  | _+1, _+1, h₁, h₂ => Nat.le_antisymm (le_of_dvd (succ_pos _) h₁) (le_of_dvd (succ_pos _) h₂)

theorem pos_of_dvd_of_pos {m n : Nat} (H1 : m ∣ n) (H2 : 0 < n) : 0 < m :=
  Nat.pos_of_ne_zero fun m0 => Nat.ne_of_gt H2 <| Nat.eq_zero_of_zero_dvd (m0 ▸ H1)

theorem eq_one_of_dvd_one {n : Nat} (H : n ∣ 1) : n = 1 :=
  Nat.le_antisymm (le_of_dvd (by decide) H) (pos_of_dvd_of_pos H (by decide))

theorem dvd_of_mod_eq_zero {m n : Nat} (H : n % m = 0) : m ∣ n := by
  exists n / m
  have := (mod_add_div n m).symm
  rwa [H, Nat.zero_add] at this

theorem mod_eq_zero_of_dvd {m n : Nat} (H : m ∣ n) : n % m = 0 := by
  let ⟨z, H⟩ := H; rw [H, mul_mod_right]

theorem dvd_iff_mod_eq_zero (m n : Nat) : m ∣ n ↔ n % m = 0 :=
  ⟨mod_eq_zero_of_dvd, dvd_of_mod_eq_zero⟩

theorem emod_pos_of_not_dvd {a b : Nat} (h : ¬ a ∣ b) : 0 < b % a := by
  rw [dvd_iff_mod_eq_zero] at h
  exact Nat.pos_of_ne_zero h

instance decidable_dvd : @DecidableRel Nat (·∣·) :=
  fun _ _ => decidable_of_decidable_of_iff (dvd_iff_mod_eq_zero _ _).symm

protected theorem mul_div_cancel' {n m : Nat} (H : n ∣ m) : n * (m / n) = m := by
  have := mod_add_div m n
  rwa [mod_eq_zero_of_dvd H, Nat.zero_add] at this

protected theorem div_mul_cancel {n m : Nat} (H : n ∣ m) : m / n * n = m := by
  rw [Nat.mul_comm, Nat.mul_div_cancel' H]

protected theorem mul_div_assoc (m : Nat) (H : k ∣ n) : m * n / k = m * (n / k) := by
  match Nat.eq_zero_or_pos k with
  | .inl h0 => rw [h0, Nat.div_zero, Nat.div_zero, Nat.mul_zero]
  | .inr hpos =>
    have h1 : m * n / k = m * (n / k * k) / k := by rw [Nat.div_mul_cancel H]
    rw [h1, ← Nat.mul_assoc, Nat.mul_div_cancel _ hpos]

protected theorem dvd_of_mul_dvd_mul_left
    (kpos : 0 < k) (H : k * m ∣ k * n) : m ∣ n := by
  let ⟨l, H⟩ := H
  rw [Nat.mul_assoc] at H
  exact ⟨_, Nat.eq_of_mul_eq_mul_left kpos H⟩

protected theorem dvd_of_mul_dvd_mul_right (kpos : 0 < k) (H : m * k ∣ n * k) : m ∣ n := by
  rw [Nat.mul_comm m k, Nat.mul_comm n k] at H; exact Nat.dvd_of_mul_dvd_mul_left kpos H

/-! ### sum -/

@[simp] theorem sum_nil : Nat.sum [] = 0 := rfl

@[simp] theorem sum_cons : Nat.sum (a :: l) = a + Nat.sum l := rfl

@[simp] theorem sum_append : Nat.sum (l₁ ++ l₂) = Nat.sum l₁ + Nat.sum l₂ := by
  induction l₁ <;> simp [*, Nat.add_assoc]

/-! ### shiftLeft and shiftRight -/

@[simp] theorem shiftLeft_zero : n <<< 0 = n := rfl

/-- Shiftleft on successor with multiple moved inside. -/
theorem shiftLeft_succ_inside (m n : Nat) : m <<< (n+1) = (2*m) <<< n := rfl

/-- Shiftleft on successor with multiple moved to outside. -/
theorem shiftLeft_succ : ∀(m n), m <<< (n + 1) = 2 * (m <<< n)
| m, 0 => rfl
| m, k + 1 => by
  rw [shiftLeft_succ_inside _ (k+1)]
  rw [shiftLeft_succ _ k, shiftLeft_succ_inside]

@[simp] theorem shiftRight_zero : n >>> 0 = n := rfl

theorem shiftRight_succ (m n) : m >>> (n + 1) = (m >>> n) / 2 := rfl

/-- Shiftright on successor with division moved inside. -/
theorem shiftRight_succ_inside : ∀m n, m >>> (n+1) = (m/2) >>> n
| m, 0 => rfl
| m, k + 1 => by
  rw [shiftRight_succ _ (k+1)]
  rw [shiftRight_succ_inside _ k, shiftRight_succ]

@[simp] theorem zero_shiftLeft : ∀ n, 0 <<< n = 0
  | 0 => by simp [shiftLeft]
  | n + 1 => by simp [shiftLeft, zero_shiftLeft, shiftLeft_succ]

@[simp] theorem zero_shiftRight : ∀ n, 0 >>> n = 0
  | 0 => by simp [shiftRight]
  | n + 1 => by simp [shiftRight, zero_shiftRight, shiftRight_succ]

theorem shiftRight_add (m n : Nat) : ∀ k, m >>> (n + k) = (m >>> n) >>> k
  | 0 => rfl
  | k + 1 => by simp [add_succ, shiftRight_add, shiftRight_succ]

theorem shiftLeft_shiftLeft (m n : Nat) : ∀ k, (m <<< n) <<< k = m <<< (n + k)
  | 0 => rfl
  | k + 1 => by simp [add_succ, shiftLeft_shiftLeft _ _ k, shiftLeft_succ]

theorem shiftRight_eq_div_pow (m : Nat) : ∀ n, m >>> n = m / 2 ^ n
  | 0 => (Nat.div_one _).symm
  | k + 1 => by
    rw [shiftRight_add, shiftRight_eq_div_pow m k]
<<<<<<< HEAD
    simp [Nat.div_div_eq_div_mul, ← Nat.pow_succ]

/-! ### shiftLeft -/

theorem shiftLeft_zero (m) : m <<< 0 = m := rfl

theorem shiftLeft_succ (m n) : m <<< (n + 1) = 2 * (m <<< n) := by
  simp only [shiftLeft_eq, Nat.pow_add, Nat.pow_one, ← Nat.mul_assoc, Nat.mul_comm]

/-! ### bitwise -/

@[simp]
theorem bitwise_zero_left (m : Nat) : bitwise f 0 m = if f false true then m else 0 :=
  rfl

@[simp]
theorem bitwise_zero_right (n : Nat) : bitwise f n 0 = if f true false then n else 0 := by
  unfold bitwise
  simp only [ite_self, decide_False, Nat.zero_div, ite_true]
  cases n <;> simp

theorem bitwise_zero : bitwise f 0 0 = 0 := by
  simp only [bitwise_zero_right, ite_self]

/-! ### bodd -/

@[simp]
theorem bodd_zero : bodd 0 = false :=
  rfl

theorem bodd_one : bodd 1 = true :=
  rfl

theorem bodd_two : bodd 2 = false :=
  rfl

theorem bodd_eq_mod_two_bne_zero (n : Nat) : bodd n = (n % 2 != 0) := by
  rw [mod_two_of_bodd]
  cases bodd n with | false | true => rfl

@[simp]
theorem bodd_succ (n : Nat) : bodd (succ n) = not (bodd n) := by
  simp only [bodd_eq_mod_two_bne_zero, succ_eq_add_one, succ_mod_two_eq_one_sub_mod_two]
  cases mod_two_eq_zero_or_one n with | _ h => simp [h]

@[simp]
theorem bodd_add (m n : Nat) : bodd (m + n) = ((bodd m).xor (bodd n)) := by
  induction n with
  | zero => simp
  | succ n ih => simp [add_succ, ih, Bool.xor_not]

@[simp]
theorem bodd_mul (m n : Nat) : bodd (m * n) = (bodd m && bodd n) := by
  induction n with
  | zero => simp
  | succ n ih =>
    simp [mul_succ, ih]
    cases bodd m <;> cases bodd n <;> rfl

theorem bodd_bit (b n) : bodd (bit b n) = b := by
  rw [bit_val, Nat.mul_comm, Nat.add_comm, bodd_add, bodd_mul]
  cases b <;> cases bodd n <;> rfl

/-! ### div2 -/

@[simp]
theorem div2_zero : div2 0 = 0 :=
  rfl

theorem div2_one : div2 1 = 0 :=
  rfl

theorem div2_two : div2 2 = 1 :=
  rfl

theorem div2_eq_div_two (n : Nat) : div2 n = n / 2 := rfl

@[simp]
theorem div2_succ (n : Nat) : div2 (succ n) = cond (bodd n) (succ (div2 n)) (div2 n) := by
  apply Nat.eq_of_mul_eq_mul_left (by decide : 0 < 2)
  apply Nat.add_right_cancel (m := cond (bodd (succ n)) 1 0)
  rw (config := {occs := .pos [1]}) [bodd_add_div2, bodd_succ, ← bodd_add_div2 n]
  cases bodd n <;> simp [succ_eq_add_one, Nat.add_comm 1, Nat.mul_add]

theorem div2_bit (b n) : div2 (bit b n) = n := by
  rw [bit_val, div2_val, Nat.add_comm, add_mul_div_left, div_eq_of_lt, Nat.zero_add]
  · cases b <;> decide
  · decide

/-! ### binary rec/cases -/

@[simp]
theorem binaryRec_zero {C : Nat → Sort u} (z : C 0) (f : ∀ b n, C n → C (bit b n)) :
    binaryRec z f 0 = z := by
  rw [binaryRec]
  rfl

theorem binaryRec_eq {C : Nat → Sort u} {z : C 0} {f : ∀ b n, C n → C (bit b n)} (b n)
    (h : f false 0 z = z ∨ (n = 0 → b = true)) :
    binaryRec z f (bit b n) = f b n (binaryRec z f n) := by
  rw [binaryRec]
  by_cases h : bit b n = 0
  -- Note: this renames the original `h : f false 0 z = z` to `h'` and leaves `h : bit b n = 0`
  case pos h' =>
    obtain ⟨rfl, rfl⟩ := bit_eq_zero_iff.mp h
    simp only [or_false] at h'
    exact h'.symm
  case neg h' =>
    simp only [dif_neg h]
    generalize bit_decomp (bit b n) = e
    revert e
    rw [bodd_bit, div2_bit]
    intros; rfl

theorem binaryRec_of_ne_zero {C : Nat → Sort u} (z : C 0) (f : ∀ b n, C n → C (bit b n)) {n}
    (h : n ≠ 0) :
    binaryRec z f n = bit_decomp n ▸ f n.bodd n.div2 (binaryRec z f n.div2) := by
  rw [binaryRec, dif_neg h]
  generalize bit_decomp n = e; revert e
  apply bitCasesOn n
  intro _ _
  rw [bodd_bit, div2_bit]
  intro; rfl
=======
    simp [Nat.div_div_eq_div_mul, ← Nat.pow_succ, shiftRight_succ]

theorem mul_add_div {m : Nat} (m_pos : m > 0) (x y : Nat) : (m * x + y) / m = x + y / m := by
  match x with
  | 0 => simp
  | x + 1 =>
    simp [Nat.mul_succ, Nat.add_assoc _ m,
          mul_add_div m_pos x (m+y),
          div_eq (m+y) m,
          m_pos,
          Nat.le_add_right m, Nat.add_succ, Nat.succ_add]

theorem mul_add_mod (m x y : Nat) : (m * x + y) % m = y % m := by
  match x with
  | 0 => simp
  | x + 1 =>
    simp [Nat.mul_succ, Nat.add_assoc _ m, mul_add_mod _ x]

@[simp] theorem mod_div_self (m n : Nat) : m % n / n = 0 := by
  cases n
  · exact (m % 0).div_zero
  · case succ n => exact Nat.div_eq_of_lt (m.mod_lt n.succ_pos)
>>>>>>> fa17cba0
<|MERGE_RESOLUTION|>--- conflicted
+++ resolved
@@ -356,17 +356,10 @@
 protected theorem eq_zero_of_add_eq_zero_left (h : n + m = 0) : m = 0 :=
   (Nat.eq_zero_of_add_eq_zero h).2
 
-<<<<<<< HEAD
-protected theorem add_eq_zero {n m : Nat} : n + m = 0 ↔ n = 0 ∧ m = 0 :=
-  ⟨eq_zero_of_add_eq_zero, by simp (config := {contextual := true})⟩
-
-protected theorem add_left_cancel_iff {n m k : Nat} : n + m = n + k ↔ m = k :=
-=======
 protected theorem add_eq_zero_iff : n + m = 0 ↔ n = 0 ∧ m = 0 :=
   ⟨Nat.eq_zero_of_add_eq_zero, fun ⟨h₁, h₂⟩ => h₂.symm ▸ h₁⟩
 
 protected theorem add_left_cancel_iff {n : Nat} : n + m = n + k ↔ m = k :=
->>>>>>> fa17cba0
   ⟨Nat.add_left_cancel, fun | rfl => rfl⟩
 
 protected theorem add_right_cancel_iff {n : Nat} : m + n = k + n ↔ m = k :=
@@ -972,14 +965,11 @@
   | _, Or.inl rfl => rw [Nat.zero_mul]; exact m.zero_le
   | n, Or.inr h => rw [Nat.mul_comm, ← Nat.le_div_iff_mul_le h]; exact Nat.le_refl _
 
-<<<<<<< HEAD
-=======
 theorem mod_two_eq_zero_or_one (n : Nat) : n % 2 = 0 ∨ n % 2 = 1 :=
   match n % 2, @Nat.mod_lt n 2 (by decide) with
   | 0, _ => .inl rfl
   | 1, _ => .inr rfl
 
->>>>>>> fa17cba0
 theorem le_of_mod_lt {a b : Nat} (h : a % b < a) : b ≤ a :=
   Nat.not_lt.1 fun hf => (ne_of_lt h).elim (Nat.mod_eq_of_lt hf)
 
@@ -1320,8 +1310,28 @@
   | 0 => (Nat.div_one _).symm
   | k + 1 => by
     rw [shiftRight_add, shiftRight_eq_div_pow m k]
-<<<<<<< HEAD
     simp [Nat.div_div_eq_div_mul, ← Nat.pow_succ]
+
+theorem mul_add_div {m : Nat} (m_pos : m > 0) (x y : Nat) : (m * x + y) / m = x + y / m := by
+  match x with
+  | 0 => simp
+  | x + 1 =>
+    simp [Nat.mul_succ, Nat.add_assoc _ m,
+          mul_add_div m_pos x (m+y),
+          div_eq (m+y) m,
+          m_pos,
+          Nat.le_add_right m, Nat.add_succ, Nat.succ_add]
+
+theorem mul_add_mod (m x y : Nat) : (m * x + y) % m = y % m := by
+  match x with
+  | 0 => simp
+  | x + 1 =>
+    simp [Nat.mul_succ, Nat.add_assoc _ m, mul_add_mod _ x]
+
+@[simp] theorem mod_div_self (m n : Nat) : m % n / n = 0 := by
+  cases n
+  · exact (m % 0).div_zero
+  · case succ n => exact Nat.div_eq_of_lt (m.mod_lt n.succ_pos)
 
 /-! ### shiftLeft -/
 
@@ -1443,28 +1453,4 @@
   apply bitCasesOn n
   intro _ _
   rw [bodd_bit, div2_bit]
-  intro; rfl
-=======
-    simp [Nat.div_div_eq_div_mul, ← Nat.pow_succ, shiftRight_succ]
-
-theorem mul_add_div {m : Nat} (m_pos : m > 0) (x y : Nat) : (m * x + y) / m = x + y / m := by
-  match x with
-  | 0 => simp
-  | x + 1 =>
-    simp [Nat.mul_succ, Nat.add_assoc _ m,
-          mul_add_div m_pos x (m+y),
-          div_eq (m+y) m,
-          m_pos,
-          Nat.le_add_right m, Nat.add_succ, Nat.succ_add]
-
-theorem mul_add_mod (m x y : Nat) : (m * x + y) % m = y % m := by
-  match x with
-  | 0 => simp
-  | x + 1 =>
-    simp [Nat.mul_succ, Nat.add_assoc _ m, mul_add_mod _ x]
-
-@[simp] theorem mod_div_self (m n : Nat) : m % n / n = 0 := by
-  cases n
-  · exact (m % 0).div_zero
-  · case succ n => exact Nat.div_eq_of_lt (m.mod_lt n.succ_pos)
->>>>>>> fa17cba0
+  intro; rfl