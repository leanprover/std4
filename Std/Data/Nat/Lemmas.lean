/-
Copyright (c) 2016 Microsoft Corporation. All rights reserved.
Released under Apache 2.0 license as described in the file LICENSE.
Authors: Leonardo de Moura, Jeremy Avigad, Mario Carneiro
-/
import Std.Logic
import Std.Tactic.Basic
import Std.Tactic.Alias
import Std.Data.Nat.Init.Lemmas
import Std.Data.Nat.Basic
import Std.Data.Ord

/-! # Basic lemmas about natural numbers

The primary purpose of the lemmas in this file is to assist with reasoning
about sizes of objects, array indices and such. For a more thorough development
of the theory of natural numbers, we recommend using Mathlib.
-/

namespace Nat

/-! ### rec/cases -/

@[simp] theorem recAux_zero {motive : Nat → Sort _} (zero : motive 0)
    (succ : ∀ n, motive n → motive (n+1)) :
    Nat.recAux zero succ 0 = zero := rfl

theorem recAux_succ {motive : Nat → Sort _} (zero : motive 0)
    (succ : ∀ n, motive n → motive (n+1)) (n) :
    Nat.recAux zero succ (n+1) = succ n (Nat.recAux zero succ n) := rfl

@[simp] theorem recAuxOn_zero {motive : Nat → Sort _} (zero : motive 0)
    (succ : ∀ n, motive n → motive (n+1)) :
    Nat.recAuxOn 0 zero succ = zero := rfl

theorem recAuxOn_succ {motive : Nat → Sort _} (zero : motive 0)
    (succ : ∀ n, motive n → motive (n+1)) (n) :
    Nat.recAuxOn (n+1) zero succ = succ n (Nat.recAuxOn n zero succ) := rfl

@[simp] theorem casesAuxOn_zero {motive : Nat → Sort _} (zero : motive 0)
    (succ : ∀ n, motive (n+1)) :
    Nat.casesAuxOn 0 zero succ = zero := rfl

@[simp] theorem casesAuxOn_succ {motive : Nat → Sort _} (zero : motive 0)
    (succ : ∀ n, motive (n+1)) (n) :
    Nat.casesAuxOn (n+1) zero succ = succ n := rfl

theorem strongRec_eq {motive : Nat → Sort _} (ind : ∀ n, (∀ m, m < n → motive m) → motive n)
    (t : Nat) : Nat.strongRec ind t = ind t fun m _ => Nat.strongRec ind m := by
  conv => lhs; unfold Nat.strongRec

theorem strongRecOn_eq {motive : Nat → Sort _} (ind : ∀ n, (∀ m, m < n → motive m) → motive n)
    (t : Nat) : Nat.strongRecOn t ind = ind t fun m _ => Nat.strongRecOn m ind :=
  Nat.strongRec_eq ..

@[simp] theorem recDiagAux_zero_left {motive : Nat → Nat → Sort _}
    (zero_left : ∀ n, motive 0 n) (zero_right : ∀ m, motive m 0)
    (succ_succ : ∀ m n, motive m n → motive (m+1) (n+1)) (n) :
    Nat.recDiagAux zero_left zero_right succ_succ 0 n = zero_left n := by cases n <;> rfl

@[simp] theorem recDiagAux_zero_right {motive : Nat → Nat → Sort _}
    (zero_left : ∀ n, motive 0 n) (zero_right : ∀ m, motive m 0)
    (succ_succ : ∀ m n, motive m n → motive (m+1) (n+1)) (m)
    (h : zero_left 0 = zero_right 0 := by first | assumption | trivial) :
    Nat.recDiagAux zero_left zero_right succ_succ m 0 = zero_right m := by cases m; exact h; rfl

theorem recDiagAux_succ_succ {motive : Nat → Nat → Sort _}
    (zero_left : ∀ n, motive 0 n) (zero_right : ∀ m, motive m 0)
    (succ_succ : ∀ m n, motive m n → motive (m+1) (n+1)) (m n) :
    Nat.recDiagAux zero_left zero_right succ_succ (m+1) (n+1)
      = succ_succ m n (Nat.recDiagAux zero_left zero_right succ_succ m n) := rfl

@[simp] theorem recDiag_zero_zero {motive : Nat → Nat → Sort _} (zero_zero : motive 0 0)
    (zero_succ : ∀ n, motive 0 n → motive 0 (n+1)) (succ_zero : ∀ m, motive m 0 → motive (m+1) 0)
    (succ_succ : ∀ m n, motive m n → motive (m+1) (n+1)) :
    Nat.recDiag (motive:=motive) zero_zero zero_succ succ_zero succ_succ 0 0 = zero_zero := rfl

theorem recDiag_zero_succ {motive : Nat → Nat → Sort _} (zero_zero : motive 0 0)
    (zero_succ : ∀ n, motive 0 n → motive 0 (n+1)) (succ_zero : ∀ m, motive m 0 → motive (m+1) 0)
    (succ_succ : ∀ m n, motive m n → motive (m+1) (n+1)) (n) :
    Nat.recDiag zero_zero zero_succ succ_zero succ_succ 0 (n+1)
      = zero_succ n (Nat.recDiag zero_zero zero_succ succ_zero succ_succ 0 n) := by
  simp [Nat.recDiag]; rfl

theorem recDiag_succ_zero {motive : Nat → Nat → Sort _} (zero_zero : motive 0 0)
    (zero_succ : ∀ n, motive 0 n → motive 0 (n+1)) (succ_zero : ∀ m, motive m 0 → motive (m+1) 0)
    (succ_succ : ∀ m n, motive m n → motive (m+1) (n+1)) (m) :
    Nat.recDiag zero_zero zero_succ succ_zero succ_succ (m+1) 0
      = succ_zero m (Nat.recDiag zero_zero zero_succ succ_zero succ_succ m 0) := by
  simp [Nat.recDiag]; cases m <;> rfl

theorem recDiag_succ_succ {motive : Nat → Nat → Sort _} (zero_zero : motive 0 0)
    (zero_succ : ∀ n, motive 0 n → motive 0 (n+1)) (succ_zero : ∀ m, motive m 0 → motive (m+1) 0)
    (succ_succ : ∀ m n, motive m n → motive (m+1) (n+1)) (m n) :
    Nat.recDiag zero_zero zero_succ succ_zero succ_succ (m+1) (n+1)
      = succ_succ m n (Nat.recDiag zero_zero zero_succ succ_zero succ_succ m n) := rfl

@[simp] theorem recDiagOn_zero_zero {motive : Nat → Nat → Sort _} (zero_zero : motive 0 0)
    (zero_succ : ∀ n, motive 0 n → motive 0 (n+1)) (succ_zero : ∀ m, motive m 0 → motive (m+1) 0)
    (succ_succ : ∀ m n, motive m n → motive (m+1) (n+1)) :
    Nat.recDiagOn (motive:=motive) 0 0 zero_zero zero_succ succ_zero succ_succ = zero_zero := rfl

theorem recDiagOn_zero_succ {motive : Nat → Nat → Sort _} (zero_zero : motive 0 0)
    (zero_succ : ∀ n, motive 0 n → motive 0 (n+1)) (succ_zero : ∀ m, motive m 0 → motive (m+1) 0)
    (succ_succ : ∀ m n, motive m n → motive (m+1) (n+1)) (n) :
    Nat.recDiagOn 0 (n+1) zero_zero zero_succ succ_zero succ_succ
      = zero_succ n (Nat.recDiagOn 0 n zero_zero zero_succ succ_zero succ_succ) :=
  Nat.recDiag_zero_succ ..

theorem recDiagOn_succ_zero {motive : Nat → Nat → Sort _} (zero_zero : motive 0 0)
    (zero_succ : ∀ n, motive 0 n → motive 0 (n+1)) (succ_zero : ∀ m, motive m 0 → motive (m+1) 0)
    (succ_succ : ∀ m n, motive m n → motive (m+1) (n+1)) (m) :
    Nat.recDiagOn (m+1) 0 zero_zero zero_succ succ_zero succ_succ
      = succ_zero m (Nat.recDiagOn m 0 zero_zero zero_succ succ_zero succ_succ) :=
  Nat.recDiag_succ_zero ..

theorem recDiagOn_succ_succ {motive : Nat → Nat → Sort _} (zero_zero : motive 0 0)
    (zero_succ : ∀ n, motive 0 n → motive 0 (n+1)) (succ_zero : ∀ m, motive m 0 → motive (m+1) 0)
    (succ_succ : ∀ m n, motive m n → motive (m+1) (n+1)) (m n) :
    Nat.recDiagOn (m+1) (n+1) zero_zero zero_succ succ_zero succ_succ
      = succ_succ m n (Nat.recDiagOn m n zero_zero zero_succ succ_zero succ_succ) := rfl

@[simp] theorem casesDiagOn_zero_zero {motive : Nat → Nat → Sort _} (zero_zero : motive 0 0)
    (zero_succ : ∀ n, motive 0 (n+1)) (succ_zero : ∀ m, motive (m+1) 0)
    (succ_succ : ∀ m n, motive (m+1) (n+1)) :
    Nat.casesDiagOn 0 0 (motive:=motive) zero_zero zero_succ succ_zero succ_succ = zero_zero := rfl

@[simp] theorem casesDiagOn_zero_succ {motive : Nat → Nat → Sort _} (zero_zero : motive 0 0)
    (zero_succ : ∀ n, motive 0 (n+1)) (succ_zero : ∀ m, motive (m+1) 0)
    (succ_succ : ∀ m n, motive (m+1) (n+1)) (n) :
    Nat.casesDiagOn 0 (n+1) zero_zero zero_succ succ_zero succ_succ = zero_succ n := rfl

@[simp] theorem casesDiagOn_succ_zero {motive : Nat → Nat → Sort _} (zero_zero : motive 0 0)
    (zero_succ : ∀ n, motive 0 (n+1)) (succ_zero : ∀ m, motive (m+1) 0)
    (succ_succ : ∀ m n, motive (m+1) (n+1)) (m) :
    Nat.casesDiagOn (m+1) 0 zero_zero zero_succ succ_zero succ_succ = succ_zero m := rfl

@[simp] theorem casesDiagOn_succ_succ {motive : Nat → Nat → Sort _} (zero_zero : motive 0 0)
    (zero_succ : ∀ n, motive 0 (n+1)) (succ_zero : ∀ m, motive (m+1) 0)
    (succ_succ : ∀ m n, motive (m+1) (n+1)) (m n) :
    Nat.casesDiagOn (m+1) (n+1) zero_zero zero_succ succ_zero succ_succ = succ_succ m n := rfl

/-! ### le/lt -/

theorem ne_of_gt {a b : Nat} (h : b < a) : a ≠ b := (ne_of_lt h).symm
alias ne_of_lt' := ne_of_gt

protected alias ⟨lt_of_not_ge, _⟩ := Nat.not_le
protected alias ⟨lt_of_not_le, not_le_of_lt⟩ := Nat.not_le
protected alias ⟨_, lt_le_asymm⟩ := Nat.not_le

protected alias ⟨le_of_not_gt, not_lt_of_ge⟩ := Nat.not_lt
protected alias ⟨le_of_not_lt, not_lt_of_le⟩ := Nat.not_lt
protected alias ⟨_, le_lt_asymm⟩ := Nat.not_lt

protected theorem le_of_not_le {a b : Nat} (h : ¬ b ≤ a) : a ≤ b := Nat.le_of_lt (Nat.not_le.1 h)
protected alias le_of_not_ge := Nat.le_of_not_le

protected theorem lt_asymm {a b : Nat} (h : a < b) : ¬ b < a := Nat.not_lt.2 (Nat.le_of_lt h)
protected alias not_lt_of_gt := Nat.lt_asymm
protected alias not_lt_of_lt := Nat.lt_asymm

protected theorem lt_iff_le_not_le {m n : Nat} : m < n ↔ m ≤ n ∧ ¬ n ≤ m :=
  ⟨fun h => ⟨Nat.le_of_lt h, Nat.not_le_of_gt h⟩, fun ⟨_, h⟩ => Nat.lt_of_not_ge h⟩
protected alias lt_iff_le_and_not_ge := Nat.lt_iff_le_not_le

protected theorem lt_iff_le_and_ne {m n : Nat} : m < n ↔ m ≤ n ∧ m ≠ n :=
  ⟨fun h => ⟨Nat.le_of_lt h, Nat.ne_of_lt h⟩, fun h => Nat.lt_of_le_of_ne h.1 h.2⟩

protected theorem le_antisymm_iff {a b : Nat} : a = b ↔ a ≤ b ∧ b ≤ a :=
  ⟨fun | rfl => ⟨Nat.le_refl _, Nat.le_refl _⟩, fun ⟨hle, hge⟩ => Nat.le_antisymm hle hge⟩
protected alias eq_iff_le_and_ge := Nat.le_antisymm_iff

protected theorem lt_or_gt_of_ne {a b : Nat} : a ≠ b → a < b ∨ b < a := by
  rw [← Nat.not_le, ← Nat.not_le, ← Decidable.not_and, and_comm]
  exact mt Nat.le_antisymm_iff.2
protected alias lt_or_lt_of_ne := Nat.lt_or_gt_of_ne
@[deprecated] protected alias lt_connex := Nat.lt_or_gt_of_ne

protected theorem ne_iff_lt_or_gt {a b : Nat} : a ≠ b ↔ a < b ∨ b < a :=
  ⟨Nat.lt_or_gt_of_ne, fun | .inl h => Nat.ne_of_lt h | .inr h => Nat.ne_of_gt h⟩
protected alias lt_or_gt := Nat.ne_iff_lt_or_gt

protected alias le_or_ge := Nat.le_total
protected alias le_or_le := Nat.le_total

protected theorem lt_trichotomy (a b : Nat) : a < b ∨ a = b ∨ b < a :=
  if h : a = b then .inr (.inl h) else
    match Nat.lt_or_gt_of_ne h with
    | .inl h => .inl h
    | .inr h => .inr (.inr h)

protected theorem eq_or_lt_of_not_lt {a b : Nat} (hnlt : ¬ a < b) : a = b ∨ b < a :=
  (Nat.lt_trichotomy ..).resolve_left hnlt

protected theorem lt_or_eq_of_le {n m : Nat} (h : n ≤ m) : n < m ∨ n = m :=
  (Nat.lt_or_ge ..).imp_right (Nat.le_antisymm h)

protected theorem le_iff_lt_or_eq {n m : Nat} : n ≤ m ↔ n < m ∨ n = m :=
  ⟨Nat.lt_or_eq_of_le, fun | .inl h => Nat.le_of_lt h | .inr rfl => Nat.le_refl _⟩

/-! ## compare -/

theorem compare_def_lt (a b : Nat) :
    compare a b = if a < b then .lt else if b < a then .gt else .eq := by
  simp only [compare, compareOfLessAndEq]
  split
  · rfl
  · next h =>
    match Nat.lt_or_eq_of_le (Nat.not_lt.1 h) with
    | .inl h => simp [h, Nat.ne_of_gt h]
    | .inr rfl => simp

theorem compare_def_le (a b : Nat) :
    compare a b = if a ≤ b then if b ≤ a then .eq else .lt else .gt := by
  rw [compare_def_lt]
  split
  · next hlt => simp [Nat.le_of_lt hlt, Nat.not_le.2 hlt]
  · next hge =>
    split
    · next hgt => simp [Nat.le_of_lt hgt, Nat.not_le.2 hgt]
    · next hle => simp [Nat.not_lt.1 hge, Nat.not_lt.1 hle]

protected theorem compare_swap (a b : Nat) : (compare a b).swap = compare b a := by
  simp only [compare_def_le]; (repeat' split) <;> try rfl
  next h1 h2 => cases h1 (Nat.le_of_not_le h2)

protected theorem compare_eq_eq {a b : Nat} : compare a b = .eq ↔ a = b := by
  rw [compare_def_lt]; (repeat' split) <;> simp [Nat.ne_of_lt, Nat.ne_of_gt, *]
  next hlt hgt => exact Nat.le_antisymm (Nat.not_lt.1 hgt) (Nat.not_lt.1 hlt)

protected theorem compare_eq_lt {a b : Nat} : compare a b = .lt ↔ a < b := by
  rw [compare_def_lt]; (repeat' split) <;> simp [*]

protected theorem compare_eq_gt {a b : Nat} : compare a b = .gt ↔ b < a := by
  rw [compare_def_lt]; (repeat' split) <;> simp [Nat.le_of_lt, *]

protected theorem compare_ne_gt {a b : Nat} : compare a b ≠ .gt ↔ a ≤ b := by
  rw [compare_def_le]; (repeat' split) <;> simp [*]

protected theorem compare_ne_lt {a b : Nat} : compare a b ≠ .lt ↔ b ≤ a := by
  rw [compare_def_le]; (repeat' split) <;> simp [Nat.le_of_not_le, *]

/-- Strong case analysis on `a < b ∨ b ≤ a` -/
protected def lt_sum_ge (a b : Nat) : a < b ⊕' b ≤ a :=
  if h : a < b then .inl h else .inr (Nat.not_lt.1 h)

/-- Strong case analysis on `a < b ∨ a = b ∨ b < a` -/
protected def sum_trichotomy (a b : Nat) : a < b ⊕' a = b ⊕' b < a :=
  match h : compare a b with
  | .lt => .inl (Nat.compare_eq_lt.1 h)
  | .eq => .inr (.inl (Nat.compare_eq_eq.1 h))
  | .gt => .inr (.inr (Nat.compare_eq_gt.1 h))

/-! ## zero/one/two -/

protected theorem pos_iff_ne_zero : 0 < n ↔ n ≠ 0 := ⟨ne_of_gt, Nat.pos_of_ne_zero⟩

theorem le_zero : i ≤ 0 ↔ i = 0 := ⟨Nat.eq_zero_of_le_zero, fun | rfl => Nat.le_refl _⟩

protected alias one_pos := Nat.zero_lt_one

protected theorem two_pos : 0 < 2 := Nat.zero_lt_succ _

theorem add_one_ne_zero (n) : n + 1 ≠ 0 := succ_ne_zero _

protected theorem ne_zero_iff_zero_lt : n ≠ 0 ↔ 0 < n := Nat.pos_iff_ne_zero.symm

protected theorem zero_lt_two : 0 < 2 := Nat.zero_lt_succ _

protected theorem one_lt_two : 1 < 2 := Nat.succ_lt_succ Nat.zero_lt_one

protected theorem eq_zero_of_not_pos (h : ¬0 < n) : n = 0 :=
  Nat.eq_zero_of_le_zero (Nat.not_lt.1 h)

/-! ## succ/pred -/

attribute [simp] succ_ne_zero zero_lt_succ lt_succ_self Nat.pred_zero Nat.pred_succ Nat.pred_le

theorem succ_ne_self (n) : succ n ≠ n := Nat.ne_of_gt (lt_succ_self n)

theorem succ_le : succ n ≤ m ↔ n < m := .rfl

theorem lt_succ : m < succ n ↔ m ≤ n := ⟨le_of_lt_succ, lt_succ_of_le⟩

theorem lt_succ_of_lt (h : a < b) : a < succ b := le_succ_of_le h

theorem succ_pred_eq_of_pos : ∀ {n}, 0 < n → succ (pred n) = n
  | _+1, _ => rfl

theorem succ_pred_eq_of_ne_zero : ∀ {n}, n ≠ 0 → succ (pred n) = n
  | _+1, _ => rfl

theorem eq_zero_or_eq_succ_pred : ∀ n, n = 0 ∨ n = succ (pred n)
  | 0 => .inl rfl
  | _+1 => .inr rfl

theorem exists_eq_succ_of_ne_zero : ∀ {n}, n ≠ 0 → ∃ k, n = succ k
  | _+1, _ => ⟨_, rfl⟩

theorem succ_inj' : succ a = succ b ↔ a = b := ⟨succ.inj, congrArg _⟩

theorem succ_le_succ_iff : succ a ≤ succ b ↔ a ≤ b := ⟨le_of_succ_le_succ, succ_le_succ⟩

theorem succ_lt_succ_iff : succ a < succ b ↔ a < b := ⟨lt_of_succ_lt_succ, succ_lt_succ⟩

theorem pred_inj : ∀ {a b}, 0 < a → 0 < b → pred a = pred b → a = b
  | _+1, _+1, _, _ => congrArg _

theorem pred_ne_self : ∀ {a}, a ≠ 0 → pred a ≠ a
  | _+1, _ => (succ_ne_self _).symm

theorem pred_lt_self : ∀ {a}, 0 < a → pred a < a
  | _+1, _ => lt_succ_self _

theorem pred_lt_pred : ∀ {n m}, n ≠ 0 → n < m → pred n < pred m
  | _+1, _+1, _, h => lt_of_succ_lt_succ h

theorem pred_le_iff_le_succ : ∀ {n m}, pred n ≤ m ↔ n ≤ succ m
  | 0, _ => ⟨fun _ => Nat.zero_le _, fun _ => Nat.zero_le _⟩
  | _+1, _ => Nat.succ_le_succ_iff.symm

theorem le_succ_of_pred_le : pred n ≤ m → n ≤ succ m := pred_le_iff_le_succ.1

theorem pred_le_of_le_succ : n ≤ succ m → pred n ≤ m := pred_le_iff_le_succ.2

theorem lt_pred_iff_succ_lt : ∀ {n m}, n < pred m ↔ succ n < m
  | _, 0 => ⟨fun ., fun .⟩
  | _, _+1 => Nat.succ_lt_succ_iff.symm

theorem succ_lt_of_lt_pred : n < pred m → succ n < m := lt_pred_iff_succ_lt.1

theorem lt_pred_of_succ_lt : succ n < m → n < pred m := lt_pred_iff_succ_lt.2

theorem le_pred_iff_lt : ∀ {n m}, 0 < m → (n ≤ pred m ↔ n < m)
  | 0, _+1, _ => ⟨fun _ => Nat.zero_lt_succ _, fun _ => Nat.zero_le _⟩
  | _+1, _+1, _ => Nat.lt_pred_iff_succ_lt

theorem lt_of_le_pred (h : 0 < m) : n ≤ pred m → n < m := (le_pred_iff_lt h).1

theorem le_pred_of_lt (h : n < m) : n ≤ pred m := (le_pred_iff_lt (Nat.zero_lt_of_lt h)).2 h

/-! ## add -/

protected theorem add_add_add_comm (a b c d : Nat) : (a + b) + (c + d) = (a + c) + (b + d) := by
  rw [Nat.add_assoc, Nat.add_assoc, Nat.add_left_comm b]

theorem one_add (n) : 1 + n = succ n := Nat.add_comm ..

theorem succ_eq_one_add (n) : succ n = 1 + n := (one_add _).symm

theorem succ_add_eq_add_succ (a b) : succ a + b = a + succ b := Nat.succ_add ..
@[deprecated] alias succ_add_eq_succ_add := Nat.succ_add_eq_add_succ

theorem eq_zero_of_add_eq_zero : ∀ {n m}, n + m = 0 → n = 0 ∧ m = 0
  | 0, 0, _ => ⟨rfl, rfl⟩
  | _+1, 0, h => Nat.noConfusion h

protected theorem eq_zero_of_add_eq_zero_right (h : n + m = 0) : n = 0 :=
  (Nat.eq_zero_of_add_eq_zero h).1

protected theorem eq_zero_of_add_eq_zero_left (h : n + m = 0) : m = 0 :=
  (Nat.eq_zero_of_add_eq_zero h).2

protected theorem add_eq_zero_iff : n + m = 0 ↔ n = 0 ∧ m = 0 :=
  ⟨Nat.eq_zero_of_add_eq_zero, fun ⟨h₁, h₂⟩ => h₂.symm ▸ h₁⟩

protected theorem add_left_cancel_iff {n : Nat} : n + m = n + k ↔ m = k :=
  ⟨Nat.add_left_cancel, fun | rfl => rfl⟩

protected theorem add_right_cancel_iff {n : Nat} : m + n = k + n ↔ m = k :=
  ⟨Nat.add_right_cancel, fun | rfl => rfl⟩

protected theorem add_le_add_iff_left {n : Nat} : n + m ≤ n + k ↔ m ≤ k :=
  ⟨Nat.le_of_add_le_add_left, fun h => Nat.add_le_add_left h _⟩

protected theorem add_le_add_iff_right {n : Nat} : m + n ≤ k + n ↔ m ≤ k :=
  ⟨Nat.le_of_add_le_add_right, fun h => Nat.add_le_add_right h _⟩

protected theorem lt_of_add_lt_add_right : ∀ {n : Nat}, k + n < m + n → k < m
  | 0, h => h
  | _+1, h => Nat.lt_of_add_lt_add_right (Nat.lt_of_succ_lt_succ h)

protected theorem lt_of_add_lt_add_left {n : Nat} : n + k < n + m → k < m := by
  rw [Nat.add_comm n, Nat.add_comm n]; exact Nat.lt_of_add_lt_add_right

protected theorem add_lt_add_iff_left {k n m : Nat} : k + n < k + m ↔ n < m :=
  ⟨Nat.lt_of_add_lt_add_left, fun h => Nat.add_lt_add_left h _⟩

protected theorem add_lt_add_iff_right {k n m : Nat} : n + k < m + k ↔ n < m :=
  ⟨Nat.lt_of_add_lt_add_right, fun h => Nat.add_lt_add_right h _⟩

protected theorem add_lt_add_of_le_of_lt {a b c d : Nat} (hle : a ≤ b) (hlt : c < d) :
    a + c < b + d :=
  Nat.lt_of_le_of_lt (Nat.add_le_add_right hle _) (Nat.add_lt_add_left hlt _)

protected theorem add_lt_add_of_lt_of_le {a b c d : Nat} (hlt : a < b) (hle : c ≤ d) :
    a + c < b + d :=
  Nat.lt_of_le_of_lt (Nat.add_le_add_left hle _) (Nat.add_lt_add_right hlt _)

protected theorem lt_add_left (c : Nat) (h : a < b) : a < c + b :=
  Nat.lt_of_lt_of_le h (Nat.le_add_left ..)

protected theorem lt_add_right (c : Nat) (h : a < b) : a < b + c :=
  Nat.lt_of_lt_of_le h (Nat.le_add_right ..)

protected theorem lt_add_of_pos_right (h : 0 < k) : n < n + k :=
  Nat.add_lt_add_left h n

protected theorem lt_add_of_pos_left : 0 < k → n < k + n := by
  rw [Nat.add_comm]; exact Nat.lt_add_of_pos_right

protected theorem pos_of_lt_add_right (h : n < n + k) : 0 < k :=
  Nat.lt_of_add_lt_add_left h

protected theorem pos_of_lt_add_left : n < k + n → 0 < k := by
  rw [Nat.add_comm]; exact Nat.pos_of_lt_add_right

protected theorem lt_add_right_iff_pos : n < n + k ↔ 0 < k :=
  ⟨Nat.pos_of_lt_add_right, Nat.lt_add_of_pos_right⟩

protected theorem lt_add_left_iff_pos : n < k + n ↔ 0 < k :=
  ⟨Nat.pos_of_lt_add_left, Nat.lt_add_of_pos_left⟩

protected theorem add_pos_left (h : 0 < m) (n) : 0 < m + n :=
  Nat.lt_of_lt_of_le h (Nat.le_add_right ..)

protected theorem add_pos_right (m) (h : 0 < n) : 0 < m + n :=
  Nat.lt_of_lt_of_le h (Nat.le_add_left ..)

protected theorem add_self_ne_one : ∀ n, n + n ≠ 1
  | n+1, h => by rw [Nat.succ_add, Nat.succ_inj'] at h; contradiction

/-! ## sub -/

attribute [simp] Nat.zero_sub Nat.add_sub_cancel succ_sub_succ_eq_sub

protected theorem sub_one (n) : n - 1 = pred n := rfl

protected theorem one_sub : ∀ n, 1 - n = if n = 0 then 1 else 0
  | 0 => rfl
  | _+1 => by rw [if_neg (Nat.succ_ne_zero _), Nat.succ_sub_succ, Nat.zero_sub]

theorem succ_sub_sub_succ (n m k) : succ n - m - succ k = n - m - k := by
  rw [Nat.sub_sub, Nat.sub_sub, add_succ, succ_sub_succ]

protected theorem sub_right_comm (m n k : Nat) : m - n - k = m - k - n := by
  rw [Nat.sub_sub, Nat.sub_sub, Nat.add_comm]

protected theorem add_sub_cancel_right (n m : Nat) : (n + m) - m = n := Nat.add_sub_cancel ..

protected theorem add_sub_cancel' {n m : Nat} (h : m ≤ n) : m + (n - m) = n := by
  rw [Nat.add_comm, Nat.sub_add_cancel h]

theorem succ_sub_one (n) : succ n - 1 = n := rfl

protected theorem add_one_sub_one (n : Nat) : (n + 1) - 1 = n := rfl

protected theorem one_add_sub_one (n : Nat) : (1 + n) - 1 = n := Nat.add_sub_cancel_left 1 _

protected theorem sub_eq_iff_eq_add {c : Nat} (h : b ≤ a) : a - b = c ↔ a = c + b :=
  ⟨fun | rfl => by rw [Nat.sub_add_cancel h], fun heq => by rw [heq, Nat.add_sub_cancel]⟩

protected theorem sub_eq_iff_eq_add' {c : Nat} (h : b ≤ a) : a - b = c ↔ a = b + c := by
  rw [Nat.add_comm, Nat.sub_eq_iff_eq_add h]

protected theorem sub_sub_self {n m : Nat} (h : m ≤ n) : n - (n - m) = m :=
  (Nat.sub_eq_iff_eq_add (Nat.sub_le ..)).2 (Nat.add_sub_of_le h).symm

protected theorem sub_add_comm {n m k : Nat} (h : k ≤ n) : n + m - k = n - k + m := by
  rw [Nat.sub_eq_iff_eq_add (Nat.le_trans h (Nat.le_add_right ..))]
  rwa [Nat.add_right_comm, Nat.sub_add_cancel]

protected theorem le_of_sub_eq_zero : ∀ {n m}, n - m = 0 → n ≤ m
  | 0, _, _ => Nat.zero_le ..
  | _+1, _+1, h => Nat.succ_le_succ <| Nat.le_of_sub_eq_zero (Nat.succ_sub_succ .. ▸ h)

protected theorem sub_eq_zero_iff_le : n - m = 0 ↔ n ≤ m :=
  ⟨Nat.le_of_sub_eq_zero, Nat.sub_eq_zero_of_le⟩

protected theorem lt_of_sub_ne_zero (h : n - m ≠ 0) : m < n :=
  Nat.not_le.1 (mt Nat.sub_eq_zero_of_le h)

protected theorem sub_ne_zero_iff_lt : n - m ≠ 0 ↔ m < n :=
  ⟨Nat.lt_of_sub_ne_zero, Nat.sub_ne_zero_of_lt⟩

protected theorem sub_pos_of_lt (h : m < n) : 0 < n - m :=
  Nat.pos_iff_ne_zero.2 (Nat.sub_ne_zero_of_lt h)

protected theorem lt_of_sub_pos (h : 0 < n - m) : m < n :=
  Nat.lt_of_sub_ne_zero (Nat.pos_iff_ne_zero.1 h)

protected theorem sub_pos_iff_lt : 0 < n - m ↔ m < n :=
  ⟨Nat.lt_of_sub_pos, Nat.sub_pos_of_lt⟩

protected theorem lt_of_sub_eq_succ (h : m - n = succ l) : n < m :=
  Nat.lt_of_sub_pos (h ▸ Nat.zero_lt_succ _)

protected theorem sub_le_iff_le_add {a b c : Nat} : a - b ≤ c ↔ a ≤ c + b :=
  ⟨Nat.le_add_of_sub_le, sub_le_of_le_add⟩

protected theorem sub_le_iff_le_add' {a b c : Nat} : a - b ≤ c ↔ a ≤ b + c := by
  rw [Nat.add_comm, Nat.sub_le_iff_le_add]

protected theorem le_sub_iff_add_le {n : Nat} (h : k ≤ m) : n ≤ m - k ↔ n + k ≤ m :=
  ⟨Nat.add_le_of_le_sub h, Nat.le_sub_of_add_le⟩

@[deprecated Nat.le_sub_iff_add_le]
protected theorem add_le_to_le_sub (n : Nat) (h : m ≤ k) : n + m ≤ k ↔ n ≤ k - m :=
  (Nat.le_sub_iff_add_le h).symm

protected theorem add_le_of_le_sub' {n k m : Nat} (h : m ≤ k) : n ≤ k - m → m + n ≤ k :=
  Nat.add_comm .. ▸ Nat.add_le_of_le_sub h

@[deprecated Nat.add_le_of_le_sub']
protected theorem add_le_of_le_sub_left {n k m : Nat} (h : m ≤ k) : n ≤ k - m → m + n ≤ k :=
  Nat.add_le_of_le_sub' h

protected theorem le_sub_of_add_le' {n k m : Nat} : m + n ≤ k → n ≤ k - m :=
  Nat.add_comm .. ▸ Nat.le_sub_of_add_le

protected theorem le_sub_iff_add_le' {n : Nat} (h : k ≤ m) : n ≤ m - k ↔ k + n ≤ m :=
  ⟨Nat.add_le_of_le_sub' h, Nat.le_sub_of_add_le'⟩

protected theorem le_of_sub_le_sub_right : ∀ {n m k : Nat}, k ≤ m → n - k ≤ m - k → n ≤ m
  | 0, _, _, _, _ => Nat.zero_le ..
  | _+1, _, 0, _, h₁ => h₁
  | _+1, _+1, _+1, h₀, h₁ => by
    simp only [Nat.succ_sub_succ] at h₁
    exact succ_le_succ <| Nat.le_of_sub_le_sub_right (le_of_succ_le_succ h₀) h₁
@[deprecated] protected alias le_of_le_of_sub_le_sub_right := Nat.le_of_sub_le_sub_right

protected theorem sub_le_sub_iff_right {n : Nat} (h : k ≤ m) : n - k ≤ m - k ↔ n ≤ m :=
  ⟨Nat.le_of_sub_le_sub_right h, fun h => Nat.sub_le_sub_right h _⟩

protected theorem sub_le_sub_left (h : n ≤ m) (k : Nat) : k - m ≤ k - n :=
  match m, le.dest h with
  | _, ⟨a, rfl⟩ => by rw [← Nat.sub_sub]; apply sub_le

protected theorem le_of_sub_le_sub_left : ∀ {n k m : Nat}, n ≤ k → k - m ≤ k - n → n ≤ m
  | 0, _, _, _, _ => Nat.zero_le ..
  | _+1, _, 0, h₀, h₁ =>
    absurd (Nat.sub_lt (Nat.zero_lt_of_lt h₀) (Nat.zero_lt_succ _)) (Nat.not_lt.2 h₁)
  | _+1, _+1, _+1, h₀, h₁ => by
    simp only [Nat.succ_sub_succ] at h₁
    exact succ_le_succ <| Nat.le_of_sub_le_sub_left (Nat.le_of_succ_le_succ h₀) h₁
@[deprecated] protected alias le_of_le_of_sub_le_sub_left := Nat.le_of_sub_le_sub_left

protected theorem sub_le_sub_iff_left {n m k : Nat} (h : n ≤ k) : k - m ≤ k - n ↔ n ≤ m :=
  ⟨Nat.le_of_sub_le_sub_left h, fun h => Nat.sub_le_sub_left h _⟩

protected theorem sub_lt_of_pos_le (h₀ : 0 < a) (h₁ : a ≤ b) : b - a < b :=
  Nat.sub_lt (Nat.lt_of_lt_of_le h₀ h₁) h₀
protected alias sub_lt_self := Nat.sub_lt_of_pos_le

protected theorem sub_add_lt_sub (h₁ : m + k ≤ n) (h₂ : 0 < k) : n - (m + k) < n - m := by
  rw [← Nat.sub_sub]; exact Nat.sub_lt_of_pos_le h₂ (Nat.le_sub_of_add_le' h₁)

theorem le_sub_one_of_lt : a < b → a ≤ b - 1 := Nat.le_pred_of_lt

theorem sub_one_lt_of_le (h₀ : 0 < a) (h₁ : a ≤ b) : a - 1 < b :=
  Nat.lt_of_lt_of_le (Nat.pred_lt' h₀) h₁

theorem sub_lt_succ (a b) : a - b < succ a := lt_succ_of_le (sub_le a b)

theorem sub_one_sub_lt (h : i < n) : n - 1 - i < n := by
  rw [Nat.sub_right_comm]; exact Nat.sub_one_lt_of_le (Nat.sub_pos_of_lt h) (Nat.sub_le ..)

/-! ### min/max -/

theorem succ_min_succ (x y) : min (succ x) (succ y) = succ (min x y) := by
  cases Nat.le_total x y with
  | inl h => rw [Nat.min_eq_left h, Nat.min_eq_left (Nat.succ_le_succ h)]
  | inr h => rw [Nat.min_eq_right h, Nat.min_eq_right (Nat.succ_le_succ h)]

@[simp] protected theorem min_self (a : Nat) : min a a = a := Nat.min_eq_left (Nat.le_refl _)

@[simp] protected theorem zero_min (a) : min 0 a = 0 := Nat.min_eq_left (Nat.zero_le _)

@[simp] protected theorem min_zero (a) : min a 0 = 0 := Nat.min_eq_right (Nat.zero_le _)

protected theorem min_assoc : ∀ (a b c : Nat), min (min a b) c = min a (min b c)
  | 0, _, _ => by rw [Nat.zero_min, Nat.zero_min, Nat.zero_min]
  | _, 0, _ => by rw [Nat.zero_min, Nat.min_zero, Nat.zero_min]
  | _, _, 0 => by rw [Nat.min_zero, Nat.min_zero, Nat.min_zero]
  | _+1, _+1, _+1 => by simp only [Nat.succ_min_succ]; exact congrArg succ <| Nat.min_assoc ..

protected theorem sub_sub_eq_min : ∀ (a b : Nat), a - (a - b) = min a b
  | 0, _ => by rw [Nat.zero_sub, Nat.zero_min]
  | _, 0 => by rw [Nat.sub_zero, Nat.sub_self, Nat.min_zero]
  | _+1, _+1 => by
    rw [Nat.succ_sub_succ, Nat.succ_min_succ, Nat.succ_sub (Nat.sub_le ..)]
    exact congrArg succ <| Nat.sub_sub_eq_min ..

protected theorem sub_eq_sub_min (n m : Nat) : n - m = n - min n m := by
  cases Nat.le_total n m with
  | inl h => rw [Nat.min_eq_left h, Nat.sub_eq_zero_of_le h, Nat.sub_self]
  | inr h => rw [Nat.min_eq_right h]

@[simp] protected theorem sub_add_min_cancel (n m : Nat) : n - m + min n m = n := by
  rw [Nat.sub_eq_sub_min, Nat.sub_add_cancel (Nat.min_le_left ..)]

protected theorem max_eq_right {a b : Nat} (h : a ≤ b) : max a b = b := if_pos h

protected theorem max_eq_left {a b : Nat} (h : b ≤ a) : max a b = a := by
  rw [Nat.max_comm]; exact Nat.max_eq_right h

protected theorem succ_max_succ (x y) : max (succ x) (succ y) = succ (max x y) := by
  cases Nat.le_total x y with
  | inl h => rw [Nat.max_eq_right h, Nat.max_eq_right (Nat.succ_le_succ h)]
  | inr h => rw [Nat.max_eq_left h, Nat.max_eq_left (Nat.succ_le_succ h)]

protected theorem max_le_of_le_of_le {a b c : Nat} : a ≤ c → b ≤ c → max a b ≤ c := by
  intros; cases Nat.le_total a b with
  | inl h => rw [Nat.max_eq_right h]; assumption
  | inr h => rw [Nat.max_eq_left h]; assumption

protected theorem max_le {a b c : Nat} : max a b ≤ c ↔ a ≤ c ∧ b ≤ c :=
  ⟨fun h => ⟨Nat.le_trans (Nat.le_max_left ..) h, Nat.le_trans (Nat.le_max_right ..) h⟩,
   fun ⟨h₁, h₂⟩ => Nat.max_le_of_le_of_le h₁ h₂⟩

protected theorem max_lt {a b c : Nat} : max a b < c ↔ a < c ∧ b < c := by
  rw [← Nat.succ_le, ← Nat.succ_max_succ a b]; exact Nat.max_le

@[simp] protected theorem max_self (a : Nat) : max a a = a := Nat.max_eq_right (Nat.le_refl _)

@[simp] protected theorem zero_max (a) : max 0 a = a := Nat.max_eq_right (Nat.zero_le _)

@[simp] protected theorem max_zero (a) : max a 0 = a := Nat.max_eq_left (Nat.zero_le _)

protected theorem max_assoc : ∀ (a b c : Nat), max (max a b) c = max a (max b c)
  | 0, _, _ => by rw [Nat.zero_max, Nat.zero_max]
  | _, 0, _ => by rw [Nat.zero_max, Nat.max_zero]
  | _, _, 0 => by rw [Nat.max_zero, Nat.max_zero]
  | _+1, _+1, _+1 => by simp only [Nat.succ_max_succ]; exact congrArg succ <| Nat.max_assoc ..

protected theorem sub_add_eq_max (a b : Nat) : a - b + b = max a b := by
  match Nat.le_total a b with
  | .inl hl => rw [Nat.max_eq_right hl, Nat.sub_eq_zero_iff_le.mpr hl, Nat.zero_add]
  | .inr hr => rw [Nat.max_eq_left hr, Nat.sub_add_cancel hr]

<<<<<<< HEAD
/-! ### mul -/
=======
protected theorem sub_eq_max_sub (n m : Nat) : n - m = max n m - m := by
  cases Nat.le_total m n with
  | inl h => rw [Nat.max_eq_left h]
  | inr h => rw [Nat.max_eq_right h, Nat.sub_eq_zero_of_le h, Nat.sub_self]

protected theorem max_min_distrib_left : ∀ (a b c : Nat), max a (min b c) = min (max a b) (max a c)
  | 0, _, _ => by simp only [Nat.zero_max]
  | _, 0, _ => by
    rw [Nat.zero_min, Nat.max_zero]
    exact Nat.min_eq_left (Nat.le_max_left ..) |>.symm
  | _, _, 0 => by
    rw [Nat.min_zero, Nat.max_zero]
    exact Nat.min_eq_right (Nat.le_max_left ..) |>.symm
  | _+1, _+1, _+1 => by
    simp only [Nat.succ_max_succ, Nat.succ_min_succ]
    exact congrArg succ <| Nat.max_min_distrib_left ..

protected theorem min_max_distrib_left : ∀ (a b c : Nat), min a (max b c) = max (min a b) (min a c)
  | 0, _, _ => by simp only [Nat.zero_min, Nat.max_self]
  | _, 0, _ => by simp only [Nat.min_zero, Nat.zero_max]
  | _, _, 0 => by simp only [Nat.min_zero, Nat.max_zero]
  | _+1, _+1, _+1 => by
    simp only [Nat.succ_max_succ, Nat.succ_min_succ]
    exact congrArg succ <| Nat.min_max_distrib_left ..

protected theorem max_min_distrib_right (a b c : Nat) :
    max (min a b) c = min (max a c) (max b c) := by
  repeat rw [Nat.max_comm _ c]
  exact Nat.max_min_distrib_left ..

protected theorem min_max_distrib_right (a b c : Nat) :
    min (max a b) c = max (min a c) (min b c) := by
  repeat rw [Nat.min_comm _ c]
  exact Nat.min_max_distrib_left ..

protected theorem add_max_add_right : ∀ (a b c : Nat), max (a + c) (b + c) = max a b + c
  | _, _, 0 => rfl
  | _, _, _+1 => Eq.trans (Nat.succ_max_succ ..) <| congrArg _ (Nat.add_max_add_right ..)

protected theorem add_min_add_right : ∀ (a b c : Nat), min (a + c) (b + c) = min a b + c
  | _, _, 0 => rfl
  | _, _, _+1 => Eq.trans (Nat.succ_min_succ ..) <| congrArg _ (Nat.add_min_add_right ..)

protected theorem add_max_add_left (a b c : Nat) : max (a + b) (a + c) = a + max b c := by
  repeat rw [Nat.add_comm a]
  exact Nat.add_max_add_right ..

protected theorem add_min_add_left (a b c : Nat) : min (a + b) (a + c) = a + min b c := by
  repeat rw [Nat.add_comm a]
  exact Nat.add_min_add_right ..

protected theorem pred_min_pred : ∀ (x y), min (pred x) (pred y) = pred (min x y)
  | 0, _ => by simp only [Nat.pred_zero, Nat.zero_min]
  | _, 0 => by simp only [Nat.pred_zero, Nat.min_zero]
  | _+1, _+1 => by simp only [Nat.pred_succ, Nat.succ_min_succ]

protected theorem pred_max_pred : ∀ (x y), max (pred x) (pred y) = pred (max x y)
  | 0, _ => by simp only [Nat.pred_zero, Nat.zero_max]
  | _, 0 => by simp only [Nat.pred_zero, Nat.max_zero]
  | _+1, _+1 => by simp only [Nat.pred_succ, Nat.succ_max_succ]

protected theorem sub_min_sub_right : ∀ (a b c : Nat), min (a - c) (b - c) = min a b - c
  | _, _, 0 => rfl
  | _, _, _+1 => Eq.trans (Nat.pred_min_pred ..) <| congrArg _ (Nat.sub_min_sub_right ..)

protected theorem sub_max_sub_right : ∀ (a b c : Nat), max (a - c) (b - c) = max a b - c
  | _, _, 0 => rfl
  | _, _, _+1 => Eq.trans (Nat.pred_max_pred ..) <| congrArg _ (Nat.sub_max_sub_right ..)

protected theorem sub_min_sub_left (a b c : Nat) : min (a - b) (a - c) = a - max b c := by
  induction b, c using Nat.recDiagAux with
  | zero_left => rw [Nat.sub_zero, Nat.zero_max]; exact Nat.min_eq_right (Nat.sub_le ..)
  | zero_right => rw [Nat.sub_zero, Nat.max_zero]; exact Nat.min_eq_left (Nat.sub_le ..)
  | succ_succ _ _ ih => simp only [Nat.sub_succ, Nat.succ_max_succ, Nat.pred_min_pred, ih]

protected theorem sub_max_sub_left (a b c : Nat) : max (a - b) (a - c) = a - min b c := by
  induction b, c using Nat.recDiagAux with
  | zero_left => rw [Nat.sub_zero, Nat.zero_min]; exact Nat.max_eq_left (Nat.sub_le ..)
  | zero_right => rw [Nat.sub_zero, Nat.min_zero]; exact Nat.max_eq_right (Nat.sub_le ..)
  | succ_succ _ _ ih => simp only [Nat.sub_succ, Nat.succ_min_succ, Nat.pred_max_pred, ih]

protected theorem mul_max_mul_right (a b c : Nat) : max (a * c) (b * c) = max a b * c := by
  induction a, b using Nat.recDiagAux with
  | zero_left => simp only [Nat.zero_mul, Nat.zero_max]
  | zero_right => simp only [Nat.zero_mul, Nat.max_zero]
  | succ_succ _ _ ih => simp only [Nat.succ_mul, Nat.add_max_add_right, ih]

protected theorem mul_min_mul_right (a b c : Nat) : min (a * c) (b * c) = min a b * c := by
  induction a, b using Nat.recDiagAux with
  | zero_left => simp only [Nat.zero_mul, Nat.zero_min]
  | zero_right => simp only [Nat.zero_mul, Nat.min_zero]
  | succ_succ _ _ ih => simp only [Nat.succ_mul, Nat.add_min_add_right, ih]

protected theorem mul_max_mul_left (a b c : Nat) : max (a * b) (a * c) = a * max b c := by
  repeat rw [Nat.mul_comm a]
  exact Nat.mul_max_mul_right ..

protected theorem mul_min_mul_left (a b c : Nat) : min (a * b) (a * c) = a * min b c := by
  repeat rw [Nat.mul_comm a]
  exact Nat.mul_min_mul_right ..

/-! ## mul -/
>>>>>>> cdc1e3de

protected theorem mul_right_comm (n m k : Nat) : n * m * k = n * k * m := by
  rw [Nat.mul_assoc, Nat.mul_comm m, ← Nat.mul_assoc]

protected theorem mul_mul_mul_comm (a b c d : Nat) : (a * b) * (c * d) = (a * c) * (b * d) := by
  rw [Nat.mul_assoc, Nat.mul_assoc, Nat.mul_left_comm b]

protected theorem mul_two (n : Nat) : n * 2 = n + n := by simp [Nat.mul_succ]

protected theorem two_mul (n : Nat) : 2 * n = n + n := by simp [Nat.succ_mul]

theorem mul_eq_zero {n m : Nat} : n * m = 0 ↔ n = 0 ∨ m = 0 :=
  ⟨fun h => match n, m, h with
    | 0,   m, _ => .inl rfl
    | n+1, m, h => by rw [succ_mul] at h; exact .inr (Nat.eq_zero_of_add_eq_zero_left h),
   fun | .inl h | .inr h => by simp [h]⟩

protected theorem mul_ne_zero_iff : n * m ≠ 0 ↔ n ≠ 0 ∧ m ≠ 0 := by simp [mul_eq_zero, not_or]

protected theorem mul_ne_zero (n0 : n ≠ 0) (m0 : m ≠ 0) : n * m ≠ 0 :=
  Nat.mul_ne_zero_iff.2 ⟨n0, m0⟩

protected theorem mul_left_cancel {n m k : Nat} (np : 0 < n) (h : n * m = n * k) : m = k := by
  match Nat.lt_trichotomy m k with
  | Or.inl p =>
    have r : n * m < n * k := Nat.mul_lt_mul_of_pos_left p np
    simp [h] at r
  | Or.inr (Or.inl p) => exact p
  | Or.inr (Or.inr p) =>
    have r : n * k < n * m := Nat.mul_lt_mul_of_pos_left p np
    simp [h] at r

protected theorem mul_right_cancel {n m k : Nat} (mp : 0 < m) (h : n * m = k * m) : n = k := by
  simp [Nat.mul_comm _ m] at h
  apply Nat.mul_left_cancel mp h

protected theorem mul_left_cancel_iff {n: Nat} (p : 0 < n) (m k : Nat) : n * m = n * k ↔ m = k :=
  ⟨Nat.mul_left_cancel p, fun | rfl => rfl⟩

protected theorem mul_right_cancel_iff {m : Nat} (p : 0 < m) (n k : Nat) : n * m = k * m ↔ n = k :=
  ⟨Nat.mul_right_cancel p, fun | rfl => rfl⟩

protected theorem mul_le_mul_of_nonneg_left {a b c : Nat} (h₁ : a ≤ b) : c * a ≤ c * b := by
  if hba : b ≤ a then simp [Nat.le_antisymm hba h₁] else
  if hc0 : c ≤ 0 then simp [Nat.le_antisymm hc0 (zero_le c), Nat.zero_mul] else
  exact Nat.le_of_lt (Nat.mul_lt_mul_of_pos_left (Nat.not_le.1 hba) (Nat.not_le.1 hc0))

protected theorem mul_le_mul_of_nonneg_right {a b c : Nat} (h₁ : a ≤ b) : a * c ≤ b * c := by
  if hba : b ≤ a then simp [Nat.le_antisymm hba h₁] else
  if hc0 : c ≤ 0 then simp [Nat.le_antisymm hc0 (zero_le c), Nat.mul_zero] else
  exact Nat.le_of_lt (Nat.mul_lt_mul_of_pos_right (Nat.not_le.1 hba) (Nat.not_le.1 hc0))

protected theorem mul_lt_mul (hac : a < c) (hbd : b ≤ d) (pos_b : 0 < b) : a * b < c * d :=
  Nat.lt_of_lt_of_le (Nat.mul_lt_mul_of_pos_right hac pos_b) (Nat.mul_le_mul_of_nonneg_left hbd)

protected theorem mul_lt_mul' (h1 : a ≤ c) (h2 : b < d) (h3 : 0 < c) : a * b < c * d :=
  Nat.lt_of_le_of_lt (Nat.mul_le_mul_of_nonneg_right h1) (Nat.mul_lt_mul_of_pos_left h2 h3)

theorem mul_le_add_right (m k n : Nat) : k * m ≤ m + n ↔ (k-1) * m ≤ n := by
  match k with
  | 0 =>
    simp
  | succ k =>
    simp [succ_mul, Nat.add_comm _ m, Nat.add_le_add_iff_left]

theorem succ_mul_succ_eq (a b : Nat) : succ a * succ b = a * b + a + b + 1 := by
  rw [mul_succ, succ_mul, Nat.add_right_comm _ a]; rfl

protected theorem mul_self_sub_mul_self_eq (a b : Nat) : a * a - b * b = (a + b) * (a - b) := by
  rw [Nat.mul_sub_left_distrib, Nat.right_distrib, Nat.right_distrib,
      Nat.mul_comm b a, Nat.add_comm (a*a) (a*b), Nat.add_sub_add_left]

/-! ### div/mod -/

-- TODO mod_core_congr, mod_def

-- TODO div_core_congr, div_def

theorem mod_add_div (m k : Nat) : m % k + k * (m / k) = m := by
  induction m, k using mod.inductionOn with rw [div_eq, mod_eq]
  | base x y h => simp [h]
  | ind x y h IH => simp [h]; rw [Nat.mul_succ, ← Nat.add_assoc, IH, Nat.sub_add_cancel h.2]

@[simp] protected theorem div_one (n : Nat) : n / 1 = n := by
  have := mod_add_div n 1
  rwa [mod_one, Nat.zero_add, Nat.one_mul] at this

@[simp] protected theorem div_zero (n : Nat) : n / 0 = 0 := by
  rw [div_eq]; simp [Nat.lt_irrefl]

@[simp] protected theorem zero_div (b : Nat) : 0 / b = 0 :=
  (div_eq 0 b).trans <| if_neg <| And.rec Nat.not_le_of_gt

theorem le_div_iff_mul_le (k0 : 0 < k) : x ≤ y / k ↔ x * k ≤ y := by
  induction y, k using mod.inductionOn generalizing x with
    (rw [div_eq]; simp [h]; cases x with | zero => simp [zero_le] | succ x => ?_)
  | base y k h =>
    simp [not_succ_le_zero x, succ_mul, Nat.add_comm]
    refine Nat.lt_of_lt_of_le ?_ (Nat.le_add_right ..)
    exact Nat.not_le.1 fun h' => h ⟨k0, h'⟩
  | ind y k h IH =>
    rw [← add_one, Nat.add_le_add_iff_right, IH k0, succ_mul,
        ← Nat.add_sub_cancel (x*k) k, Nat.sub_le_sub_iff_right h.2, Nat.add_sub_cancel]

protected theorem div_le_of_le_mul {m n : Nat} : ∀ {k}, m ≤ k * n → m / k ≤ n
  | 0, _ => by simp [Nat.div_zero, n.zero_le]
  | succ k, h => by
    suffices succ k * (m / succ k) ≤ succ k * n from
      Nat.le_of_mul_le_mul_left this (zero_lt_succ _)
    have h1 : succ k * (m / succ k) ≤ m % succ k + succ k * (m / succ k) := Nat.le_add_left _ _
    have h2 : m % succ k + succ k * (m / succ k) = m := by rw [mod_add_div]
    have h3 : m ≤ succ k * n := h
    rw [← h2] at h3
    exact Nat.le_trans h1 h3

theorem div_eq_sub_div (h₁ : 0 < b) (h₂ : b ≤ a) : a / b = (a - b) / b + 1 := by
 rw [div_eq a, if_pos]; constructor <;> assumption

theorem div_eq_of_lt (h₀ : a < b) : a / b = 0 := by
  rw [div_eq a, if_neg]
  intro h₁
  apply Nat.not_le_of_gt h₀ h₁.right

theorem div_lt_iff_lt_mul (Hk : 0 < k) : x / k < y ↔ x < y * k := by
  rw [← Nat.not_le, ← Nat.not_le]; exact not_congr (le_div_iff_mul_le Hk)

theorem sub_mul_div (x n p : Nat) (h₁ : n*p ≤ x) : (x - n*p) / n = x / n - p := by
  match eq_zero_or_pos n with
  | .inl h₀ => rw [h₀, Nat.div_zero, Nat.div_zero, Nat.zero_sub]
  | .inr h₀ => induction p with
    | zero => rw [Nat.mul_zero, Nat.sub_zero, Nat.sub_zero]
    | succ p IH =>
      have h₂ : n * p ≤ x := Nat.le_trans (Nat.mul_le_mul_left _ (le_succ _)) h₁
      have h₃ : x - n * p ≥ n := by
        apply Nat.le_of_add_le_add_right
        rw [Nat.sub_add_cancel h₂, Nat.add_comm]
        rw [mul_succ] at h₁
        exact h₁
      rw [sub_succ, ← IH h₂, div_eq_sub_div h₀ h₃]
      simp [add_one, Nat.pred_succ, mul_succ, Nat.sub_sub]

theorem div_mul_le_self : ∀ (m n : Nat), m / n * n ≤ m
  | m, 0   => by simp
  | m, n+1 => (le_div_iff_mul_le (Nat.succ_pos _)).1 (Nat.le_refl _)

@[simp] theorem add_div_right (x : Nat) {z : Nat} (H : 0 < z) : (x + z) / z = succ (x / z) := by
  rw [div_eq_sub_div H (Nat.le_add_left _ _), Nat.add_sub_cancel]

@[simp] theorem add_div_left (x : Nat) {z : Nat} (H : 0 < z) : (z + x) / z = succ (x / z) := by
  rw [Nat.add_comm, add_div_right x H]

@[simp] theorem mul_div_right (n : Nat) {m : Nat} (H : 0 < m) : m * n / m = n := by
  induction n <;> simp_all [mul_succ]

@[simp] theorem mul_div_left (m : Nat) {n : Nat} (H : 0 < n) : m * n / n = m := by
  rw [Nat.mul_comm, mul_div_right _ H]

protected theorem div_self (H : 0 < n) : n / n = 1 := by
  let t := add_div_right 0 H
  rwa [Nat.zero_add, Nat.zero_div] at t

theorem add_mul_div_left (x z : Nat) {y : Nat} (H : 0 < y) : (x + y * z) / y = x / y + z := by
  induction z with
  | zero => rw [Nat.mul_zero, Nat.add_zero, Nat.add_zero]
  | succ z ih => rw [mul_succ, ← Nat.add_assoc, add_div_right _ H, ih]; rfl

theorem add_mul_div_right (x y : Nat) {z : Nat} (H : 0 < z) : (x + y * z) / z = x / z + y := by
  rw [Nat.mul_comm, add_mul_div_left _ _ H]

protected theorem mul_div_cancel (m : Nat) {n : Nat} (H : 0 < n) : m * n / n = m := by
  let t := add_mul_div_right 0 m H
  rwa [Nat.zero_add, Nat.zero_div, Nat.zero_add] at t

protected theorem mul_div_cancel_left (m : Nat) {n : Nat} (H : 0 < n) : n * m / n = m :=
by rw [Nat.mul_comm, Nat.mul_div_cancel _ H]

protected theorem div_eq_of_eq_mul_left (H1 : 0 < n) (H2 : m = k * n) : m / n = k :=
by rw [H2, Nat.mul_div_cancel _ H1]

protected theorem div_eq_of_eq_mul_right (H1 : 0 < n) (H2 : m = n * k) : m / n = k :=
by rw [H2, Nat.mul_div_cancel_left _ H1]

protected theorem div_eq_of_lt_le (lo : k * n ≤ m) (hi : m < succ k * n) : m / n = k :=
have npos : 0 < n := (eq_zero_or_pos _).resolve_left fun hn => by
  rw [hn, Nat.mul_zero] at hi lo; exact absurd lo (Nat.not_le_of_gt hi)
Nat.le_antisymm
  (le_of_lt_succ ((Nat.div_lt_iff_lt_mul npos).2 hi))
  ((Nat.le_div_iff_mul_le npos).2 lo)

theorem mul_sub_div (x n p : Nat) (h₁ : x < n*p) : (n * p - succ x) / n = p - succ (x / n) := by
  have npos : 0 < n := (eq_zero_or_pos _).resolve_left fun n0 => by
    rw [n0, Nat.zero_mul] at h₁; exact not_lt_zero _ h₁
  apply Nat.div_eq_of_lt_le
  · rw [Nat.mul_sub_right_distrib, Nat.mul_comm]
    exact Nat.sub_le_sub_left ((div_lt_iff_lt_mul npos).1 (lt_succ_self _)) _
  · show succ (pred (n * p - x)) ≤ (succ (pred (p - x / n))) * n
    rw [succ_pred_eq_of_pos (Nat.sub_pos_of_lt h₁),
      fun h => succ_pred_eq_of_pos (Nat.sub_pos_of_lt h)] -- TODO: why is the function needed?
    · rw [Nat.mul_sub_right_distrib, Nat.mul_comm]
      exact Nat.sub_le_sub_left (div_mul_le_self ..) _
    · rwa [div_lt_iff_lt_mul npos, Nat.mul_comm]

protected theorem div_div_eq_div_mul (m n k : Nat) : m / n / k = m / (n * k) := by
  cases eq_zero_or_pos k with
  | inl k0 => rw [k0, Nat.mul_zero, Nat.div_zero, Nat.div_zero] | inr kpos => ?_
  cases eq_zero_or_pos n with
  | inl n0 => rw [n0, Nat.zero_mul, Nat.div_zero, Nat.zero_div] | inr npos => ?_
  apply Nat.le_antisymm
  · apply (le_div_iff_mul_le (Nat.mul_pos npos kpos)).2
    rw [Nat.mul_comm n k, ← Nat.mul_assoc]
    apply (le_div_iff_mul_le npos).1
    apply (le_div_iff_mul_le kpos).1
    (apply Nat.le_refl)
  · apply (le_div_iff_mul_le kpos).2
    apply (le_div_iff_mul_le npos).2
    rw [Nat.mul_assoc, Nat.mul_comm n k]
    apply (le_div_iff_mul_le (Nat.mul_pos kpos npos)).1
    apply Nat.le_refl

protected theorem mul_div_mul_left {m : Nat} (n k : Nat) (H : 0 < m) :
    m * n / (m * k) = n / k := by rw [← Nat.div_div_eq_div_mul, Nat.mul_div_cancel_left _ H]

protected theorem mul_div_mul_right {m : Nat} (n k : Nat) (H : 0 < m) :
    n * m / (k * m) = n / k := by rw [Nat.mul_comm, Nat.mul_comm k, Nat.mul_div_mul_left _ _ H]

theorem mul_div_le (m n : Nat) : n * (m / n) ≤ m := by
  match n, Nat.eq_zero_or_pos n with
  | _, Or.inl rfl => rw [Nat.zero_mul]; exact m.zero_le
  | n, Or.inr h => rw [Nat.mul_comm, ← Nat.le_div_iff_mul_le h]; exact Nat.le_refl _

theorem mod_two_eq_zero_or_one (n : Nat) : n % 2 = 0 ∨ n % 2 = 1 :=
  match n % 2, @Nat.mod_lt n 2 (by decide) with
  | 0, _ => .inl rfl
  | 1, _ => .inr rfl

theorem le_of_mod_lt {a b : Nat} (h : a % b < a) : b ≤ a :=
  Nat.not_lt.1 fun hf => (ne_of_lt h).elim (Nat.mod_eq_of_lt hf)

@[simp] theorem add_mod_right (x z : Nat) : (x + z) % z = x % z := by
  rw [mod_eq_sub_mod (Nat.le_add_left ..), Nat.add_sub_cancel]

@[simp] theorem add_mod_left (x z : Nat) : (x + z) % x = z % x := by
  rw [Nat.add_comm, add_mod_right]

@[simp] theorem add_mul_mod_self_left (x y z : Nat) : (x + y * z) % y = x % y := by
  match z with
  | 0 => rw [Nat.mul_zero, Nat.add_zero]
  | succ z => rw [mul_succ, ← Nat.add_assoc, add_mod_right, add_mul_mod_self_left (z := z)]

@[simp] theorem add_mul_mod_self_right (x y z : Nat) : (x + y * z) % z = x % z := by
  rw [Nat.mul_comm, add_mul_mod_self_left]

@[simp] theorem mul_mod_right (m n : Nat) : (m * n) % m = 0 := by
  rw [← Nat.zero_add (m * n), add_mul_mod_self_left, zero_mod]

@[simp] theorem mul_mod_left (m n : Nat) : (m * n) % n = 0 := by
  rw [Nat.mul_comm, mul_mod_right]

theorem mul_mod_mul_left (z x y : Nat) : (z * x) % (z * y) = z * (x % y) :=
  if y0 : y = 0 then by
    rw [y0, Nat.mul_zero, mod_zero, mod_zero]
  else if z0 : z = 0 then by
    rw [z0, Nat.zero_mul, Nat.zero_mul, Nat.zero_mul, mod_zero]
  else by
    induction x using Nat.strongInductionOn with
    | _ n IH =>
      have y0 : y > 0 := Nat.pos_of_ne_zero y0
      have z0 : z > 0 := Nat.pos_of_ne_zero z0
      cases Nat.lt_or_ge n y with
      | inl yn => rw [mod_eq_of_lt yn, mod_eq_of_lt (Nat.mul_lt_mul_of_pos_left yn z0)]
      | inr yn =>
        rw [mod_eq_sub_mod yn, mod_eq_sub_mod (Nat.mul_le_mul_left z yn),
          ← Nat.mul_sub_left_distrib]
        exact IH _ (sub_lt (Nat.lt_of_lt_of_le y0 yn) y0)

theorem mul_mod_mul_right (z x y : Nat) : (x * z) % (y * z) = (x % y) * z := by
  rw [Nat.mul_comm x z, Nat.mul_comm y z, Nat.mul_comm (x % y) z]; apply mul_mod_mul_left

-- TODO cont_to_bool_mod_two

theorem sub_mul_mod {x k n : Nat} (h₁ : n*k ≤ x) : (x - n*k) % n = x % n := by
  match k with
  | 0 => rw [Nat.mul_zero, Nat.sub_zero]
  | succ k =>
    have h₂ : n * k ≤ x := Nat.le_trans (le_add_right _ n) h₁
    have h₄ : x - n * k ≥ n := by
      apply Nat.le_of_add_le_add_right (b := n * k)
      rw [Nat.sub_add_cancel h₂]
      simp [mul_succ, Nat.add_comm] at h₁; simp [h₁]
    rw [mul_succ, ← Nat.sub_sub, ← mod_eq_sub_mod h₄, sub_mul_mod h₂]

@[simp] theorem mod_mod (a n : Nat) : (a % n) % n = a % n :=
  match eq_zero_or_pos n with
  | .inl n0 => by simp [n0, mod_zero]
  | .inr npos => Nat.mod_eq_of_lt (mod_lt _ npos)

theorem mul_mod (a b n : Nat) : a * b % n = (a % n) * (b % n) % n := by
  conv => lhs; rw [
    ← mod_add_div a n, ← mod_add_div b n, Nat.add_mul, Nat.mul_add, Nat.mul_add,
    Nat.mul_assoc, Nat.mul_assoc, ← Nat.mul_add n, add_mul_mod_self_left,
    Nat.mul_comm _ (n * (b / n)), Nat.mul_assoc, add_mul_mod_self_left]

@[simp] theorem mod_add_mod (m n k : Nat) : (m % n + k) % n = (m + k) % n := by
  have := (add_mul_mod_self_left (m % n + k) n (m / n)).symm
  rwa [Nat.add_right_comm, mod_add_div] at this

@[simp] theorem add_mod_mod (m n k : Nat) : (m + n % k) % k = (m + n) % k := by
  rw [Nat.add_comm, mod_add_mod, Nat.add_comm]

theorem add_mod (a b n : Nat) : (a + b) % n = ((a % n) + (b % n)) % n := by
  rw [add_mod_mod, mod_add_mod]

/-! ### pow -/

theorem pow_succ' {m n : Nat} : m ^ n.succ = m * m ^ n := by
  rw [Nat.pow_succ, Nat.mul_comm]

@[simp] theorem pow_eq {m n : Nat} : m.pow n = m ^ n := rfl

theorem shiftLeft_eq (a b : Nat) : a <<< b = a * 2 ^ b :=
  match b with
  | 0 => (Nat.mul_one _).symm
  | b+1 => (shiftLeft_eq _ b).trans <| by
    simp [pow_succ, Nat.mul_assoc, Nat.mul_left_comm, Nat.mul_comm]

theorem one_shiftLeft (n : Nat) : 1 <<< n = 2 ^ n := by rw [shiftLeft_eq, Nat.one_mul]

attribute [simp] Nat.pow_zero

protected theorem zero_pow {n : Nat} (H : 0 < n) : 0 ^ n = 0 := by
  match n with
  | 0 => contradiction
  | n+1 => rw [Nat.pow_succ, Nat.mul_zero]

@[simp] protected theorem one_pow (n : Nat) : 1 ^ n = 1 := by
  induction n with
  | zero => rfl
  | succ _ ih => rw [Nat.pow_succ, Nat.mul_one, ih]

@[simp] protected theorem pow_one (a : Nat) : a ^ 1 = a := by
  rw [Nat.pow_succ, Nat.pow_zero, Nat.one_mul]

protected theorem pow_two (a : Nat) : a ^ 2 = a * a := by rw [Nat.pow_succ, Nat.pow_one]

protected theorem pow_add (a m n : Nat) : a ^ (m + n) = a ^ m * a ^ n := by
  induction n with
  | zero => rw [Nat.add_zero, Nat.pow_zero, Nat.mul_one]
  | succ _ ih => rw [Nat.add_succ, Nat.pow_succ, Nat.pow_succ, ih, Nat.mul_assoc]

protected theorem pow_add' (a m n : Nat) : a ^ (m + n) = a ^ n * a ^ m := by
  rw [← Nat.pow_add, Nat.add_comm]

protected theorem pow_mul (a m n : Nat) : a ^ (m * n) = (a ^ m) ^ n := by
  induction n with
  | zero => rw [Nat.mul_zero, Nat.pow_zero, Nat.pow_zero]
  | succ _ ih => rw [Nat.mul_succ, Nat.pow_add, Nat.pow_succ, ih]

protected theorem pow_mul' (a m n : Nat) : a ^ (m * n) = (a ^ n) ^ m := by
  rw [← Nat.pow_mul, Nat.mul_comm]

protected theorem pow_right_comm (a m n : Nat) : (a ^ m) ^ n = (a ^ n) ^ m := by
  rw [← Nat.pow_mul, Nat.pow_mul']

protected theorem mul_pow (a b n : Nat) : (a * b) ^ n = a ^ n * b ^ n := by
  induction n with
  | zero => rw [Nat.pow_zero, Nat.pow_zero, Nat.pow_zero, Nat.mul_one]
  | succ _ ih => rw [Nat.pow_succ, Nat.pow_succ, Nat.pow_succ, Nat.mul_mul_mul_comm, ih]

/-! ### log2 -/

theorem le_log2 (h : n ≠ 0) : k ≤ n.log2 ↔ 2 ^ k ≤ n := by
  match k with
  | 0 => simp [show 1 ≤ n from Nat.pos_of_ne_zero h]
  | k+1 =>
    rw [log2]; split
    · have n0 : 0 < n / 2 := (Nat.le_div_iff_mul_le (by decide)).2 ‹_›
      simp only [Nat.add_le_add_iff_right, le_log2 (Nat.ne_of_gt n0), le_div_iff_mul_le,
        Nat.pow_succ]
      exact Nat.le_div_iff_mul_le (by decide)
    · simp only [le_zero_eq, succ_ne_zero, false_iff]
      refine mt (Nat.le_trans ?_) ‹_›
      exact Nat.pow_le_pow_of_le_right Nat.zero_lt_two (Nat.le_add_left 1 k)

theorem log2_lt (h : n ≠ 0) : n.log2 < k ↔ n < 2 ^ k := by
  rw [← Nat.not_le, ← Nat.not_le, le_log2 h]

theorem log2_self_le (h : n ≠ 0) : 2 ^ n.log2 ≤ n := (le_log2 h).1 (Nat.le_refl _)

theorem lt_log2_self (h : n ≠ 0) : n < 2 ^ (n.log2 + 1) := (log2_lt h).1 (Nat.le_refl _)

/-! ### dvd -/

protected theorem dvd_refl (a : Nat) : a ∣ a := ⟨1, by simp⟩

protected theorem dvd_zero (a : Nat) : a ∣ 0 := ⟨0, by simp⟩

protected theorem dvd_mul_left (a b : Nat) : a ∣ b * a := ⟨b, Nat.mul_comm b a⟩

protected theorem dvd_mul_right (a b : Nat) : a ∣ a * b := ⟨b, rfl⟩

protected theorem dvd_trans {a b c : Nat} (h₁ : a ∣ b) (h₂ : b ∣ c) : a ∣ c :=
  match h₁, h₂ with
  | ⟨d, (h₃ : b = a * d)⟩, ⟨e, (h₄ : c = b * e)⟩ =>
    ⟨d * e, show c = a * (d * e) by simp[h₃,h₄, Nat.mul_assoc]⟩

protected theorem eq_zero_of_zero_dvd {a : Nat} (h : 0 ∣ a) : a = 0 :=
  let ⟨c, H'⟩ := h; H'.trans c.zero_mul

protected theorem dvd_add {a b c : Nat} (h₁ : a ∣ b) (h₂ : a ∣ c) : a ∣ b + c :=
  let ⟨d, hd⟩ := h₁; let ⟨e, he⟩ := h₂; ⟨d + e, by simp [Nat.left_distrib, hd, he]⟩

protected theorem dvd_add_iff_right {k m n : Nat} (h : k ∣ m) : k ∣ n ↔ k ∣ m + n :=
  ⟨Nat.dvd_add h,
    match m, h with
    | _, ⟨d, rfl⟩ => fun ⟨e, he⟩ =>
      ⟨e - d, by rw [Nat.mul_sub_left_distrib, ← he, Nat.add_sub_cancel_left]⟩⟩

protected theorem dvd_add_iff_left {k m n : Nat} (h : k ∣ n) : k ∣ m ↔ k ∣ m + n := by
  rw [Nat.add_comm]; exact Nat.dvd_add_iff_right h

theorem dvd_sub {k m n : Nat} (H : n ≤ m) (h₁ : k ∣ m) (h₂ : k ∣ n) : k ∣ m - n :=
  (Nat.dvd_add_iff_left h₂).2 <| by rwa [Nat.sub_add_cancel H]

protected theorem mul_dvd_mul {a b c d : Nat} : a ∣ b → c ∣ d → a * c ∣ b * d
  | ⟨e, he⟩, ⟨f, hf⟩ =>
    ⟨e * f, by simp [he, hf, Nat.mul_assoc, Nat.mul_left_comm, Nat.mul_comm]⟩

protected theorem mul_dvd_mul_left (a : Nat) (h : b ∣ c) : a * b ∣ a * c :=
  Nat.mul_dvd_mul (Nat.dvd_refl a) h

protected theorem mul_dvd_mul_right (h: a ∣ b) (c : Nat) : a * c ∣ b * c :=
  Nat.mul_dvd_mul h (Nat.dvd_refl c)

theorem dvd_mod_iff {k m n : Nat} (h: k ∣ n) : k ∣ m % n ↔ k ∣ m :=
  have := Nat.dvd_add_iff_left <| Nat.dvd_trans h <| Nat.dvd_mul_right n (m / n)
  by rwa [mod_add_div] at this

theorem le_of_dvd {m n : Nat} (h : 0 < n) : m ∣ n → m ≤ n
  | ⟨k, e⟩ => by
    revert h
    rw [e]
    match k with
    | 0 => intro hn; simp at hn
    | pk+1 =>
      intro
      have := Nat.mul_le_mul_left m (succ_pos pk)
      rwa [Nat.mul_one] at this

protected theorem dvd_antisymm : ∀ {m n : Nat}, m ∣ n → n ∣ m → m = n
  | _, 0, _, h₂ => Nat.eq_zero_of_zero_dvd h₂
  | 0, _, h₁, _ => (Nat.eq_zero_of_zero_dvd h₁).symm
  | _+1, _+1, h₁, h₂ => Nat.le_antisymm (le_of_dvd (succ_pos _) h₁) (le_of_dvd (succ_pos _) h₂)

theorem pos_of_dvd_of_pos {m n : Nat} (H1 : m ∣ n) (H2 : 0 < n) : 0 < m :=
  Nat.pos_of_ne_zero fun m0 => Nat.ne_of_gt H2 <| Nat.eq_zero_of_zero_dvd (m0 ▸ H1)

theorem eq_one_of_dvd_one {n : Nat} (H : n ∣ 1) : n = 1 :=
  Nat.le_antisymm (le_of_dvd (by decide) H) (pos_of_dvd_of_pos H (by decide))

theorem dvd_of_mod_eq_zero {m n : Nat} (H : n % m = 0) : m ∣ n := by
  exists n / m
  have := (mod_add_div n m).symm
  rwa [H, Nat.zero_add] at this

theorem mod_eq_zero_of_dvd {m n : Nat} (H : m ∣ n) : n % m = 0 := by
  let ⟨z, H⟩ := H; rw [H, mul_mod_right]

theorem dvd_iff_mod_eq_zero (m n : Nat) : m ∣ n ↔ n % m = 0 :=
  ⟨mod_eq_zero_of_dvd, dvd_of_mod_eq_zero⟩

theorem emod_pos_of_not_dvd {a b : Nat} (h : ¬ a ∣ b) : 0 < b % a := by
  rw [dvd_iff_mod_eq_zero] at h
  exact Nat.pos_of_ne_zero h

instance decidable_dvd : @DecidableRel Nat (·∣·) :=
  fun _ _ => decidable_of_decidable_of_iff (dvd_iff_mod_eq_zero _ _).symm

protected theorem mul_div_cancel' {n m : Nat} (H : n ∣ m) : n * (m / n) = m := by
  have := mod_add_div m n
  rwa [mod_eq_zero_of_dvd H, Nat.zero_add] at this

protected theorem div_mul_cancel {n m : Nat} (H : n ∣ m) : m / n * n = m := by
  rw [Nat.mul_comm, Nat.mul_div_cancel' H]

protected theorem mul_div_assoc (m : Nat) (H : k ∣ n) : m * n / k = m * (n / k) := by
  match Nat.eq_zero_or_pos k with
  | .inl h0 => rw [h0, Nat.div_zero, Nat.div_zero, Nat.mul_zero]
  | .inr hpos =>
    have h1 : m * n / k = m * (n / k * k) / k := by rw [Nat.div_mul_cancel H]
    rw [h1, ← Nat.mul_assoc, Nat.mul_div_cancel _ hpos]

protected theorem dvd_of_mul_dvd_mul_left
    (kpos : 0 < k) (H : k * m ∣ k * n) : m ∣ n := by
  let ⟨l, H⟩ := H
  rw [Nat.mul_assoc] at H
  exact ⟨_, Nat.eq_of_mul_eq_mul_left kpos H⟩

protected theorem dvd_of_mul_dvd_mul_right (kpos : 0 < k) (H : m * k ∣ n * k) : m ∣ n := by
  rw [Nat.mul_comm m k, Nat.mul_comm n k] at H; exact Nat.dvd_of_mul_dvd_mul_left kpos H

/-! ### sum -/

@[simp] theorem sum_nil : Nat.sum [] = 0 := rfl

@[simp] theorem sum_cons : Nat.sum (a :: l) = a + Nat.sum l := rfl

@[simp] theorem sum_append : Nat.sum (l₁ ++ l₂) = Nat.sum l₁ + Nat.sum l₂ := by
  induction l₁ <;> simp [*, Nat.add_assoc]

/-! ### shiftLeft and shiftRight -/

@[simp] theorem shiftLeft_zero : n <<< 0 = n := rfl

/-- Shiftleft on successor with multiple moved inside. -/
theorem shiftLeft_succ_inside (m n : Nat) : m <<< (n+1) = (2*m) <<< n := rfl

/-- Shiftleft on successor with multiple moved to outside. -/
theorem shiftLeft_succ : ∀(m n), m <<< (n + 1) = 2 * (m <<< n)
| m, 0 => rfl
| m, k + 1 => by
  rw [shiftLeft_succ_inside _ (k+1)]
  rw [shiftLeft_succ _ k, shiftLeft_succ_inside]

@[simp] theorem shiftRight_zero : n >>> 0 = n := rfl

theorem shiftRight_succ (m n) : m >>> (n + 1) = (m >>> n) / 2 := rfl

/-- Shiftright on successor with division moved inside. -/
theorem shiftRight_succ_inside : ∀m n, m >>> (n+1) = (m/2) >>> n
| m, 0 => rfl
| m, k + 1 => by
  rw [shiftRight_succ _ (k+1)]
  rw [shiftRight_succ_inside _ k, shiftRight_succ]

@[simp] theorem zero_shiftLeft : ∀ n, 0 <<< n = 0
  | 0 => by simp [shiftLeft]
  | n + 1 => by simp [shiftLeft, zero_shiftLeft, shiftLeft_succ]

@[simp] theorem zero_shiftRight : ∀ n, 0 >>> n = 0
  | 0 => by simp [shiftRight]
  | n + 1 => by simp [shiftRight, zero_shiftRight, shiftRight_succ]

theorem shiftRight_add (m n : Nat) : ∀ k, m >>> (n + k) = (m >>> n) >>> k
  | 0 => rfl
  | k + 1 => by simp [add_succ, shiftRight_add, shiftRight_succ]

theorem shiftLeft_shiftLeft (m n : Nat) : ∀ k, (m <<< n) <<< k = m <<< (n + k)
  | 0 => rfl
  | k + 1 => by simp [add_succ, shiftLeft_shiftLeft _ _ k, shiftLeft_succ]

theorem shiftRight_eq_div_pow (m : Nat) : ∀ n, m >>> n = m / 2 ^ n
  | 0 => (Nat.div_one _).symm
  | k + 1 => by
    rw [shiftRight_add, shiftRight_eq_div_pow m k]
    simp [Nat.div_div_eq_div_mul, ← Nat.pow_succ, shiftRight_succ]

theorem mul_add_div {m : Nat} (m_pos : m > 0) (x y : Nat) : (m * x + y) / m = x + y / m := by
  match x with
  | 0 => simp
  | x + 1 =>
    simp [Nat.mul_succ, Nat.add_assoc _ m,
          mul_add_div m_pos x (m+y),
          div_eq (m+y) m,
          m_pos,
          Nat.le_add_right m, Nat.add_succ, Nat.succ_add]

theorem mul_add_mod (m x y : Nat) : (m * x + y) % m = y % m := by
  match x with
  | 0 => simp
  | x + 1 =>
    simp [Nat.mul_succ, Nat.add_assoc _ m, mul_add_mod _ x]

@[simp] theorem mod_div_self (m n : Nat) : m % n / n = 0 := by
  cases n
  · exact (m % 0).div_zero
  · case succ n => exact Nat.div_eq_of_lt (m.mod_lt n.succ_pos)<|MERGE_RESOLUTION|>--- conflicted
+++ resolved
@@ -639,9 +639,6 @@
   | .inl hl => rw [Nat.max_eq_right hl, Nat.sub_eq_zero_iff_le.mpr hl, Nat.zero_add]
   | .inr hr => rw [Nat.max_eq_left hr, Nat.sub_add_cancel hr]
 
-<<<<<<< HEAD
-/-! ### mul -/
-=======
 protected theorem sub_eq_max_sub (n m : Nat) : n - m = max n m - m := by
   cases Nat.le_total m n with
   | inl h => rw [Nat.max_eq_left h]
@@ -743,8 +740,7 @@
   repeat rw [Nat.mul_comm a]
   exact Nat.mul_min_mul_right ..
 
-/-! ## mul -/
->>>>>>> cdc1e3de
+/-! ### mul -/
 
 protected theorem mul_right_comm (n m k : Nat) : n * m * k = n * k * m := by
   rw [Nat.mul_assoc, Nat.mul_comm m, ← Nat.mul_assoc]
