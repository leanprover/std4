/-
Copyright (c) 2016 Microsoft Corporation. All rights reserved.
Released under Apache 2.0 license as described in the file LICENSE.
Authors: Leonardo de Moura, Jeremy Avigad, Mario Carneiro
-/
import Std.Logic
import Std.Tactic.Basic
import Std.Tactic.Alias
import Std.Data.Nat.Init.Lemmas
import Std.Data.Nat.Basic
import Std.Data.Ord

namespace Nat

/-! ### rec/cases -/

@[simp] theorem recAux_zero {motive : Nat → Sort _} (zero : motive 0)
    (succ : ∀ n, motive n → motive (n+1)) :
    Nat.recAux zero succ 0 = zero := rfl

theorem recAux_succ {motive : Nat → Sort _} (zero : motive 0)
    (succ : ∀ n, motive n → motive (n+1)) (n) :
    Nat.recAux zero succ (n+1) = succ n (Nat.recAux zero succ n) := rfl

@[simp] theorem recAuxOn_zero {motive : Nat → Sort _} (zero : motive 0)
    (succ : ∀ n, motive n → motive (n+1)) :
    Nat.recAuxOn 0 zero succ = zero := rfl

theorem recAuxOn_succ {motive : Nat → Sort _} (zero : motive 0)
    (succ : ∀ n, motive n → motive (n+1)) (n) :
    Nat.recAuxOn (n+1) zero succ = succ n (Nat.recAuxOn n zero succ) := rfl

@[simp] theorem casesAuxOn_zero {motive : Nat → Sort _} (zero : motive 0)
    (succ : ∀ n, motive (n+1)) :
    Nat.casesAuxOn 0 zero succ = zero := rfl

@[simp] theorem casesAuxOn_succ {motive : Nat → Sort _} (zero : motive 0)
    (succ : ∀ n, motive (n+1)) (n) :
    Nat.casesAuxOn (n+1) zero succ = succ n := rfl

theorem strongRec_eq {motive : Nat → Sort _} (ind : ∀ n, (∀ m, m < n → motive m) → motive n)
    (t : Nat) : Nat.strongRec ind t = ind t fun m _ => Nat.strongRec ind m := by
  conv => lhs; unfold Nat.strongRec

theorem strongRecOn_eq {motive : Nat → Sort _} (ind : ∀ n, (∀ m, m < n → motive m) → motive n)
    (t : Nat) : Nat.strongRecOn t ind = ind t fun m _ => Nat.strongRecOn m ind :=
  Nat.strongRec_eq ..

@[simp] theorem recDiagAux_zero_left {motive : Nat → Nat → Sort _}
    (zero_left : ∀ n, motive 0 n) (zero_right : ∀ m, motive m 0)
    (succ_succ : ∀ m n, motive m n → motive (m+1) (n+1)) (n) :
    Nat.recDiagAux zero_left zero_right succ_succ 0 n = zero_left n := by cases n <;> rfl

@[simp] theorem recDiagAux_zero_right {motive : Nat → Nat → Sort _}
    (zero_left : ∀ n, motive 0 n) (zero_right : ∀ m, motive m 0)
    (succ_succ : ∀ m n, motive m n → motive (m+1) (n+1)) (m)
    (h : zero_left 0 = zero_right 0 := by first | assumption | trivial) :
    Nat.recDiagAux zero_left zero_right succ_succ m 0 = zero_right m := by cases m; exact h; rfl

theorem recDiagAux_succ_succ {motive : Nat → Nat → Sort _}
    (zero_left : ∀ n, motive 0 n) (zero_right : ∀ m, motive m 0)
    (succ_succ : ∀ m n, motive m n → motive (m+1) (n+1)) (m n) :
    Nat.recDiagAux zero_left zero_right succ_succ (m+1) (n+1)
      = succ_succ m n (Nat.recDiagAux zero_left zero_right succ_succ m n) := rfl

@[simp] theorem recDiag_zero_zero {motive : Nat → Nat → Sort _} (zero_zero : motive 0 0)
    (zero_succ : ∀ n, motive 0 n → motive 0 (n+1)) (succ_zero : ∀ m, motive m 0 → motive (m+1) 0)
    (succ_succ : ∀ m n, motive m n → motive (m+1) (n+1)) :
    Nat.recDiag (motive:=motive) zero_zero zero_succ succ_zero succ_succ 0 0 = zero_zero := rfl

theorem recDiag_zero_succ {motive : Nat → Nat → Sort _} (zero_zero : motive 0 0)
    (zero_succ : ∀ n, motive 0 n → motive 0 (n+1)) (succ_zero : ∀ m, motive m 0 → motive (m+1) 0)
    (succ_succ : ∀ m n, motive m n → motive (m+1) (n+1)) (n) :
    Nat.recDiag zero_zero zero_succ succ_zero succ_succ 0 (n+1)
      = zero_succ n (Nat.recDiag zero_zero zero_succ succ_zero succ_succ 0 n) := by
  simp [Nat.recDiag]; rfl

theorem recDiag_succ_zero {motive : Nat → Nat → Sort _} (zero_zero : motive 0 0)
    (zero_succ : ∀ n, motive 0 n → motive 0 (n+1)) (succ_zero : ∀ m, motive m 0 → motive (m+1) 0)
    (succ_succ : ∀ m n, motive m n → motive (m+1) (n+1)) (m) :
    Nat.recDiag zero_zero zero_succ succ_zero succ_succ (m+1) 0
      = succ_zero m (Nat.recDiag zero_zero zero_succ succ_zero succ_succ m 0) := by
  simp [Nat.recDiag]; cases m <;> rfl

theorem recDiag_succ_succ {motive : Nat → Nat → Sort _} (zero_zero : motive 0 0)
    (zero_succ : ∀ n, motive 0 n → motive 0 (n+1)) (succ_zero : ∀ m, motive m 0 → motive (m+1) 0)
    (succ_succ : ∀ m n, motive m n → motive (m+1) (n+1)) (m n) :
    Nat.recDiag zero_zero zero_succ succ_zero succ_succ (m+1) (n+1)
      = succ_succ m n (Nat.recDiag zero_zero zero_succ succ_zero succ_succ m n) := rfl

@[simp] theorem recDiagOn_zero_zero {motive : Nat → Nat → Sort _} (zero_zero : motive 0 0)
    (zero_succ : ∀ n, motive 0 n → motive 0 (n+1)) (succ_zero : ∀ m, motive m 0 → motive (m+1) 0)
    (succ_succ : ∀ m n, motive m n → motive (m+1) (n+1)) :
    Nat.recDiagOn (motive:=motive) 0 0 zero_zero zero_succ succ_zero succ_succ = zero_zero := rfl

theorem recDiagOn_zero_succ {motive : Nat → Nat → Sort _} (zero_zero : motive 0 0)
    (zero_succ : ∀ n, motive 0 n → motive 0 (n+1)) (succ_zero : ∀ m, motive m 0 → motive (m+1) 0)
    (succ_succ : ∀ m n, motive m n → motive (m+1) (n+1)) (n) :
    Nat.recDiagOn 0 (n+1) zero_zero zero_succ succ_zero succ_succ
      = zero_succ n (Nat.recDiagOn 0 n zero_zero zero_succ succ_zero succ_succ) :=
  Nat.recDiag_zero_succ ..

theorem recDiagOn_succ_zero {motive : Nat → Nat → Sort _} (zero_zero : motive 0 0)
    (zero_succ : ∀ n, motive 0 n → motive 0 (n+1)) (succ_zero : ∀ m, motive m 0 → motive (m+1) 0)
    (succ_succ : ∀ m n, motive m n → motive (m+1) (n+1)) (m) :
    Nat.recDiagOn (m+1) 0 zero_zero zero_succ succ_zero succ_succ
      = succ_zero m (Nat.recDiagOn m 0 zero_zero zero_succ succ_zero succ_succ) :=
  Nat.recDiag_succ_zero ..

theorem recDiagOn_succ_succ {motive : Nat → Nat → Sort _} (zero_zero : motive 0 0)
    (zero_succ : ∀ n, motive 0 n → motive 0 (n+1)) (succ_zero : ∀ m, motive m 0 → motive (m+1) 0)
    (succ_succ : ∀ m n, motive m n → motive (m+1) (n+1)) (m n) :
    Nat.recDiagOn (m+1) (n+1) zero_zero zero_succ succ_zero succ_succ
      = succ_succ m n (Nat.recDiagOn m n zero_zero zero_succ succ_zero succ_succ) := rfl

@[simp] theorem casesDiagOn_zero_zero {motive : Nat → Nat → Sort _} (zero_zero : motive 0 0)
    (zero_succ : ∀ n, motive 0 (n+1)) (succ_zero : ∀ m, motive (m+1) 0)
    (succ_succ : ∀ m n, motive (m+1) (n+1)) :
    Nat.casesDiagOn 0 0 (motive:=motive) zero_zero zero_succ succ_zero succ_succ = zero_zero := rfl

@[simp] theorem casesDiagOn_zero_succ {motive : Nat → Nat → Sort _} (zero_zero : motive 0 0)
    (zero_succ : ∀ n, motive 0 (n+1)) (succ_zero : ∀ m, motive (m+1) 0)
    (succ_succ : ∀ m n, motive (m+1) (n+1)) (n) :
    Nat.casesDiagOn 0 (n+1) zero_zero zero_succ succ_zero succ_succ = zero_succ n := rfl

@[simp] theorem casesDiagOn_succ_zero {motive : Nat → Nat → Sort _} (zero_zero : motive 0 0)
    (zero_succ : ∀ n, motive 0 (n+1)) (succ_zero : ∀ m, motive (m+1) 0)
    (succ_succ : ∀ m n, motive (m+1) (n+1)) (m) :
    Nat.casesDiagOn (m+1) 0 zero_zero zero_succ succ_zero succ_succ = succ_zero m := rfl

@[simp] theorem casesDiagOn_succ_succ {motive : Nat → Nat → Sort _} (zero_zero : motive 0 0)
    (zero_succ : ∀ n, motive 0 (n+1)) (succ_zero : ∀ m, motive (m+1) 0)
    (succ_succ : ∀ m n, motive (m+1) (n+1)) (m n) :
    Nat.casesDiagOn (m+1) (n+1) zero_zero zero_succ succ_zero succ_succ = succ_succ m n := rfl

/-! ### le/lt -/

theorem ne_of_gt {a b : Nat} (h : b < a) : a ≠ b := (ne_of_lt h).symm
alias ne_of_lt' := ne_of_gt

protected alias ⟨lt_of_not_ge, _⟩ := Nat.not_le
protected alias ⟨lt_of_not_le, not_le_of_lt⟩ := Nat.not_le
protected alias ⟨_, lt_le_asymm⟩ := Nat.not_le

protected alias ⟨le_of_not_gt, not_lt_of_ge⟩ := Nat.not_lt
protected alias ⟨le_of_not_lt, not_lt_of_le⟩ := Nat.not_lt
protected alias ⟨_, le_lt_asymm⟩ := Nat.not_lt

protected theorem le_of_not_le {a b : Nat} (h : ¬ b ≤ a) : a ≤ b := Nat.le_of_lt (Nat.not_le.1 h)
protected alias le_of_not_ge := Nat.le_of_not_le

protected theorem lt_asymm {a b : Nat} (h : a < b) : ¬ b < a := Nat.not_lt.2 (Nat.le_of_lt h)
protected alias not_lt_of_gt := Nat.lt_asymm
protected alias not_lt_of_lt := Nat.lt_asymm

protected theorem lt_iff_le_not_le {m n : Nat} : m < n ↔ m ≤ n ∧ ¬ n ≤ m :=
  ⟨fun h => ⟨Nat.le_of_lt h, Nat.not_le_of_gt h⟩, fun ⟨_, h⟩ => Nat.lt_of_not_ge h⟩
protected alias lt_iff_le_and_not_ge := Nat.lt_iff_le_not_le

protected theorem lt_iff_le_and_ne {m n : Nat} : m < n ↔ m ≤ n ∧ m ≠ n :=
  ⟨fun h => ⟨Nat.le_of_lt h, Nat.ne_of_lt h⟩, fun h => Nat.lt_of_le_of_ne h.1 h.2⟩

protected theorem le_antisymm_iff {a b : Nat} : a = b ↔ a ≤ b ∧ b ≤ a :=
  ⟨fun | rfl => ⟨Nat.le_refl _, Nat.le_refl _⟩, fun ⟨hle, hge⟩ => Nat.le_antisymm hle hge⟩
protected alias eq_iff_le_and_ge := Nat.le_antisymm_iff

protected theorem lt_or_gt_of_ne {a b : Nat} : a ≠ b → a < b ∨ b < a := by
  rw [← Nat.not_le, ← Nat.not_le, ← Decidable.not_and, and_comm]
  exact mt Nat.le_antisymm_iff.2
protected alias lt_or_lt_of_ne := Nat.lt_or_gt_of_ne
@[deprecated] protected alias lt_connex := Nat.lt_or_gt_of_ne

protected theorem ne_iff_lt_or_gt {a b : Nat} : a ≠ b ↔ a < b ∨ b < a :=
  ⟨Nat.lt_or_gt_of_ne, fun | .inl h => Nat.ne_of_lt h | .inr h => Nat.ne_of_gt h⟩
protected alias lt_or_gt := Nat.ne_iff_lt_or_gt

protected alias le_or_ge := Nat.le_total
protected alias le_or_le := Nat.le_total

protected theorem lt_trichotomy (a b : Nat) : a < b ∨ a = b ∨ b < a :=
  if h : a = b then .inr (.inl h) else
    match Nat.lt_or_gt_of_ne h with
    | .inl h => .inl h
    | .inr h => .inr (.inr h)

protected theorem eq_or_lt_of_not_lt {a b : Nat} (hnlt : ¬ a < b) : a = b ∨ b < a :=
  (Nat.lt_trichotomy ..).resolve_left hnlt

protected theorem lt_or_eq_of_le {n m : Nat} (h : n ≤ m) : n < m ∨ n = m :=
  (Nat.lt_or_ge ..).imp_right (Nat.le_antisymm h)

protected theorem le_iff_lt_or_eq {n m : Nat} : n ≤ m ↔ n < m ∨ n = m :=
  ⟨Nat.lt_or_eq_of_le, fun | .inl h => Nat.le_of_lt h | .inr rfl => Nat.le_refl _⟩

/-! ## compare -/

theorem compare_def_lt (a b : Nat) :
    compare a b = if a < b then .lt else if b < a then .gt else .eq := by
  simp only [compare, compareOfLessAndEq]
  split
  · rfl
  · next h =>
    match Nat.lt_or_eq_of_le (Nat.not_lt.1 h) with
    | .inl h => simp [h, Nat.ne_of_gt h]
    | .inr rfl => simp

theorem compare_def_le (a b : Nat) :
    compare a b = if a ≤ b then if b ≤ a then .eq else .lt else .gt := by
  rw [compare_def_lt]
  split
  · next hlt => simp [Nat.le_of_lt hlt, Nat.not_le.2 hlt]
  · next hge =>
    split
    · next hgt => simp [Nat.le_of_lt hgt, Nat.not_le.2 hgt]
    · next hle => simp [Nat.not_lt.1 hge, Nat.not_lt.1 hle]

protected theorem compare_swap (a b : Nat) : (compare a b).swap = compare b a := by
  simp only [compare_def_le]; (repeat' split) <;> try rfl
  next h1 h2 => cases h1 (Nat.le_of_not_le h2)

protected theorem compare_eq_eq {a b : Nat} : compare a b = .eq ↔ a = b := by
  rw [compare_def_lt]; (repeat' split) <;> simp [Nat.ne_of_lt, Nat.ne_of_gt, *]
  next hlt hgt => exact Nat.le_antisymm (Nat.not_lt.1 hgt) (Nat.not_lt.1 hlt)

protected theorem compare_eq_lt {a b : Nat} : compare a b = .lt ↔ a < b := by
  rw [compare_def_lt]; (repeat' split) <;> simp [*]

protected theorem compare_eq_gt {a b : Nat} : compare a b = .gt ↔ b < a := by
  rw [compare_def_lt]; (repeat' split) <;> simp [Nat.le_of_lt, *]

protected theorem compare_ne_gt {a b : Nat} : compare a b ≠ .gt ↔ a ≤ b := by
  rw [compare_def_le]; (repeat' split) <;> simp [*]

protected theorem compare_ne_lt {a b : Nat} : compare a b ≠ .lt ↔ b ≤ a := by
  rw [compare_def_le]; (repeat' split) <;> simp [Nat.le_of_not_le, *]

/-- Strong case analysis on `a < b ∨ b ≤ a` -/
protected def lt_sum_ge (a b : Nat) : a < b ⊕' b ≤ a :=
  if h : a < b then .inl h else .inr (Nat.not_lt.1 h)

/-- Strong case analysis on `a < b ∨ a = b ∨ b < a` -/
protected def sum_trichotomy (a b : Nat) : a < b ⊕' a = b ⊕' b < a :=
  match h : compare a b with
  | .lt => .inl (Nat.compare_eq_lt.1 h)
  | .eq => .inr (.inl (Nat.compare_eq_eq.1 h))
  | .gt => .inr (.inr (Nat.compare_eq_gt.1 h))

/-! ## zero/one/two -/

protected theorem pos_iff_ne_zero : 0 < n ↔ n ≠ 0 := ⟨ne_of_gt, Nat.pos_of_ne_zero⟩

theorem le_zero : i ≤ 0 ↔ i = 0 := ⟨Nat.eq_zero_of_le_zero, fun | rfl => Nat.le_refl _⟩

protected alias one_pos := Nat.zero_lt_one

protected theorem two_pos : 0 < 2 := Nat.zero_lt_succ _

theorem add_one_ne_zero (n) : n + 1 ≠ 0 := succ_ne_zero _

protected theorem ne_zero_iff_zero_lt : n ≠ 0 ↔ 0 < n := Nat.pos_iff_ne_zero.symm

protected theorem zero_lt_two : 0 < 2 := Nat.zero_lt_succ _

protected theorem one_lt_two : 1 < 2 := Nat.succ_lt_succ Nat.zero_lt_one

protected theorem eq_zero_of_not_pos (h : ¬0 < n) : n = 0 :=
  Nat.eq_zero_of_le_zero (Nat.not_lt.1 h)

/-! ## succ/pred -/

attribute [simp] succ_ne_zero zero_lt_succ lt_succ_self Nat.pred_zero Nat.pred_succ Nat.pred_le

theorem succ_ne_self (n) : succ n ≠ n := Nat.ne_of_gt (lt_succ_self n)

theorem succ_le : succ n ≤ m ↔ n < m := .rfl

theorem lt_succ : m < succ n ↔ m ≤ n := ⟨le_of_lt_succ, lt_succ_of_le⟩

theorem lt_succ_of_lt (h : a < b) : a < succ b := le_succ_of_le h

theorem succ_pred_eq_of_pos : ∀ {n}, 0 < n → succ (pred n) = n
  | _+1, _ => rfl

theorem succ_pred_eq_of_ne_zero : ∀ {n}, n ≠ 0 → succ (pred n) = n
  | _+1, _ => rfl

theorem eq_zero_or_eq_succ_pred : ∀ n, n = 0 ∨ n = succ (pred n)
  | 0 => .inl rfl
  | _+1 => .inr rfl

theorem exists_eq_succ_of_ne_zero : ∀ {n}, n ≠ 0 → ∃ k, n = succ k
  | _+1, _ => ⟨_, rfl⟩

theorem succ_inj' : succ a = succ b ↔ a = b := ⟨succ.inj, congrArg _⟩

theorem succ_le_succ_iff : succ a ≤ succ b ↔ a ≤ b := ⟨le_of_succ_le_succ, succ_le_succ⟩

theorem succ_lt_succ_iff : succ a < succ b ↔ a < b := ⟨lt_of_succ_lt_succ, succ_lt_succ⟩

theorem pred_inj : ∀ {a b}, 0 < a → 0 < b → pred a = pred b → a = b
  | _+1, _+1, _, _ => congrArg _

theorem pred_ne_self : ∀ {a}, a ≠ 0 → pred a ≠ a
  | _+1, _ => (succ_ne_self _).symm

theorem pred_lt_self : ∀ {a}, 0 < a → pred a < a
  | _+1, _ => lt_succ_self _

theorem pred_lt_pred : ∀ {n m}, n ≠ 0 → n < m → pred n < pred m
  | _+1, _+1, _, h => lt_of_succ_lt_succ h

theorem pred_le_iff_le_succ : ∀ {n m}, pred n ≤ m ↔ n ≤ succ m
  | 0, _ => ⟨fun _ => Nat.zero_le _, fun _ => Nat.zero_le _⟩
  | _+1, _ => Nat.succ_le_succ_iff.symm

theorem le_succ_of_pred_le : pred n ≤ m → n ≤ succ m := pred_le_iff_le_succ.1

theorem pred_le_of_le_succ : n ≤ succ m → pred n ≤ m := pred_le_iff_le_succ.2

theorem lt_pred_iff_succ_lt : ∀ {n m}, n < pred m ↔ succ n < m
  | _, 0 => ⟨fun ., fun .⟩
  | _, _+1 => Nat.succ_lt_succ_iff.symm

theorem succ_lt_of_lt_pred : n < pred m → succ n < m := lt_pred_iff_succ_lt.1

theorem lt_pred_of_succ_lt : succ n < m → n < pred m := lt_pred_iff_succ_lt.2

theorem le_pred_iff_lt : ∀ {n m}, 0 < m → (n ≤ pred m ↔ n < m)
  | 0, _+1, _ => ⟨fun _ => Nat.zero_lt_succ _, fun _ => Nat.zero_le _⟩
  | _+1, _+1, _ => Nat.lt_pred_iff_succ_lt

theorem lt_of_le_pred (h : 0 < m) : n ≤ pred m → n < m := (le_pred_iff_lt h).1

theorem le_pred_of_lt (h : n < m) : n ≤ pred m := (le_pred_iff_lt (Nat.zero_lt_of_lt h)).2 h

/-! ## add -/

protected theorem add_add_add_comm (a b c d : Nat) : (a + b) + (c + d) = (a + c) + (b + d) := by
  rw [Nat.add_assoc, Nat.add_assoc, Nat.add_left_comm b]

theorem one_add (n) : 1 + n = succ n := Nat.add_comm ..

theorem succ_eq_one_add (n) : succ n = 1 + n := (one_add _).symm

theorem succ_add_eq_add_succ (a b) : succ a + b = a + succ b := Nat.succ_add ..
@[deprecated] alias succ_add_eq_succ_add := Nat.succ_add_eq_add_succ

theorem eq_zero_of_add_eq_zero : ∀ {n m}, n + m = 0 → n = 0 ∧ m = 0
  | 0, 0, _ => ⟨rfl, rfl⟩
  | _+1, 0, h => Nat.noConfusion h

protected theorem eq_zero_of_add_eq_zero_right (h : n + m = 0) : n = 0 :=
  (Nat.eq_zero_of_add_eq_zero h).1

protected theorem eq_zero_of_add_eq_zero_left (h : n + m = 0) : m = 0 :=
  (Nat.eq_zero_of_add_eq_zero h).2

protected theorem add_eq_zero_iff : n + m = 0 ↔ n = 0 ∧ m = 0 :=
  ⟨Nat.eq_zero_of_add_eq_zero, fun ⟨h₁, h₂⟩ => h₂.symm ▸ h₁⟩

protected theorem add_left_cancel_iff {n : Nat} : n + m = n + k ↔ m = k :=
  ⟨Nat.add_left_cancel, fun | rfl => rfl⟩

protected theorem add_right_cancel_iff {n : Nat} : m + n = k + n ↔ m = k :=
  ⟨Nat.add_right_cancel, fun | rfl => rfl⟩

protected theorem add_le_add_iff_left {n : Nat} : n + m ≤ n + k ↔ m ≤ k :=
  ⟨Nat.le_of_add_le_add_left, fun h => Nat.add_le_add_left h _⟩

protected theorem add_le_add_iff_right {n : Nat} : m + n ≤ k + n ↔ m ≤ k :=
  ⟨Nat.le_of_add_le_add_right, fun h => Nat.add_le_add_right h _⟩

protected theorem lt_of_add_lt_add_right : ∀ {n : Nat}, k + n < m + n → k < m
  | 0, h => h
  | _+1, h => Nat.lt_of_add_lt_add_right (Nat.lt_of_succ_lt_succ h)

protected theorem lt_of_add_lt_add_left {n : Nat} : n + k < n + m → k < m := by
  rw [Nat.add_comm n, Nat.add_comm n]; exact Nat.lt_of_add_lt_add_right

protected theorem add_lt_add_iff_left {k n m : Nat} : k + n < k + m ↔ n < m :=
  ⟨Nat.lt_of_add_lt_add_left, fun h => Nat.add_lt_add_left h _⟩

protected theorem add_lt_add_iff_right {k n m : Nat} : n + k < m + k ↔ n < m :=
  ⟨Nat.lt_of_add_lt_add_right, fun h => Nat.add_lt_add_right h _⟩

protected theorem add_lt_add_of_le_of_lt {a b c d : Nat} (hle : a ≤ b) (hlt : c < d) :
    a + c < b + d :=
  Nat.lt_of_le_of_lt (Nat.add_le_add_right hle _) (Nat.add_lt_add_left hlt _)

protected theorem add_lt_add_of_lt_of_le {a b c d : Nat} (hlt : a < b) (hle : c ≤ d) :
    a + c < b + d :=
  Nat.lt_of_le_of_lt (Nat.add_le_add_left hle _) (Nat.add_lt_add_right hlt _)

protected theorem lt_add_left (c : Nat) (h : a < b) : a < c + b :=
  Nat.lt_of_lt_of_le h (Nat.le_add_left ..)

protected theorem lt_add_right (c : Nat) (h : a < b) : a < b + c :=
  Nat.lt_of_lt_of_le h (Nat.le_add_right ..)

protected theorem lt_add_of_pos_right (h : 0 < k) : n < n + k :=
  Nat.add_lt_add_left h n

protected theorem lt_add_of_pos_left : 0 < k → n < k + n := by
  rw [Nat.add_comm]; exact Nat.lt_add_of_pos_right

protected theorem pos_of_lt_add_right (h : n < n + k) : 0 < k :=
  Nat.lt_of_add_lt_add_left h

protected theorem pos_of_lt_add_left : n < k + n → 0 < k := by
  rw [Nat.add_comm]; exact Nat.pos_of_lt_add_right

protected theorem lt_add_right_iff_pos : n < n + k ↔ 0 < k :=
  ⟨Nat.pos_of_lt_add_right, Nat.lt_add_of_pos_right⟩

protected theorem lt_add_left_iff_pos : n < k + n ↔ 0 < k :=
  ⟨Nat.pos_of_lt_add_left, Nat.lt_add_of_pos_left⟩

protected theorem add_pos_left (h : 0 < m) (n) : 0 < m + n :=
  Nat.lt_of_lt_of_le h (Nat.le_add_right ..)

protected theorem add_pos_right (m) (h : 0 < n) : 0 < m + n :=
  Nat.lt_of_lt_of_le h (Nat.le_add_left ..)

protected theorem add_self_ne_one : ∀ n, n + n ≠ 1
  | n+1, h => by rw [Nat.succ_add, Nat.succ_inj'] at h; contradiction

/-! ## sub -/

attribute [simp] Nat.zero_sub Nat.add_sub_cancel succ_sub_succ_eq_sub

protected theorem sub_one (n) : n - 1 = pred n := rfl

protected theorem one_sub : ∀ n, 1 - n = if n = 0 then 1 else 0
  | 0 => rfl
  | _+1 => by rw [if_neg (Nat.succ_ne_zero _), Nat.succ_sub_succ, Nat.zero_sub]

theorem succ_sub_sub_succ (n m k) : succ n - m - succ k = n - m - k := by
  rw [Nat.sub_sub, Nat.sub_sub, add_succ, succ_sub_succ]

protected theorem sub_right_comm (m n k : Nat) : m - n - k = m - k - n := by
  rw [Nat.sub_sub, Nat.sub_sub, Nat.add_comm]

protected theorem add_sub_cancel_right (n m : Nat) : (n + m) - m = n := Nat.add_sub_cancel ..

protected theorem add_sub_cancel' {n m : Nat} (h : m ≤ n) : m + (n - m) = n := by
  rw [Nat.add_comm, Nat.sub_add_cancel h]

theorem succ_sub_one (n) : succ n - 1 = n := rfl

protected theorem add_one_sub_one (n : Nat) : (n + 1) - 1 = n := rfl

protected theorem one_add_sub_one (n : Nat) : (1 + n) - 1 = n := Nat.add_sub_cancel_left 1 _

protected theorem sub_eq_iff_eq_add {c : Nat} (h : b ≤ a) : a - b = c ↔ a = c + b :=
  ⟨fun | rfl => by rw [Nat.sub_add_cancel h], fun heq => by rw [heq, Nat.add_sub_cancel]⟩

protected theorem sub_eq_iff_eq_add' {c : Nat} (h : b ≤ a) : a - b = c ↔ a = b + c := by
  rw [Nat.add_comm, Nat.sub_eq_iff_eq_add h]

protected theorem sub_sub_self {n m : Nat} (h : m ≤ n) : n - (n - m) = m :=
  (Nat.sub_eq_iff_eq_add (Nat.sub_le ..)).2 (Nat.add_sub_of_le h).symm

protected theorem sub_add_comm {n m k : Nat} (h : k ≤ n) : n + m - k = n - k + m := by
  rw [Nat.sub_eq_iff_eq_add (Nat.le_trans h (Nat.le_add_right ..))]
  rwa [Nat.add_right_comm, Nat.sub_add_cancel]

protected theorem le_of_sub_eq_zero : ∀ {n m}, n - m = 0 → n ≤ m
  | 0, _, _ => Nat.zero_le ..
  | _+1, _+1, h => Nat.succ_le_succ <| Nat.le_of_sub_eq_zero (Nat.succ_sub_succ .. ▸ h)

protected theorem sub_eq_zero_iff_le : n - m = 0 ↔ n ≤ m :=
  ⟨Nat.le_of_sub_eq_zero, Nat.sub_eq_zero_of_le⟩

protected theorem lt_of_sub_ne_zero (h : n - m ≠ 0) : m < n :=
  Nat.not_le.1 (mt Nat.sub_eq_zero_of_le h)

protected theorem sub_ne_zero_iff_lt : n - m ≠ 0 ↔ m < n :=
  ⟨Nat.lt_of_sub_ne_zero, Nat.sub_ne_zero_of_lt⟩

protected theorem sub_pos_of_lt (h : m < n) : 0 < n - m :=
  Nat.pos_iff_ne_zero.2 (Nat.sub_ne_zero_of_lt h)

protected theorem lt_of_sub_pos (h : 0 < n - m) : m < n :=
  Nat.lt_of_sub_ne_zero (Nat.pos_iff_ne_zero.1 h)

protected theorem sub_pos_iff_lt : 0 < n - m ↔ m < n :=
  ⟨Nat.lt_of_sub_pos, Nat.sub_pos_of_lt⟩

protected theorem lt_of_sub_eq_succ (h : m - n = succ l) : n < m :=
  Nat.lt_of_sub_pos (h ▸ Nat.zero_lt_succ _)

protected theorem sub_le_iff_le_add {a b c : Nat} : a - b ≤ c ↔ a ≤ c + b :=
  ⟨Nat.le_add_of_sub_le, sub_le_of_le_add⟩

protected theorem sub_le_iff_le_add' {a b c : Nat} : a - b ≤ c ↔ a ≤ b + c := by
  rw [Nat.add_comm, Nat.sub_le_iff_le_add]

protected theorem le_sub_iff_add_le {n : Nat} (h : k ≤ m) : n ≤ m - k ↔ n + k ≤ m :=
  ⟨Nat.add_le_of_le_sub h, Nat.le_sub_of_add_le⟩

@[deprecated Nat.le_sub_iff_add_le]
protected theorem add_le_to_le_sub (n : Nat) (h : m ≤ k) : n + m ≤ k ↔ n ≤ k - m :=
  (Nat.le_sub_iff_add_le h).symm

protected theorem add_le_of_le_sub' {n k m : Nat} (h : m ≤ k) : n ≤ k - m → m + n ≤ k :=
  Nat.add_comm .. ▸ Nat.add_le_of_le_sub h

@[deprecated Nat.add_le_of_le_sub']
protected theorem add_le_of_le_sub_left {n k m : Nat} (h : m ≤ k) : n ≤ k - m → m + n ≤ k :=
  Nat.add_le_of_le_sub' h

protected theorem le_sub_of_add_le' {n k m : Nat} : m + n ≤ k → n ≤ k - m :=
  Nat.add_comm .. ▸ Nat.le_sub_of_add_le

protected theorem le_sub_iff_add_le' {n : Nat} (h : k ≤ m) : n ≤ m - k ↔ k + n ≤ m :=
  ⟨Nat.add_le_of_le_sub' h, Nat.le_sub_of_add_le'⟩

protected theorem le_of_sub_le_sub_right : ∀ {n m k : Nat}, k ≤ m → n - k ≤ m - k → n ≤ m
  | 0, _, _, _, _ => Nat.zero_le ..
  | _+1, _, 0, _, h₁ => h₁
  | _+1, _+1, _+1, h₀, h₁ => by
    simp only [Nat.succ_sub_succ] at h₁
    exact succ_le_succ <| Nat.le_of_sub_le_sub_right (le_of_succ_le_succ h₀) h₁
@[deprecated] protected alias le_of_le_of_sub_le_sub_right := Nat.le_of_sub_le_sub_right

protected theorem sub_le_sub_iff_right {n : Nat} (h : k ≤ m) : n - k ≤ m - k ↔ n ≤ m :=
  ⟨Nat.le_of_sub_le_sub_right h, fun h => Nat.sub_le_sub_right h _⟩

protected theorem sub_le_sub_left (h : n ≤ m) (k : Nat) : k - m ≤ k - n :=
  match m, le.dest h with
  | _, ⟨a, rfl⟩ => by rw [← Nat.sub_sub]; apply sub_le

protected theorem le_of_sub_le_sub_left : ∀ {n k m : Nat}, n ≤ k → k - m ≤ k - n → n ≤ m
  | 0, _, _, _, _ => Nat.zero_le ..
  | _+1, _, 0, h₀, h₁ =>
    absurd (Nat.sub_lt (Nat.zero_lt_of_lt h₀) (Nat.zero_lt_succ _)) (Nat.not_lt.2 h₁)
  | _+1, _+1, _+1, h₀, h₁ => by
    simp only [Nat.succ_sub_succ] at h₁
    exact succ_le_succ <| Nat.le_of_sub_le_sub_left (Nat.le_of_succ_le_succ h₀) h₁
@[deprecated] protected alias le_of_le_of_sub_le_sub_left := Nat.le_of_sub_le_sub_left

protected theorem sub_le_sub_iff_left {n m k : Nat} (h : n ≤ k) : k - m ≤ k - n ↔ n ≤ m :=
  ⟨Nat.le_of_sub_le_sub_left h, fun h => Nat.sub_le_sub_left h _⟩

protected theorem sub_lt_of_pos_le (h₀ : 0 < a) (h₁ : a ≤ b) : b - a < b :=
  Nat.sub_lt (Nat.lt_of_lt_of_le h₀ h₁) h₀
protected alias sub_lt_self := Nat.sub_lt_of_pos_le

protected theorem sub_add_lt_sub (h₁ : m + k ≤ n) (h₂ : 0 < k) : n - (m + k) < n - m := by
  rw [← Nat.sub_sub]; exact Nat.sub_lt_of_pos_le h₂ (Nat.le_sub_of_add_le' h₁)

theorem le_sub_one_of_lt : a < b → a ≤ b - 1 := Nat.le_pred_of_lt

theorem sub_one_lt_of_le (h₀ : 0 < a) (h₁ : a ≤ b) : a - 1 < b :=
  Nat.lt_of_lt_of_le (Nat.pred_lt' h₀) h₁

theorem sub_lt_succ (a b) : a - b < succ a := lt_succ_of_le (sub_le a b)

theorem sub_one_sub_lt (h : i < n) : n - 1 - i < n := by
  rw [Nat.sub_right_comm]; exact Nat.sub_one_lt_of_le (Nat.sub_pos_of_lt h) (Nat.sub_le ..)

/-! ## min/max -/

theorem succ_min_succ (x y) : min (succ x) (succ y) = succ (min x y) := by
  cases Nat.le_total x y with
  | inl h => rw [Nat.min_eq_left h, Nat.min_eq_left (Nat.succ_le_succ h)]
  | inr h => rw [Nat.min_eq_right h, Nat.min_eq_right (Nat.succ_le_succ h)]

@[simp] protected theorem min_self (a : Nat) : min a a = a := Nat.min_eq_left (Nat.le_refl _)

@[simp] protected theorem zero_min (a) : min 0 a = 0 := Nat.min_eq_left (Nat.zero_le _)

@[simp] protected theorem min_zero (a) : min a 0 = 0 := Nat.min_eq_right (Nat.zero_le _)

protected theorem min_assoc : ∀ (a b c : Nat), min (min a b) c = min a (min b c)
  | 0, _, _ => by rw [Nat.zero_min, Nat.zero_min, Nat.zero_min]
  | _, 0, _ => by rw [Nat.zero_min, Nat.min_zero, Nat.zero_min]
  | _, _, 0 => by rw [Nat.min_zero, Nat.min_zero, Nat.min_zero]
  | _+1, _+1, _+1 => by simp only [Nat.succ_min_succ]; exact congrArg succ <| Nat.min_assoc ..

protected theorem sub_sub_eq_min : ∀ (a b : Nat), a - (a - b) = min a b
  | 0, _ => by rw [Nat.zero_sub, Nat.zero_min]
  | _, 0 => by rw [Nat.sub_zero, Nat.sub_self, Nat.min_zero]
  | _+1, _+1 => by
    rw [Nat.succ_sub_succ, Nat.succ_min_succ, Nat.succ_sub (Nat.sub_le ..)]
    exact congrArg succ <| Nat.sub_sub_eq_min ..

protected theorem sub_eq_sub_min (n m : Nat) : n - m = n - min n m := by
  cases Nat.le_total n m with
  | inl h => rw [Nat.min_eq_left h, Nat.sub_eq_zero_of_le h, Nat.sub_self]
  | inr h => rw [Nat.min_eq_right h]

@[simp] protected theorem sub_add_min_cancel (n m : Nat) : n - m + min n m = n := by
  rw [Nat.sub_eq_sub_min, Nat.sub_add_cancel (Nat.min_le_left ..)]

protected theorem max_eq_right {a b : Nat} (h : a ≤ b) : max a b = b := if_pos h

protected theorem max_eq_left {a b : Nat} (h : b ≤ a) : max a b = a := by
  rw [Nat.max_comm]; exact Nat.max_eq_right h

protected theorem succ_max_succ (x y) : max (succ x) (succ y) = succ (max x y) := by
  cases Nat.le_total x y with
  | inl h => rw [Nat.max_eq_right h, Nat.max_eq_right (Nat.succ_le_succ h)]
  | inr h => rw [Nat.max_eq_left h, Nat.max_eq_left (Nat.succ_le_succ h)]

protected theorem max_le_of_le_of_le {a b c : Nat} : a ≤ c → b ≤ c → max a b ≤ c := by
  intros; cases Nat.le_total a b with
  | inl h => rw [Nat.max_eq_right h]; assumption
  | inr h => rw [Nat.max_eq_left h]; assumption

protected theorem max_le {a b c : Nat} : max a b ≤ c ↔ a ≤ c ∧ b ≤ c :=
  ⟨fun h => ⟨Nat.le_trans (Nat.le_max_left ..) h, Nat.le_trans (Nat.le_max_right ..) h⟩,
   fun ⟨h₁, h₂⟩ => Nat.max_le_of_le_of_le h₁ h₂⟩

protected theorem max_lt {a b c : Nat} : max a b < c ↔ a < c ∧ b < c := by
  rw [← Nat.succ_le, ← Nat.succ_max_succ a b]; exact Nat.max_le

@[simp] protected theorem max_self (a : Nat) : max a a = a := Nat.max_eq_right (Nat.le_refl _)

@[simp] protected theorem zero_max (a) : max 0 a = a := Nat.max_eq_right (Nat.zero_le _)

@[simp] protected theorem max_zero (a) : max a 0 = a := Nat.max_eq_left (Nat.zero_le _)

protected theorem max_assoc : ∀ (a b c : Nat), max (max a b) c = max a (max b c)
  | 0, _, _ => by rw [Nat.zero_max, Nat.zero_max]
  | _, 0, _ => by rw [Nat.zero_max, Nat.max_zero]
  | _, _, 0 => by rw [Nat.max_zero, Nat.max_zero]
  | _+1, _+1, _+1 => by simp only [Nat.succ_max_succ]; exact congrArg succ <| Nat.max_assoc ..

protected theorem sub_add_eq_max (a b : Nat) : a - b + b = max a b := by
  match Nat.le_total a b with
  | .inl hl => rw [Nat.max_eq_right hl, Nat.sub_eq_zero_iff_le.mpr hl, Nat.zero_add]
  | .inr hr => rw [Nat.max_eq_left hr, Nat.sub_add_cancel hr]

protected theorem sub_eq_max_sub (n m : Nat) : n - m = max n m - m := by
  cases Nat.le_total m n with
  | inl h => rw [Nat.max_eq_left h]
  | inr h => rw [Nat.max_eq_right h, Nat.sub_eq_zero_of_le h, Nat.sub_self]

protected theorem max_min_distrib_left : ∀ (a b c : Nat), max a (min b c) = min (max a b) (max a c)
  | 0, _, _ => by simp only [Nat.zero_max]
  | _, 0, _ => by
    rw [Nat.zero_min, Nat.max_zero]
    exact Nat.min_eq_left (Nat.le_max_left ..) |>.symm
  | _, _, 0 => by
    rw [Nat.min_zero, Nat.max_zero]
    exact Nat.min_eq_right (Nat.le_max_left ..) |>.symm
  | _+1, _+1, _+1 => by
    simp only [Nat.succ_max_succ, Nat.succ_min_succ]
    exact congrArg succ <| Nat.max_min_distrib_left ..

protected theorem min_max_distrib_left : ∀ (a b c : Nat), min a (max b c) = max (min a b) (min a c)
  | 0, _, _ => by simp only [Nat.zero_min, Nat.max_self]
  | _, 0, _ => by simp only [Nat.min_zero, Nat.zero_max]
  | _, _, 0 => by simp only [Nat.min_zero, Nat.max_zero]
  | _+1, _+1, _+1 => by
    simp only [Nat.succ_max_succ, Nat.succ_min_succ]
    exact congrArg succ <| Nat.min_max_distrib_left ..

protected theorem max_min_distrib_right (a b c : Nat) :
    max (min a b) c = min (max a c) (max b c) := by
  repeat rw [Nat.max_comm _ c]
  exact Nat.max_min_distrib_left ..

protected theorem min_max_distrib_right (a b c : Nat) :
    min (max a b) c = max (min a c) (min b c) := by
  repeat rw [Nat.min_comm _ c]
  exact Nat.min_max_distrib_left ..

protected theorem add_max_add_right : ∀ (a b c : Nat), max (a + c) (b + c) = max a b + c
  | _, _, 0 => rfl
  | _, _, _+1 => Eq.trans (Nat.succ_max_succ ..) <| congrArg _ (Nat.add_max_add_right ..)

protected theorem add_min_add_right : ∀ (a b c : Nat), min (a + c) (b + c) = min a b + c
  | _, _, 0 => rfl
  | _, _, _+1 => Eq.trans (Nat.succ_min_succ ..) <| congrArg _ (Nat.add_min_add_right ..)

protected theorem add_max_add_left (a b c : Nat) : max (a + b) (a + c) = a + max b c := by
  repeat rw [Nat.add_comm a]
  exact Nat.add_max_add_right ..

protected theorem add_min_add_left (a b c : Nat) : min (a + b) (a + c) = a + min b c := by
  repeat rw [Nat.add_comm a]
  exact Nat.add_min_add_right ..

protected theorem pred_min_pred : ∀ (x y), min (pred x) (pred y) = pred (min x y)
  | 0, _ => by simp only [Nat.pred_zero, Nat.zero_min]
  | _, 0 => by simp only [Nat.pred_zero, Nat.min_zero]
  | _+1, _+1 => by simp only [Nat.pred_succ, Nat.succ_min_succ]

protected theorem pred_max_pred : ∀ (x y), max (pred x) (pred y) = pred (max x y)
  | 0, _ => by simp only [Nat.pred_zero, Nat.zero_max]
  | _, 0 => by simp only [Nat.pred_zero, Nat.max_zero]
  | _+1, _+1 => by simp only [Nat.pred_succ, Nat.succ_max_succ]

protected theorem sub_min_sub_right : ∀ (a b c : Nat), min (a - c) (b - c) = min a b - c
  | _, _, 0 => rfl
  | _, _, _+1 => Eq.trans (Nat.pred_min_pred ..) <| congrArg _ (Nat.sub_min_sub_right ..)

protected theorem sub_max_sub_right : ∀ (a b c : Nat), max (a - c) (b - c) = max a b - c
  | _, _, 0 => rfl
  | _, _, _+1 => Eq.trans (Nat.pred_max_pred ..) <| congrArg _ (Nat.sub_max_sub_right ..)

protected theorem sub_min_sub_left (a b c : Nat) : min (a - b) (a - c) = a - max b c := by
  induction b, c using Nat.recDiagAux with
  | zero_left => rw [Nat.sub_zero, Nat.zero_max]; exact Nat.min_eq_right (Nat.sub_le ..)
  | zero_right => rw [Nat.sub_zero, Nat.max_zero]; exact Nat.min_eq_left (Nat.sub_le ..)
  | succ_succ _ _ ih => simp only [Nat.sub_succ, Nat.succ_max_succ, Nat.pred_min_pred, ih]

protected theorem sub_max_sub_left (a b c : Nat) : max (a - b) (a - c) = a - min b c := by
  induction b, c using Nat.recDiagAux with
  | zero_left => rw [Nat.sub_zero, Nat.zero_min]; exact Nat.max_eq_left (Nat.sub_le ..)
  | zero_right => rw [Nat.sub_zero, Nat.min_zero]; exact Nat.max_eq_right (Nat.sub_le ..)
  | succ_succ _ _ ih => simp only [Nat.sub_succ, Nat.succ_min_succ, Nat.pred_max_pred, ih]

protected theorem mul_max_mul_right (a b c : Nat) : max (a * c) (b * c) = max a b * c := by
  induction a, b using Nat.recDiagAux with
  | zero_left => simp only [Nat.zero_mul, Nat.zero_max]
  | zero_right => simp only [Nat.zero_mul, Nat.max_zero]
  | succ_succ _ _ ih => simp only [Nat.succ_mul, Nat.add_max_add_right, ih]

protected theorem mul_min_mul_right (a b c : Nat) : min (a * c) (b * c) = min a b * c := by
  induction a, b using Nat.recDiagAux with
  | zero_left => simp only [Nat.zero_mul, Nat.zero_min]
  | zero_right => simp only [Nat.zero_mul, Nat.min_zero]
  | succ_succ _ _ ih => simp only [Nat.succ_mul, Nat.add_min_add_right, ih]

protected theorem mul_max_mul_left (a b c : Nat) : max (a * b) (a * c) = a * max b c := by
  repeat rw [Nat.mul_comm a]
  exact Nat.mul_max_mul_right ..

protected theorem mul_min_mul_left (a b c : Nat) : min (a * b) (a * c) = a * min b c := by
  repeat rw [Nat.mul_comm a]
  exact Nat.mul_min_mul_right ..

/-! ## mul -/

@[deprecated Nat.mul_le_mul_left]
protected theorem mul_le_mul_of_nonneg_left {a b c : Nat} : a ≤ b → c * a ≤ c * b :=
  Nat.mul_le_mul_left c

@[deprecated Nat.mul_le_mul_right]
protected theorem mul_le_mul_of_nonneg_right {a b c : Nat} : a ≤ b → a * c ≤ b * c :=
  Nat.mul_le_mul_right c

protected theorem mul_right_comm (n m k : Nat) : n * m * k = n * k * m := by
  rw [Nat.mul_assoc, Nat.mul_comm m, ← Nat.mul_assoc]

protected theorem mul_mul_mul_comm (a b c d : Nat) : (a * b) * (c * d) = (a * c) * (b * d) := by
  rw [Nat.mul_assoc, Nat.mul_assoc, Nat.mul_left_comm b]

protected theorem mul_two (n) : n * 2 = n + n := by rw [Nat.mul_succ, Nat.mul_one]

protected theorem two_mul (n) : 2 * n = n + n := by rw [Nat.succ_mul, Nat.one_mul]

theorem mul_eq_zero : ∀ {m n}, n * m = 0 ↔ n = 0 ∨ m = 0
  | 0, _ => ⟨fun _ => .inr rfl, fun _ => rfl⟩
  | _, 0 => ⟨fun _ => .inl rfl, fun _ => Nat.zero_mul ..⟩
  | _+1, _+1 => ⟨fun., fun.⟩

protected theorem mul_ne_zero_iff : n * m ≠ 0 ↔ n ≠ 0 ∧ m ≠ 0 := by rw [ne_eq, mul_eq_zero, not_or]

protected theorem mul_ne_zero : n ≠ 0 → m ≠ 0 → n * m ≠ 0 := (Nat.mul_ne_zero_iff.2 ⟨·,·⟩)

protected theorem ne_zero_of_mul_ne_zero_left (h : n * m ≠ 0) : n ≠ 0 :=
  (Nat.mul_ne_zero_iff.1 h).1

protected theorem ne_zero_of_mul_ne_zero_right (h : n * m ≠ 0) : m ≠ 0 :=
  (Nat.mul_ne_zero_iff.1 h).2

protected theorem le_mul_of_pos_left (m) (h : 0 < n) : m ≤ n * m :=
  Nat.le_trans (Nat.le_of_eq (Nat.one_mul _).symm) (Nat.mul_le_mul_right _ h)

protected theorem le_mul_of_pos_right (n) (h : 0 < m) : n ≤ n * m :=
  Nat.le_trans (Nat.le_of_eq (Nat.mul_one _).symm) (Nat.mul_le_mul_left _ h)

protected theorem mul_lt_mul_of_lt_of_le (hac : a < c) (hbd : b ≤ d) (hd : 0 < d) :
    a * b < c * d :=
  Nat.lt_of_le_of_lt (Nat.mul_le_mul_left _ hbd) (Nat.mul_lt_mul_of_pos_right hac hd)

protected theorem mul_lt_mul_of_lt_of_le' (hac : a < c) (hbd : b ≤ d) (hb : 0 < b) :
    a * b < c * d :=
  Nat.mul_lt_mul_of_lt_of_le hac hbd (Nat.lt_of_lt_of_le hb hbd)

@[deprecated] protected alias mul_lt_mul := Nat.mul_lt_mul_of_lt_of_le'

<<<<<<< HEAD
protected theorem mul_lt_mul_of_le_of_lt (hac : a ≤ c) (hbd : b < d) (hc : 0 < c) :
    a * b < c * d :=
  Nat.lt_of_le_of_lt (Nat.mul_le_mul_right _ hac) (Nat.mul_lt_mul_of_pos_left hbd hc)
=======
protected theorem mul_left_cancel {n m k : Nat} (np : 0 < n) (h : n * m = n * k) : m = k := by
  match Nat.lt_trichotomy m k with
  | Or.inl p =>
    have r : n * m < n * k := Nat.mul_lt_mul_of_pos_left p np
    simp [h] at r
  | Or.inr (Or.inl p) => exact p
  | Or.inr (Or.inr p) =>
    have r : n * k < n * m := Nat.mul_lt_mul_of_pos_left p np
    simp [h] at r

protected theorem mul_right_cancel {n m k : Nat} (mp : 0 < m) (h : n * m = k * m) : n = k := by
  simp [Nat.mul_comm _ m] at h
  apply Nat.mul_left_cancel mp h

protected theorem mul_left_cancel_iff {n: Nat} (p : 0 < n) (m k : Nat) : n * m = n * k ↔ m = k :=
  ⟨Nat.mul_left_cancel p, fun | rfl => rfl⟩

protected theorem mul_right_cancel_iff {m : Nat} (p : 0 < m) (n k : Nat) : n * m = k * m ↔ n = k :=
  ⟨Nat.mul_right_cancel p, fun | rfl => rfl⟩

protected theorem mul_le_mul_of_nonneg_left {a b c : Nat} (h₁ : a ≤ b) : c * a ≤ c * b := by
  if hba : b ≤ a then simp [Nat.le_antisymm hba h₁] else
  if hc0 : c ≤ 0 then simp [Nat.le_antisymm hc0 (zero_le c), Nat.zero_mul] else
  exact Nat.le_of_lt (Nat.mul_lt_mul_of_pos_left (Nat.not_le.1 hba) (Nat.not_le.1 hc0))
>>>>>>> 604b4078

protected theorem mul_lt_mul_of_le_of_lt' (hac : a ≤ c) (hbd : b < d) (ha : 0 < a) :
    a * b < c * d :=
  Nat.mul_lt_mul_of_le_of_lt hac hbd (Nat.lt_of_lt_of_le ha hac)

@[deprecated] protected alias mul_lt_mul' := Nat.mul_lt_mul_of_le_of_lt

protected theorem mul_lt_mul_of_lt_of_lt {a b c d : Nat} (hac : a < c) (hbd : b < d) :
    a * b < c * d :=
  Nat.mul_lt_mul_of_le_of_lt (Nat.le_of_lt hac) hbd (Nat.zero_lt_of_lt hac)

<<<<<<< HEAD
theorem succ_mul_succ (a b) : succ a * succ b = a * b + a + b + 1 := by
  rw [succ_mul, mul_succ]; rfl
=======
theorem mul_le_add_right (m k n : Nat) : k * m ≤ m + n ↔ (k-1) * m ≤ n := by
  match k with
  | 0 =>
    simp
  | succ k =>
    simp [succ_mul, Nat.add_comm _ m, Nat.add_le_add_iff_left]

theorem succ_mul_succ_eq (a b : Nat) : succ a * succ b = a * b + a + b + 1 := by
  rw [mul_succ, succ_mul, Nat.add_right_comm _ a]; rfl
>>>>>>> 604b4078

protected theorem mul_self_sub_mul_self_eq (a b : Nat) : a * a - b * b = (a + b) * (a - b) := by
  rw [Nat.mul_sub_left_distrib, Nat.right_distrib, Nat.right_distrib, Nat.mul_comm b a,
    Nat.sub_add_eq, Nat.add_sub_cancel]

/-! ## div/mod -/

-- TODO mod_core_congr, mod_def

-- TODO div_core_congr, div_def

theorem mod_add_div (m k : Nat) : m % k + k * (m / k) = m := by
  induction m, k using mod.inductionOn with rw [div_eq, mod_eq]
  | base x y h => simp [h]
  | ind x y h IH => simp [h]; rw [Nat.mul_succ, ← Nat.add_assoc, IH, Nat.sub_add_cancel h.2]

@[simp] protected theorem div_one (n : Nat) : n / 1 = n := by
  have := mod_add_div n 1
  rwa [mod_one, Nat.zero_add, Nat.one_mul] at this

@[simp] protected theorem div_zero (n : Nat) : n / 0 = 0 := by
  rw [div_eq]; simp [Nat.lt_irrefl]

@[simp] protected theorem zero_div (b : Nat) : 0 / b = 0 :=
  (div_eq 0 b).trans <| if_neg <| And.rec Nat.not_le_of_gt

theorem le_div_iff_mul_le (k0 : 0 < k) : x ≤ y / k ↔ x * k ≤ y := by
  induction y, k using mod.inductionOn generalizing x with
    (rw [div_eq]; simp [h]; cases x with | zero => simp [zero_le] | succ x => ?_)
  | base y k h =>
    simp [not_succ_le_zero x, succ_mul, Nat.add_comm]
    refine Nat.lt_of_lt_of_le ?_ (Nat.le_add_right ..)
    exact Nat.not_le.1 fun h' => h ⟨k0, h'⟩
  | ind y k h IH =>
    rw [← add_one, Nat.add_le_add_iff_right, IH k0, succ_mul,
        ← Nat.add_sub_cancel (x*k) k, Nat.sub_le_sub_iff_right h.2, Nat.add_sub_cancel]

protected theorem div_le_of_le_mul {m n : Nat} : ∀ {k}, m ≤ k * n → m / k ≤ n
  | 0, _ => by simp [Nat.div_zero, n.zero_le]
  | succ k, h => by
    suffices succ k * (m / succ k) ≤ succ k * n from
      Nat.le_of_mul_le_mul_left this (zero_lt_succ _)
    have h1 : succ k * (m / succ k) ≤ m % succ k + succ k * (m / succ k) := Nat.le_add_left _ _
    have h2 : m % succ k + succ k * (m / succ k) = m := by rw [mod_add_div]
    have h3 : m ≤ succ k * n := h
    rw [← h2] at h3
    exact Nat.le_trans h1 h3

theorem div_eq_sub_div (h₁ : 0 < b) (h₂ : b ≤ a) : a / b = (a - b) / b + 1 := by
 rw [div_eq a, if_pos]; constructor <;> assumption

theorem div_eq_of_lt (h₀ : a < b) : a / b = 0 := by
  rw [div_eq a, if_neg]
  intro h₁
  apply Nat.not_le_of_gt h₀ h₁.right

theorem div_lt_iff_lt_mul (Hk : 0 < k) : x / k < y ↔ x < y * k := by
  rw [← Nat.not_le, ← Nat.not_le]; exact not_congr (le_div_iff_mul_le Hk)

theorem sub_mul_div (x n p : Nat) (h₁ : n*p ≤ x) : (x - n*p) / n = x / n - p := by
  match eq_zero_or_pos n with
  | .inl h₀ => rw [h₀, Nat.div_zero, Nat.div_zero, Nat.zero_sub]
  | .inr h₀ => induction p with
    | zero => rw [Nat.mul_zero, Nat.sub_zero, Nat.sub_zero]
    | succ p IH =>
      have h₂ : n * p ≤ x := Nat.le_trans (Nat.mul_le_mul_left _ (le_succ _)) h₁
      have h₃ : x - n * p ≥ n := by
        apply Nat.le_of_add_le_add_right
        rw [Nat.sub_add_cancel h₂, Nat.add_comm]
        rw [mul_succ] at h₁
        exact h₁
      rw [sub_succ, ← IH h₂, div_eq_sub_div h₀ h₃]
      simp [add_one, Nat.pred_succ, mul_succ, Nat.sub_sub]

theorem div_mul_le_self : ∀ (m n : Nat), m / n * n ≤ m
  | m, 0   => by simp
  | m, n+1 => (le_div_iff_mul_le (Nat.succ_pos _)).1 (Nat.le_refl _)

@[simp] theorem add_div_right (x : Nat) {z : Nat} (H : 0 < z) : (x + z) / z = succ (x / z) := by
  rw [div_eq_sub_div H (Nat.le_add_left _ _), Nat.add_sub_cancel]

@[simp] theorem add_div_left (x : Nat) {z : Nat} (H : 0 < z) : (z + x) / z = succ (x / z) := by
  rw [Nat.add_comm, add_div_right x H]

@[simp] theorem mul_div_right (n : Nat) {m : Nat} (H : 0 < m) : m * n / m = n := by
  induction n <;> simp_all [mul_succ]

@[simp] theorem mul_div_left (m : Nat) {n : Nat} (H : 0 < n) : m * n / n = m := by
  rw [Nat.mul_comm, mul_div_right _ H]

protected theorem div_self (H : 0 < n) : n / n = 1 := by
  let t := add_div_right 0 H
  rwa [Nat.zero_add, Nat.zero_div] at t

theorem add_mul_div_left (x z : Nat) {y : Nat} (H : 0 < y) : (x + y * z) / y = x / y + z := by
  induction z with
  | zero => rw [Nat.mul_zero, Nat.add_zero, Nat.add_zero]
  | succ z ih => rw [mul_succ, ← Nat.add_assoc, add_div_right _ H, ih]; rfl

theorem add_mul_div_right (x y : Nat) {z : Nat} (H : 0 < z) : (x + y * z) / z = x / z + y := by
  rw [Nat.mul_comm, add_mul_div_left _ _ H]

protected theorem mul_div_cancel (m : Nat) {n : Nat} (H : 0 < n) : m * n / n = m := by
  let t := add_mul_div_right 0 m H
  rwa [Nat.zero_add, Nat.zero_div, Nat.zero_add] at t

protected theorem mul_div_cancel_left (m : Nat) {n : Nat} (H : 0 < n) : n * m / n = m :=
by rw [Nat.mul_comm, Nat.mul_div_cancel _ H]

protected theorem div_eq_of_eq_mul_left (H1 : 0 < n) (H2 : m = k * n) : m / n = k :=
by rw [H2, Nat.mul_div_cancel _ H1]

protected theorem div_eq_of_eq_mul_right (H1 : 0 < n) (H2 : m = n * k) : m / n = k :=
by rw [H2, Nat.mul_div_cancel_left _ H1]

protected theorem div_eq_of_lt_le (lo : k * n ≤ m) (hi : m < succ k * n) : m / n = k :=
have npos : 0 < n := (eq_zero_or_pos _).resolve_left fun hn => by
  rw [hn, Nat.mul_zero] at hi lo; exact absurd lo (Nat.not_le_of_gt hi)
Nat.le_antisymm
  (le_of_lt_succ ((Nat.div_lt_iff_lt_mul npos).2 hi))
  ((Nat.le_div_iff_mul_le npos).2 lo)

theorem mul_sub_div (x n p : Nat) (h₁ : x < n*p) : (n * p - succ x) / n = p - succ (x / n) := by
  have npos : 0 < n := (eq_zero_or_pos _).resolve_left fun n0 => by
    rw [n0, Nat.zero_mul] at h₁; exact not_lt_zero _ h₁
  apply Nat.div_eq_of_lt_le
  · rw [Nat.mul_sub_right_distrib, Nat.mul_comm]
    exact Nat.sub_le_sub_left ((div_lt_iff_lt_mul npos).1 (lt_succ_self _)) _
  · show succ (pred (n * p - x)) ≤ (succ (pred (p - x / n))) * n
    rw [succ_pred_eq_of_pos (Nat.sub_pos_of_lt h₁),
      fun h => succ_pred_eq_of_pos (Nat.sub_pos_of_lt h)] -- TODO: why is the function needed?
    · rw [Nat.mul_sub_right_distrib, Nat.mul_comm]
      exact Nat.sub_le_sub_left (div_mul_le_self ..) _
    · rwa [div_lt_iff_lt_mul npos, Nat.mul_comm]

protected theorem div_div_eq_div_mul (m n k : Nat) : m / n / k = m / (n * k) := by
  cases eq_zero_or_pos k with
  | inl k0 => rw [k0, Nat.mul_zero, Nat.div_zero, Nat.div_zero] | inr kpos => ?_
  cases eq_zero_or_pos n with
  | inl n0 => rw [n0, Nat.zero_mul, Nat.div_zero, Nat.zero_div] | inr npos => ?_
  apply Nat.le_antisymm
  · apply (le_div_iff_mul_le (Nat.mul_pos npos kpos)).2
    rw [Nat.mul_comm n k, ← Nat.mul_assoc]
    apply (le_div_iff_mul_le npos).1
    apply (le_div_iff_mul_le kpos).1
    (apply Nat.le_refl)
  · apply (le_div_iff_mul_le kpos).2
    apply (le_div_iff_mul_le npos).2
    rw [Nat.mul_assoc, Nat.mul_comm n k]
    apply (le_div_iff_mul_le (Nat.mul_pos kpos npos)).1
    apply Nat.le_refl

protected theorem mul_div_mul_left {m : Nat} (n k : Nat) (H : 0 < m) :
    m * n / (m * k) = n / k := by rw [← Nat.div_div_eq_div_mul, Nat.mul_div_cancel_left _ H]

protected theorem mul_div_mul_right {m : Nat} (n k : Nat) (H : 0 < m) :
    n * m / (k * m) = n / k := by rw [Nat.mul_comm, Nat.mul_comm k, Nat.mul_div_mul_left _ _ H]

theorem mul_div_le (m n : Nat) : n * (m / n) ≤ m := by
  match n, Nat.eq_zero_or_pos n with
  | _, Or.inl rfl => rw [Nat.zero_mul]; exact m.zero_le
  | n, Or.inr h => rw [Nat.mul_comm, ← Nat.le_div_iff_mul_le h]; exact Nat.le_refl _

theorem mod_two_eq_zero_or_one (n : Nat) : n % 2 = 0 ∨ n % 2 = 1 :=
  match n % 2, @Nat.mod_lt n 2 (by decide) with
  | 0, _ => .inl rfl
  | 1, _ => .inr rfl

theorem le_of_mod_lt {a b : Nat} (h : a % b < a) : b ≤ a :=
  Nat.not_lt.1 fun hf => (ne_of_lt h).elim (Nat.mod_eq_of_lt hf)

@[simp] theorem add_mod_right (x z : Nat) : (x + z) % z = x % z := by
  rw [mod_eq_sub_mod (Nat.le_add_left ..), Nat.add_sub_cancel]

@[simp] theorem add_mod_left (x z : Nat) : (x + z) % x = z % x := by
  rw [Nat.add_comm, add_mod_right]

@[simp] theorem add_mul_mod_self_left (x y z : Nat) : (x + y * z) % y = x % y := by
  match z with
  | 0 => rw [Nat.mul_zero, Nat.add_zero]
  | succ z => rw [mul_succ, ← Nat.add_assoc, add_mod_right, add_mul_mod_self_left (z := z)]

@[simp] theorem add_mul_mod_self_right (x y z : Nat) : (x + y * z) % z = x % z := by
  rw [Nat.mul_comm, add_mul_mod_self_left]

@[simp] theorem mul_mod_right (m n : Nat) : (m * n) % m = 0 := by
  rw [← Nat.zero_add (m * n), add_mul_mod_self_left, zero_mod]

@[simp] theorem mul_mod_left (m n : Nat) : (m * n) % n = 0 := by
  rw [Nat.mul_comm, mul_mod_right]

theorem mul_mod_mul_left (z x y : Nat) : (z * x) % (z * y) = z * (x % y) :=
  if y0 : y = 0 then by
    rw [y0, Nat.mul_zero, mod_zero, mod_zero]
  else if z0 : z = 0 then by
    rw [z0, Nat.zero_mul, Nat.zero_mul, Nat.zero_mul, mod_zero]
  else by
    induction x using Nat.strongInductionOn with
    | _ n IH =>
      have y0 : y > 0 := Nat.pos_of_ne_zero y0
      have z0 : z > 0 := Nat.pos_of_ne_zero z0
      cases Nat.lt_or_ge n y with
      | inl yn => rw [mod_eq_of_lt yn, mod_eq_of_lt (Nat.mul_lt_mul_of_pos_left yn z0)]
      | inr yn =>
        rw [mod_eq_sub_mod yn, mod_eq_sub_mod (Nat.mul_le_mul_left z yn),
          ← Nat.mul_sub_left_distrib]
        exact IH _ (sub_lt (Nat.lt_of_lt_of_le y0 yn) y0)

theorem mul_mod_mul_right (z x y : Nat) : (x * z) % (y * z) = (x % y) * z := by
  rw [Nat.mul_comm x z, Nat.mul_comm y z, Nat.mul_comm (x % y) z]; apply mul_mod_mul_left

-- TODO cont_to_bool_mod_two

theorem sub_mul_mod {x k n : Nat} (h₁ : n*k ≤ x) : (x - n*k) % n = x % n := by
  match k with
  | 0 => rw [Nat.mul_zero, Nat.sub_zero]
  | succ k =>
    have h₂ : n * k ≤ x := Nat.le_trans (le_add_right _ n) h₁
    have h₄ : x - n * k ≥ n := by
      apply Nat.le_of_add_le_add_right (b := n * k)
      rw [Nat.sub_add_cancel h₂]
      simp [mul_succ, Nat.add_comm] at h₁; simp [h₁]
    rw [mul_succ, ← Nat.sub_sub, ← mod_eq_sub_mod h₄, sub_mul_mod h₂]

@[simp] theorem mod_mod (a n : Nat) : (a % n) % n = a % n :=
  match eq_zero_or_pos n with
  | .inl n0 => by simp [n0, mod_zero]
  | .inr npos => Nat.mod_eq_of_lt (mod_lt _ npos)

theorem mul_mod (a b n : Nat) : a * b % n = (a % n) * (b % n) % n := by
  conv => lhs; rw [
    ← mod_add_div a n, ← mod_add_div b n, Nat.add_mul, Nat.mul_add, Nat.mul_add,
    Nat.mul_assoc, Nat.mul_assoc, ← Nat.mul_add n, add_mul_mod_self_left,
    Nat.mul_comm _ (n * (b / n)), Nat.mul_assoc, add_mul_mod_self_left]

@[simp] theorem mod_add_mod (m n k : Nat) : (m % n + k) % n = (m + k) % n := by
  have := (add_mul_mod_self_left (m % n + k) n (m / n)).symm
  rwa [Nat.add_right_comm, mod_add_div] at this

@[simp] theorem add_mod_mod (m n k : Nat) : (m + n % k) % k = (m + n) % k := by
  rw [Nat.add_comm, mod_add_mod, Nat.add_comm]

theorem add_mod (a b n : Nat) : (a + b) % n = ((a % n) + (b % n)) % n := by
  rw [add_mod_mod, mod_add_mod]

/-! ### pow -/

theorem pow_succ' {m n : Nat} : m ^ n.succ = m * m ^ n := by
  rw [Nat.pow_succ, Nat.mul_comm]

@[simp] theorem pow_eq {m n : Nat} : m.pow n = m ^ n := rfl

theorem shiftLeft_eq (a b : Nat) : a <<< b = a * 2 ^ b :=
  match b with
  | 0 => (Nat.mul_one _).symm
  | b+1 => (shiftLeft_eq _ b).trans <| by
    simp [pow_succ, Nat.mul_assoc, Nat.mul_left_comm, Nat.mul_comm]

theorem one_shiftLeft (n : Nat) : 1 <<< n = 2 ^ n := by rw [shiftLeft_eq, Nat.one_mul]

attribute [simp] Nat.pow_zero

protected theorem zero_pow {n : Nat} (H : 0 < n) : 0 ^ n = 0 := by
  match n with
  | 0 => contradiction
  | n+1 => rw [Nat.pow_succ, Nat.mul_zero]

@[simp] protected theorem one_pow (n : Nat) : 1 ^ n = 1 := by
  induction n with
  | zero => rfl
  | succ _ ih => rw [Nat.pow_succ, Nat.mul_one, ih]

@[simp] protected theorem pow_one (a : Nat) : a ^ 1 = a := by
  rw [Nat.pow_succ, Nat.pow_zero, Nat.one_mul]

protected theorem pow_two (a : Nat) : a ^ 2 = a * a := by rw [Nat.pow_succ, Nat.pow_one]

protected theorem pow_add (a m n : Nat) : a ^ (m + n) = a ^ m * a ^ n := by
  induction n with
  | zero => rw [Nat.add_zero, Nat.pow_zero, Nat.mul_one]
  | succ _ ih => rw [Nat.add_succ, Nat.pow_succ, Nat.pow_succ, ih, Nat.mul_assoc]

protected theorem pow_add' (a m n : Nat) : a ^ (m + n) = a ^ n * a ^ m := by
  rw [← Nat.pow_add, Nat.add_comm]

protected theorem pow_mul (a m n : Nat) : a ^ (m * n) = (a ^ m) ^ n := by
  induction n with
  | zero => rw [Nat.mul_zero, Nat.pow_zero, Nat.pow_zero]
  | succ _ ih => rw [Nat.mul_succ, Nat.pow_add, Nat.pow_succ, ih]

protected theorem pow_mul' (a m n : Nat) : a ^ (m * n) = (a ^ n) ^ m := by
  rw [← Nat.pow_mul, Nat.mul_comm]

protected theorem pow_right_comm (a m n : Nat) : (a ^ m) ^ n = (a ^ n) ^ m := by
  rw [← Nat.pow_mul, Nat.pow_mul']

protected theorem mul_pow (a b n : Nat) : (a * b) ^ n = a ^ n * b ^ n := by
  induction n with
  | zero => rw [Nat.pow_zero, Nat.pow_zero, Nat.pow_zero, Nat.mul_one]
  | succ _ ih => rw [Nat.pow_succ, Nat.pow_succ, Nat.pow_succ, Nat.mul_mul_mul_comm, ih]

/-! ### log2 -/

theorem le_log2 (h : n ≠ 0) : k ≤ n.log2 ↔ 2 ^ k ≤ n := by
  match k with
  | 0 => simp [show 1 ≤ n from Nat.pos_of_ne_zero h]
  | k+1 =>
    rw [log2]; split
    · have n0 : 0 < n / 2 := (Nat.le_div_iff_mul_le (by decide)).2 ‹_›
      simp only [Nat.add_le_add_iff_right, le_log2 (Nat.ne_of_gt n0), le_div_iff_mul_le,
        Nat.pow_succ]
      exact Nat.le_div_iff_mul_le (by decide)
    · simp only [le_zero_eq, succ_ne_zero, false_iff]
      refine mt (Nat.le_trans ?_) ‹_›
      exact Nat.pow_le_pow_of_le_right Nat.zero_lt_two (Nat.le_add_left 1 k)

theorem log2_lt (h : n ≠ 0) : n.log2 < k ↔ n < 2 ^ k := by
  rw [← Nat.not_le, ← Nat.not_le, le_log2 h]

theorem log2_self_le (h : n ≠ 0) : 2 ^ n.log2 ≤ n := (le_log2 h).1 (Nat.le_refl _)

theorem lt_log2_self (h : n ≠ 0) : n < 2 ^ (n.log2 + 1) := (log2_lt h).1 (Nat.le_refl _)

/-! ### dvd -/

protected theorem dvd_refl (a : Nat) : a ∣ a := ⟨1, by simp⟩

protected theorem dvd_zero (a : Nat) : a ∣ 0 := ⟨0, by simp⟩

protected theorem dvd_mul_left (a b : Nat) : a ∣ b * a := ⟨b, Nat.mul_comm b a⟩

protected theorem dvd_mul_right (a b : Nat) : a ∣ a * b := ⟨b, rfl⟩

protected theorem dvd_trans {a b c : Nat} (h₁ : a ∣ b) (h₂ : b ∣ c) : a ∣ c :=
  match h₁, h₂ with
  | ⟨d, (h₃ : b = a * d)⟩, ⟨e, (h₄ : c = b * e)⟩ =>
    ⟨d * e, show c = a * (d * e) by simp[h₃,h₄, Nat.mul_assoc]⟩

protected theorem eq_zero_of_zero_dvd {a : Nat} (h : 0 ∣ a) : a = 0 :=
  let ⟨c, H'⟩ := h; H'.trans c.zero_mul

protected theorem dvd_add {a b c : Nat} (h₁ : a ∣ b) (h₂ : a ∣ c) : a ∣ b + c :=
  let ⟨d, hd⟩ := h₁; let ⟨e, he⟩ := h₂; ⟨d + e, by simp [Nat.left_distrib, hd, he]⟩

protected theorem dvd_add_iff_right {k m n : Nat} (h : k ∣ m) : k ∣ n ↔ k ∣ m + n :=
  ⟨Nat.dvd_add h,
    match m, h with
    | _, ⟨d, rfl⟩ => fun ⟨e, he⟩ =>
      ⟨e - d, by rw [Nat.mul_sub_left_distrib, ← he, Nat.add_sub_cancel_left]⟩⟩

protected theorem dvd_add_iff_left {k m n : Nat} (h : k ∣ n) : k ∣ m ↔ k ∣ m + n := by
  rw [Nat.add_comm]; exact Nat.dvd_add_iff_right h

theorem dvd_sub {k m n : Nat} (H : n ≤ m) (h₁ : k ∣ m) (h₂ : k ∣ n) : k ∣ m - n :=
  (Nat.dvd_add_iff_left h₂).2 <| by rwa [Nat.sub_add_cancel H]

protected theorem mul_dvd_mul {a b c d : Nat} : a ∣ b → c ∣ d → a * c ∣ b * d
  | ⟨e, he⟩, ⟨f, hf⟩ =>
    ⟨e * f, by simp [he, hf, Nat.mul_assoc, Nat.mul_left_comm, Nat.mul_comm]⟩

protected theorem mul_dvd_mul_left (a : Nat) (h : b ∣ c) : a * b ∣ a * c :=
  Nat.mul_dvd_mul (Nat.dvd_refl a) h

protected theorem mul_dvd_mul_right (h: a ∣ b) (c : Nat) : a * c ∣ b * c :=
  Nat.mul_dvd_mul h (Nat.dvd_refl c)

theorem dvd_mod_iff {k m n : Nat} (h: k ∣ n) : k ∣ m % n ↔ k ∣ m :=
  have := Nat.dvd_add_iff_left <| Nat.dvd_trans h <| Nat.dvd_mul_right n (m / n)
  by rwa [mod_add_div] at this

theorem le_of_dvd {m n : Nat} (h : 0 < n) : m ∣ n → m ≤ n
  | ⟨k, e⟩ => by
    revert h
    rw [e]
    match k with
    | 0 => intro hn; simp at hn
    | pk+1 =>
      intro
      have := Nat.mul_le_mul_left m (succ_pos pk)
      rwa [Nat.mul_one] at this

protected theorem dvd_antisymm : ∀ {m n : Nat}, m ∣ n → n ∣ m → m = n
  | _, 0, _, h₂ => Nat.eq_zero_of_zero_dvd h₂
  | 0, _, h₁, _ => (Nat.eq_zero_of_zero_dvd h₁).symm
  | _+1, _+1, h₁, h₂ => Nat.le_antisymm (le_of_dvd (succ_pos _) h₁) (le_of_dvd (succ_pos _) h₂)

theorem pos_of_dvd_of_pos {m n : Nat} (H1 : m ∣ n) (H2 : 0 < n) : 0 < m :=
  Nat.pos_of_ne_zero fun m0 => Nat.ne_of_gt H2 <| Nat.eq_zero_of_zero_dvd (m0 ▸ H1)

theorem eq_one_of_dvd_one {n : Nat} (H : n ∣ 1) : n = 1 :=
  Nat.le_antisymm (le_of_dvd (by decide) H) (pos_of_dvd_of_pos H (by decide))

theorem dvd_of_mod_eq_zero {m n : Nat} (H : n % m = 0) : m ∣ n := by
  exists n / m
  have := (mod_add_div n m).symm
  rwa [H, Nat.zero_add] at this

theorem mod_eq_zero_of_dvd {m n : Nat} (H : m ∣ n) : n % m = 0 := by
  let ⟨z, H⟩ := H; rw [H, mul_mod_right]

theorem dvd_iff_mod_eq_zero (m n : Nat) : m ∣ n ↔ n % m = 0 :=
  ⟨mod_eq_zero_of_dvd, dvd_of_mod_eq_zero⟩

instance decidable_dvd : @DecidableRel Nat (·∣·) :=
  fun _ _ => decidable_of_decidable_of_iff (dvd_iff_mod_eq_zero _ _).symm

protected theorem mul_div_cancel' {n m : Nat} (H : n ∣ m) : n * (m / n) = m := by
  have := mod_add_div m n
  rwa [mod_eq_zero_of_dvd H, Nat.zero_add] at this

protected theorem div_mul_cancel {n m : Nat} (H : n ∣ m) : m / n * n = m := by
  rw [Nat.mul_comm, Nat.mul_div_cancel' H]

protected theorem mul_div_assoc (m : Nat) (H : k ∣ n) : m * n / k = m * (n / k) := by
  match Nat.eq_zero_or_pos k with
  | .inl h0 => rw [h0, Nat.div_zero, Nat.div_zero, Nat.mul_zero]
  | .inr hpos =>
    have h1 : m * n / k = m * (n / k * k) / k := by rw [Nat.div_mul_cancel H]
    rw [h1, ← Nat.mul_assoc, Nat.mul_div_cancel _ hpos]

protected theorem dvd_of_mul_dvd_mul_left
    (kpos : 0 < k) (H : k * m ∣ k * n) : m ∣ n := by
  let ⟨l, H⟩ := H
  rw [Nat.mul_assoc] at H
  exact ⟨_, Nat.eq_of_mul_eq_mul_left kpos H⟩

protected theorem dvd_of_mul_dvd_mul_right (kpos : 0 < k) (H : m * k ∣ n * k) : m ∣ n := by
  rw [Nat.mul_comm m k, Nat.mul_comm n k] at H; exact Nat.dvd_of_mul_dvd_mul_left kpos H

/-! ### sum -/

@[simp] theorem sum_nil : Nat.sum [] = 0 := rfl

@[simp] theorem sum_cons : Nat.sum (a :: l) = a + Nat.sum l := rfl

@[simp] theorem sum_append : Nat.sum (l₁ ++ l₂) = Nat.sum l₁ + Nat.sum l₂ := by
  induction l₁ <;> simp [*, Nat.add_assoc]

/-! ### shiftLeft and shiftRight -/

@[simp] theorem shiftLeft_zero : n <<< 0 = n := rfl

/-- Shiftleft on successor with multiple moved inside. -/
theorem shiftLeft_succ_inside (m n : Nat) : m <<< (n+1) = (2*m) <<< n := rfl

/-- Shiftleft on successor with multiple moved to outside. -/
theorem shiftLeft_succ : ∀(m n), m <<< (n + 1) = 2 * (m <<< n)
| m, 0 => rfl
| m, k + 1 => by
  rw [shiftLeft_succ_inside _ (k+1)]
  rw [shiftLeft_succ _ k, shiftLeft_succ_inside]

@[simp] theorem shiftRight_zero : n >>> 0 = n := rfl

theorem shiftRight_succ (m n) : m >>> (n + 1) = (m >>> n) / 2 := rfl

/-- Shiftright on successor with division moved inside. -/
theorem shiftRight_succ_inside : ∀m n, m >>> (n+1) = (m/2) >>> n
| m, 0 => rfl
| m, k + 1 => by
  rw [shiftRight_succ _ (k+1)]
  rw [shiftRight_succ_inside _ k, shiftRight_succ]

@[simp] theorem zero_shiftLeft : ∀ n, 0 <<< n = 0
  | 0 => by simp [shiftLeft]
  | n + 1 => by simp [shiftLeft, zero_shiftLeft, shiftLeft_succ]

@[simp] theorem zero_shiftRight : ∀ n, 0 >>> n = 0
  | 0 => by simp [shiftRight]
  | n + 1 => by simp [shiftRight, zero_shiftRight, shiftRight_succ]

theorem shiftRight_add (m n : Nat) : ∀ k, m >>> (n + k) = (m >>> n) >>> k
  | 0 => rfl
  | k + 1 => by simp [add_succ, shiftRight_add, shiftRight_succ]

theorem shiftLeft_shiftLeft (m n : Nat) : ∀ k, (m <<< n) <<< k = m <<< (n + k)
  | 0 => rfl
  | k + 1 => by simp [add_succ, shiftLeft_shiftLeft _ _ k, shiftLeft_succ]

theorem shiftRight_eq_div_pow (m : Nat) : ∀ n, m >>> n = m / 2 ^ n
  | 0 => (Nat.div_one _).symm
  | k + 1 => by
    rw [shiftRight_add, shiftRight_eq_div_pow m k]
    simp [Nat.div_div_eq_div_mul, ← Nat.pow_succ, shiftRight_succ]

theorem mul_add_div {m : Nat} (m_pos : m > 0) (x y : Nat) : (m * x + y) / m = x + y / m := by
  match x with
  | 0 => simp
  | x + 1 =>
    simp [Nat.mul_succ, Nat.add_assoc _ m,
          mul_add_div m_pos x (m+y),
          div_eq (m+y) m,
          m_pos,
          Nat.le_add_right m, Nat.add_succ, Nat.succ_add]

theorem mul_add_mod (m x y : Nat) : (m * x + y) % m = y % m := by
  match x with
  | 0 => simp
  | x + 1 =>
    simp [Nat.mul_succ, Nat.add_assoc _ m, mul_add_mod _ x]

@[simp] theorem mod_div_self (m n : Nat) : m % n / n = 0 := by
  cases n
  · exact (m % 0).div_zero
  · case succ n => exact Nat.div_eq_of_lt (m.mod_lt n.succ_pos)<|MERGE_RESOLUTION|>--- conflicted
+++ resolved
@@ -765,30 +765,6 @@
 protected theorem ne_zero_of_mul_ne_zero_left (h : n * m ≠ 0) : n ≠ 0 :=
   (Nat.mul_ne_zero_iff.1 h).1
 
-protected theorem ne_zero_of_mul_ne_zero_right (h : n * m ≠ 0) : m ≠ 0 :=
-  (Nat.mul_ne_zero_iff.1 h).2
-
-protected theorem le_mul_of_pos_left (m) (h : 0 < n) : m ≤ n * m :=
-  Nat.le_trans (Nat.le_of_eq (Nat.one_mul _).symm) (Nat.mul_le_mul_right _ h)
-
-protected theorem le_mul_of_pos_right (n) (h : 0 < m) : n ≤ n * m :=
-  Nat.le_trans (Nat.le_of_eq (Nat.mul_one _).symm) (Nat.mul_le_mul_left _ h)
-
-protected theorem mul_lt_mul_of_lt_of_le (hac : a < c) (hbd : b ≤ d) (hd : 0 < d) :
-    a * b < c * d :=
-  Nat.lt_of_le_of_lt (Nat.mul_le_mul_left _ hbd) (Nat.mul_lt_mul_of_pos_right hac hd)
-
-protected theorem mul_lt_mul_of_lt_of_le' (hac : a < c) (hbd : b ≤ d) (hb : 0 < b) :
-    a * b < c * d :=
-  Nat.mul_lt_mul_of_lt_of_le hac hbd (Nat.lt_of_lt_of_le hb hbd)
-
-@[deprecated] protected alias mul_lt_mul := Nat.mul_lt_mul_of_lt_of_le'
-
-<<<<<<< HEAD
-protected theorem mul_lt_mul_of_le_of_lt (hac : a ≤ c) (hbd : b < d) (hc : 0 < c) :
-    a * b < c * d :=
-  Nat.lt_of_le_of_lt (Nat.mul_le_mul_right _ hac) (Nat.mul_lt_mul_of_pos_left hbd hc)
-=======
 protected theorem mul_left_cancel {n m k : Nat} (np : 0 < n) (h : n * m = n * k) : m = k := by
   match Nat.lt_trichotomy m k with
   | Or.inl p =>
@@ -809,11 +785,28 @@
 protected theorem mul_right_cancel_iff {m : Nat} (p : 0 < m) (n k : Nat) : n * m = k * m ↔ n = k :=
   ⟨Nat.mul_right_cancel p, fun | rfl => rfl⟩
 
-protected theorem mul_le_mul_of_nonneg_left {a b c : Nat} (h₁ : a ≤ b) : c * a ≤ c * b := by
-  if hba : b ≤ a then simp [Nat.le_antisymm hba h₁] else
-  if hc0 : c ≤ 0 then simp [Nat.le_antisymm hc0 (zero_le c), Nat.zero_mul] else
-  exact Nat.le_of_lt (Nat.mul_lt_mul_of_pos_left (Nat.not_le.1 hba) (Nat.not_le.1 hc0))
->>>>>>> 604b4078
+protected theorem ne_zero_of_mul_ne_zero_right (h : n * m ≠ 0) : m ≠ 0 :=
+  (Nat.mul_ne_zero_iff.1 h).2
+
+protected theorem le_mul_of_pos_left (m) (h : 0 < n) : m ≤ n * m :=
+  Nat.le_trans (Nat.le_of_eq (Nat.one_mul _).symm) (Nat.mul_le_mul_right _ h)
+
+protected theorem le_mul_of_pos_right (n) (h : 0 < m) : n ≤ n * m :=
+  Nat.le_trans (Nat.le_of_eq (Nat.mul_one _).symm) (Nat.mul_le_mul_left _ h)
+
+protected theorem mul_lt_mul_of_lt_of_le (hac : a < c) (hbd : b ≤ d) (hd : 0 < d) :
+    a * b < c * d :=
+  Nat.lt_of_le_of_lt (Nat.mul_le_mul_left _ hbd) (Nat.mul_lt_mul_of_pos_right hac hd)
+
+protected theorem mul_lt_mul_of_lt_of_le' (hac : a < c) (hbd : b ≤ d) (hb : 0 < b) :
+    a * b < c * d :=
+  Nat.mul_lt_mul_of_lt_of_le hac hbd (Nat.lt_of_lt_of_le hb hbd)
+
+@[deprecated] protected alias mul_lt_mul := Nat.mul_lt_mul_of_lt_of_le'
+
+protected theorem mul_lt_mul_of_le_of_lt (hac : a ≤ c) (hbd : b < d) (hc : 0 < c) :
+    a * b < c * d :=
+  Nat.lt_of_le_of_lt (Nat.mul_le_mul_right _ hac) (Nat.mul_lt_mul_of_pos_left hbd hc)
 
 protected theorem mul_lt_mul_of_le_of_lt' (hac : a ≤ c) (hbd : b < d) (ha : 0 < a) :
     a * b < c * d :=
@@ -825,10 +818,8 @@
     a * b < c * d :=
   Nat.mul_lt_mul_of_le_of_lt (Nat.le_of_lt hac) hbd (Nat.zero_lt_of_lt hac)
 
-<<<<<<< HEAD
 theorem succ_mul_succ (a b) : succ a * succ b = a * b + a + b + 1 := by
   rw [succ_mul, mul_succ]; rfl
-=======
 theorem mul_le_add_right (m k n : Nat) : k * m ≤ m + n ↔ (k-1) * m ≤ n := by
   match k with
   | 0 =>
@@ -838,7 +829,6 @@
 
 theorem succ_mul_succ_eq (a b : Nat) : succ a * succ b = a * b + a + b + 1 := by
   rw [mul_succ, succ_mul, Nat.add_right_comm _ a]; rfl
->>>>>>> 604b4078
 
 protected theorem mul_self_sub_mul_self_eq (a b : Nat) : a * a - b * b = (a + b) * (a - b) := by
   rw [Nat.mul_sub_left_distrib, Nat.right_distrib, Nat.right_distrib, Nat.mul_comm b a,
