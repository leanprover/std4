--- conflicted
+++ resolved
@@ -5,11 +5,6 @@
 -/
 import Std.Tactic.Alias
 import Std.Tactic.Init
-<<<<<<< HEAD
-import Std.Data.Nat.Init.Lemmas
-import Std.Data.Nat.Init.Dvd
-=======
->>>>>>> 285e9f22
 import Std.Data.Nat.Basic
 import Std.Data.Ord
 
@@ -813,14 +808,6 @@
     rw [← h2] at h3
     exact Nat.le_trans h1 h3
 
-<<<<<<< HEAD
-theorem div_eq_of_lt (h₀ : a < b) : a / b = 0 := by
-  rw [div_eq a, if_neg]
-  intro h₁
-  apply Nat.not_le_of_gt h₀ h₁.right
-
-=======
->>>>>>> 285e9f22
 @[simp] theorem mul_div_right (n : Nat) {m : Nat} (H : 0 < m) : m * n / m = n := by
   induction n <;> simp_all [mul_succ]
 
@@ -844,10 +831,6 @@
 protected theorem div_eq_of_eq_mul_right (H1 : 0 < n) (H2 : m = n * k) : m / n = k :=
 by rw [H2, Nat.mul_div_cancel_left _ H1]
 
-<<<<<<< HEAD
-=======
-
->>>>>>> 285e9f22
 protected theorem div_div_eq_div_mul (m n k : Nat) : m / n / k = m / (n * k) := by
   cases eq_zero_or_pos k with
   | inl k0 => rw [k0, Nat.mul_zero, Nat.div_zero, Nat.div_zero] | inr kpos => ?_
