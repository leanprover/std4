/-
Copyright (c) 2015 Microsoft Corporation. All rights reserved.
Released under Apache 2.0 license as described in the file LICENSE.
Authors: Leonardo de Moura, Jeremy Avigad, Mario Carneiro
-/
import Std.Tactic.Relation.Rfl
import Std.Data.List.Lemmas
import Std.Data.List.Count
import Std.Data.List.Pairwise
import Std.Data.List.Init.Attach

/-!
# List Permutations

This file introduces the `List.Perm` relation, which is true if two lists are permutations of one
another.

## Notation

The notation `~` is used for permutation equivalence.
-/

open Nat

namespace List

open Perm (swap)

@[simp, refl] protected theorem Perm.refl : ∀ l : List α, l ~ l
  | [] => .nil
  | x :: xs => (Perm.refl xs).cons x

protected theorem Perm.rfl {l : List α} : l ~ l := .refl _

theorem Perm.of_eq (h : l₁ = l₂) : l₁ ~ l₂ := h ▸ .rfl

protected theorem Perm.symm {l₁ l₂ : List α} (h : l₁ ~ l₂) : l₂ ~ l₁ := by
  induction h with
  | nil => exact nil
  | cons _ _ ih => exact cons _ ih
  | swap => exact swap ..
  | trans _ _ ih₁ ih₂ => exact trans ih₂ ih₁

theorem perm_comm {l₁ l₂ : List α} : l₁ ~ l₂ ↔ l₂ ~ l₁ := ⟨Perm.symm, Perm.symm⟩

theorem Perm.swap' (x y : α) {l₁ l₂ : List α} (p : l₁ ~ l₂) : y :: x :: l₁ ~ x :: y :: l₂ :=
  (swap ..).trans <| p.cons _ |>.cons _

/--
Similar to `Perm.recOn`, but the `swap` case is generalized to `Perm.swap'`,
where the tail of the lists are not necessarily the same.
-/
@[elab_as_elim] theorem Perm.recOnSwap'
    {motive : (l₁ : List α) → (l₂ : List α) → l₁ ~ l₂ → Prop} {l₁ l₂ : List α} (p : l₁ ~ l₂)
    (nil : motive [] [] .nil)
    (cons : ∀ x {l₁ l₂}, (h : l₁ ~ l₂) → motive l₁ l₂ h → motive (x :: l₁) (x :: l₂) (.cons x h))
    (swap' : ∀ x y {l₁ l₂}, (h : l₁ ~ l₂) → motive l₁ l₂ h →
      motive (y :: x :: l₁) (x :: y :: l₂) (.swap' _ _ h))
    (trans : ∀ {l₁ l₂ l₃}, (h₁ : l₁ ~ l₂) → (h₂ : l₂ ~ l₃) → motive l₁ l₂ h₁ → motive l₂ l₃ h₂ →
      motive l₁ l₃ (.trans h₁ h₂)) : motive l₁ l₂ p :=
  have motive_refl l : motive l l (.refl l) :=
    List.recOn l nil fun x xs ih => cons x (.refl xs) ih
  Perm.recOn p nil cons (fun x y l => swap' x y (.refl l) (motive_refl l)) trans

theorem Perm.eqv (α) : Equivalence (@Perm α) := ⟨.refl, .symm, .trans⟩

instance isSetoid (α) : Setoid (List α) := .mk Perm (Perm.eqv α)

theorem Perm.mem_iff {a : α} {l₁ l₂ : List α} (p : l₁ ~ l₂) : a ∈ l₁ ↔ a ∈ l₂ := by
  induction p with
  | nil => rfl
  | cons _ _ ih => simp only [mem_cons, ih]
  | swap => simp only [mem_cons, or_left_comm]
  | trans _ _ ih₁ ih₂ => simp only [ih₁, ih₂]

theorem Perm.subset {l₁ l₂ : List α} (p : l₁ ~ l₂) : l₁ ⊆ l₂ := fun _ => p.mem_iff.mp

theorem Perm.append_right {l₁ l₂ : List α} (t₁ : List α) (p : l₁ ~ l₂) : l₁ ++ t₁ ~ l₂ ++ t₁ := by
  induction p with
  | nil => rfl
  | cons _ _ ih => exact cons _ ih
  | swap => exact swap ..
  | trans _ _ ih₁ ih₂ => exact trans ih₁ ih₂

theorem Perm.append_left {t₁ t₂ : List α} : ∀ l : List α, t₁ ~ t₂ → l ++ t₁ ~ l ++ t₂
  | [], p => p
  | x :: xs, p => (p.append_left xs).cons x

theorem Perm.append {l₁ l₂ t₁ t₂ : List α} (p₁ : l₁ ~ l₂) (p₂ : t₁ ~ t₂) : l₁ ++ t₁ ~ l₂ ++ t₂ :=
  (p₁.append_right t₁).trans (p₂.append_left l₂)

theorem Perm.append_cons (a : α) {h₁ h₂ t₁ t₂ : List α} (p₁ : h₁ ~ h₂) (p₂ : t₁ ~ t₂) :
    h₁ ++ a :: t₁ ~ h₂ ++ a :: t₂ := p₁.append (p₂.cons a)

@[simp] theorem perm_middle {a : α} : ∀ {l₁ l₂ : List α}, l₁ ++ a :: l₂ ~ a :: (l₁ ++ l₂)
  | [], _ => .refl _
  | b :: _, _ => (Perm.cons _ perm_middle).trans (swap a b _)

@[simp] theorem perm_append_singleton (a : α) (l : List α) : l ++ [a] ~ a :: l :=
  perm_middle.trans <| by rw [append_nil]

theorem perm_append_comm : ∀ {l₁ l₂ : List α}, l₁ ++ l₂ ~ l₂ ++ l₁
  | [], l₂ => by simp
  | a :: t, l₂ => (perm_append_comm.cons _).trans perm_middle.symm

theorem concat_perm (l : List α) (a : α) : concat l a ~ a :: l := by simp

theorem Perm.length_eq {l₁ l₂ : List α} (p : l₁ ~ l₂) : length l₁ = length l₂ := by
  induction p with
  | nil => rfl
  | cons _ _ ih => simp only [length_cons, ih]
  | swap => rfl
  | trans _ _ ih₁ ih₂ => simp only [ih₁, ih₂]

theorem Perm.eq_nil {l : List α} (p : l ~ []) : l = [] := eq_nil_of_length_eq_zero p.length_eq

theorem Perm.nil_eq {l : List α} (p : [] ~ l) : [] = l := p.symm.eq_nil.symm

@[simp] theorem perm_nil {l₁ : List α} : l₁ ~ [] ↔ l₁ = [] :=
  ⟨fun p => p.eq_nil, fun e => e ▸ .rfl⟩

@[simp] theorem nil_perm {l₁ : List α} : [] ~ l₁ ↔ l₁ = [] := perm_comm.trans perm_nil

theorem not_perm_nil_cons (x : α) (l : List α) : ¬[] ~ x :: l := (nomatch ·.symm.eq_nil)

@[simp] theorem reverse_perm : ∀ l : List α, reverse l ~ l
  | [] => .nil
  | a :: l => reverse_cons .. ▸ (perm_append_singleton _ _).trans ((reverse_perm l).cons a)

theorem perm_cons_append_cons {l l₁ l₂ : List α} (a : α) (p : l ~ l₁ ++ l₂) :
    a :: l ~ l₁ ++ a :: l₂ := (p.cons a).trans perm_middle.symm

@[simp] theorem perm_replicate {n : Nat} {a : α} {l : List α} :
    l ~ replicate n a ↔ l = replicate n a := by
  refine ⟨fun p => eq_replicate.2 ?_, fun h => h ▸ .rfl⟩
  exact ⟨p.length_eq.trans <| length_replicate .., fun _b m => eq_of_mem_replicate <| p.subset m⟩

@[simp] theorem replicate_perm {n : Nat} {a : α} {l : List α} :
    replicate n a ~ l ↔ replicate n a = l := (perm_comm.trans perm_replicate).trans eq_comm

@[simp] theorem perm_singleton {a : α} {l : List α} : l ~ [a] ↔ l = [a] := perm_replicate (n := 1)

@[simp] theorem singleton_perm {a : α} {l : List α} : [a] ~ l ↔ [a] = l := replicate_perm (n := 1)

alias ⟨Perm.eq_singleton,_⟩ := perm_singleton
alias ⟨Perm.singleton_eq,_⟩ := singleton_perm

theorem singleton_perm_singleton {a b : α} : [a] ~ [b] ↔ a = b := by simp

theorem perm_cons_erase [DecidableEq α] {a : α} {l : List α} (h : a ∈ l) : l ~ a :: l.erase a :=
  let ⟨_l₁, _l₂, _, e₁, e₂⟩ := exists_erase_eq h
  e₂ ▸ e₁ ▸ perm_middle

theorem Perm.filterMap (f : α → Option β) {l₁ l₂ : List α} (p : l₁ ~ l₂) :
    filterMap f l₁ ~ filterMap f l₂ := by
  induction p with
  | nil => simp
  | cons x _p IH => cases h : f x <;> simp [h, filterMap, IH, Perm.cons]
  | swap x y l₂ => cases hx : f x <;> cases hy : f y <;> simp [hx, hy, filterMap, swap]
  | trans _p₁ _p₂ IH₁ IH₂ => exact IH₁.trans IH₂

theorem Perm.map (f : α → β) {l₁ l₂ : List α} (p : l₁ ~ l₂) : map f l₁ ~ map f l₂ :=
  filterMap_eq_map f ▸ p.filterMap _

theorem Perm.pmap {p : α → Prop} (f : ∀ a, p a → β) {l₁ l₂ : List α} (p : l₁ ~ l₂) {H₁ H₂} :
    pmap f l₁ H₁ ~ pmap f l₂ H₂ := by
  induction p with
  | nil => simp
  | cons x _p IH => simp [IH, Perm.cons]
  | swap x y => simp [swap]
  | trans _p₁ p₂ IH₁ IH₂ => exact IH₁.trans (IH₂ (H₁ := fun a m => H₂ a (p₂.subset m)))

theorem Perm.filter (p : α → Bool) {l₁ l₂ : List α} (s : l₁ ~ l₂) :
    filter p l₁ ~ filter p l₂ := by rw [← filterMap_eq_filter]; apply s.filterMap

theorem filter_append_perm (p : α → Bool) (l : List α) :
    filter p l ++ filter (fun x => !p x) l ~ l := by
  induction l with
  | nil => rfl
  | cons x l ih =>
    by_cases h : p x <;> simp [h]
    · exact ih.cons x
    · exact Perm.trans (perm_append_comm.trans (perm_append_comm.cons _)) (ih.cons x)

theorem exists_perm_sublist {l₁ l₂ l₂' : List α} (s : l₁ <+ l₂) (p : l₂ ~ l₂') :
    ∃ l₁', l₁' ~ l₁ ∧ l₁' <+ l₂' := by
  induction p generalizing l₁ with
  | nil => exact ⟨[], sublist_nil.mp s ▸ .rfl, nil_sublist _⟩
  | cons x _ IH =>
    match s with
    | .cons _ s => let ⟨l₁', p', s'⟩ := IH s; exact ⟨l₁', p', s'.cons _⟩
    | .cons₂ _ s => let ⟨l₁', p', s'⟩ := IH s; exact ⟨x :: l₁', p'.cons x, s'.cons₂ _⟩
  | swap x y l' =>
    match s with
    | .cons _ (.cons _ s) => exact ⟨_, .rfl, (s.cons _).cons _⟩
    | .cons _ (.cons₂ _ s) => exact ⟨x :: _, .rfl, (s.cons _).cons₂ _⟩
    | .cons₂ _ (.cons _ s) => exact ⟨y :: _, .rfl, (s.cons₂ _).cons _⟩
    | .cons₂ _ (.cons₂ _ s) => exact ⟨x :: y :: _, .swap .., (s.cons₂ _).cons₂ _⟩
  | trans _ _ IH₁ IH₂ =>
    let ⟨m₁, pm, sm⟩ := IH₁ s
    let ⟨r₁, pr, sr⟩ := IH₂ sm
    exact ⟨r₁, pr.trans pm, sr⟩

theorem Perm.sizeOf_eq_sizeOf [SizeOf α] {l₁ l₂ : List α} (h : l₁ ~ l₂) :
    sizeOf l₁ = sizeOf l₂ := by
  induction h with
  | nil => rfl
  | cons _ _ h_sz₁₂ => simp [h_sz₁₂]
  | swap => simp [Nat.add_left_comm]
  | trans _ _ h_sz₁₂ h_sz₂₃ => simp [h_sz₁₂, h_sz₂₃]

section Subperm

theorem nil_subperm {l : List α} : [] <+~ l := ⟨[], Perm.nil, by simp⟩

theorem Perm.subperm_left {l l₁ l₂ : List α} (p : l₁ ~ l₂) : l <+~ l₁ ↔ l <+~ l₂ :=
  suffices ∀ {l₁ l₂ : List α}, l₁ ~ l₂ → l <+~ l₁ → l <+~ l₂ from ⟨this p, this p.symm⟩
  fun p ⟨_u, pu, su⟩ =>
  let ⟨v, pv, sv⟩ := exists_perm_sublist su p
  ⟨v, pv.trans pu, sv⟩

theorem Perm.subperm_right {l₁ l₂ l : List α} (p : l₁ ~ l₂) : l₁ <+~ l ↔ l₂ <+~ l :=
  ⟨fun ⟨u, pu, su⟩ => ⟨u, pu.trans p, su⟩, fun ⟨u, pu, su⟩ => ⟨u, pu.trans p.symm, su⟩⟩

theorem Sublist.subperm {l₁ l₂ : List α} (s : l₁ <+ l₂) : l₁ <+~ l₂ := ⟨l₁, .rfl, s⟩

theorem Perm.subperm {l₁ l₂ : List α} (p : l₁ ~ l₂) : l₁ <+~ l₂ := ⟨l₂, p.symm, Sublist.refl _⟩

@[refl] theorem Subperm.refl (l : List α) : l <+~ l := Perm.rfl.subperm

theorem Subperm.trans {l₁ l₂ l₃ : List α} (s₁₂ : l₁ <+~ l₂) (s₂₃ : l₂ <+~ l₃) : l₁ <+~ l₃ :=
  let ⟨_l₂', p₂, s₂⟩ := s₂₃
  let ⟨l₁', p₁, s₁⟩ := p₂.subperm_left.2 s₁₂
  ⟨l₁', p₁, s₁.trans s₂⟩

theorem Subperm.cons_right {α : Type _} {l l' : List α} (x : α) (h : l <+~ l') : l <+~ x :: l' :=
  h.trans (sublist_cons x l').subperm

theorem Subperm.length_le {l₁ l₂ : List α} : l₁ <+~ l₂ → length l₁ ≤ length l₂
  | ⟨_l, p, s⟩ => p.length_eq ▸ s.length_le

theorem Subperm.perm_of_length_le {l₁ l₂ : List α} : l₁ <+~ l₂ → length l₂ ≤ length l₁ → l₁ ~ l₂
  | ⟨_l, p, s⟩, h => (s.eq_of_length_le <| p.symm.length_eq ▸ h) ▸ p.symm

theorem Subperm.antisymm {l₁ l₂ : List α} (h₁ : l₁ <+~ l₂) (h₂ : l₂ <+~ l₁) : l₁ ~ l₂ :=
  h₁.perm_of_length_le h₂.length_le

theorem Subperm.subset {l₁ l₂ : List α} : l₁ <+~ l₂ → l₁ ⊆ l₂
  | ⟨_l, p, s⟩ => Subset.trans p.symm.subset s.subset

theorem Subperm.filter (p : α → Bool) ⦃l l' : List α⦄ (h : l <+~ l') :
    filter p l <+~ filter p l' := by
  let ⟨xs, hp, h⟩ := h
  exact ⟨_, hp.filter p, h.filter p⟩

@[simp] theorem singleton_subperm_iff {α} {l : List α} {a : α} : [a] <+~ l ↔ a ∈ l := by
  refine ⟨fun ⟨s, hla, h⟩ => ?_, fun h => ⟨[a], .rfl, singleton_sublist.mpr h⟩⟩
  rwa [perm_singleton.mp hla, singleton_sublist] at h

end Subperm

theorem Sublist.exists_perm_append {l₁ l₂ : List α} : l₁ <+ l₂ → ∃ l, l₂ ~ l₁ ++ l
  | Sublist.slnil => ⟨nil, .rfl⟩
  | Sublist.cons a s =>
    let ⟨l, p⟩ := Sublist.exists_perm_append s
    ⟨a :: l, (p.cons a).trans perm_middle.symm⟩
  | Sublist.cons₂ a s =>
    let ⟨l, p⟩ := Sublist.exists_perm_append s
    ⟨l, p.cons a⟩

theorem Perm.countP_eq (p : α → Bool) {l₁ l₂ : List α} (s : l₁ ~ l₂) :
    countP p l₁ = countP p l₂ := by
  simp only [countP_eq_length_filter]
  exact (s.filter _).length_eq

theorem Subperm.countP_le (p : α → Bool) {l₁ l₂ : List α} : l₁ <+~ l₂ → countP p l₁ ≤ countP p l₂
  | ⟨_l, p', s⟩ => p'.countP_eq p ▸ s.countP_le p

theorem Perm.countP_congr {l₁ l₂ : List α} (s : l₁ ~ l₂) {p p' : α → Bool}
    (hp : ∀ x ∈ l₁, p x = p' x) : l₁.countP p = l₂.countP p' := by
  rw [← s.countP_eq p']
  clear s
  induction l₁ with
  | nil => rfl
  | cons y s hs =>
    simp only [mem_cons, forall_eq_or_imp] at hp
    simp only [countP_cons, hs hp.2, hp.1]

theorem countP_eq_countP_filter_add (l : List α) (p q : α → Bool) :
    l.countP p = (l.filter q).countP p + (l.filter fun a => !q a).countP p :=
  countP_append .. ▸ Perm.countP_eq _ (filter_append_perm _ _).symm

theorem Perm.count_eq [DecidableEq α] {l₁ l₂ : List α} (p : l₁ ~ l₂) (a) :
    count a l₁ = count a l₂ := p.countP_eq _

theorem Subperm.count_le [DecidableEq α] {l₁ l₂ : List α} (s : l₁ <+~ l₂) (a) :
    count a l₁ ≤ count a l₂ := s.countP_le _

theorem Perm.foldl_eq' {f : β → α → β} {l₁ l₂ : List α} (p : l₁ ~ l₂)
    (comm : ∀ x ∈ l₁, ∀ y ∈ l₁, ∀ (z), f (f z x) y = f (f z y) x)
    (init) : foldl f init l₁ = foldl f init l₂ := by
  induction p using recOnSwap' generalizing init with
  | nil => simp
  | cons x _p IH =>
    simp only [foldl]
    apply IH; intros; apply comm <;> exact .tail _ ‹_›
  | swap' x y _p IH =>
    simp only [foldl]
    rw [comm x (.tail _ <| .head _) y (.head _)]
    apply IH; intros; apply comm <;> exact .tail _ (.tail _ ‹_›)
  | trans p₁ _p₂ IH₁ IH₂ =>
    refine (IH₁ comm init).trans (IH₂ ?_ _)
    intros; apply comm <;> apply p₁.symm.subset <;> assumption

theorem Perm.rec_heq {β : List α → Sort _} {f : ∀ a l, β l → β (a :: l)} {b : β []} {l l' : List α}
    (hl : l ~ l') (f_congr : ∀ {a l l' b b'}, l ~ l' → HEq b b' → HEq (f a l b) (f a l' b'))
    (f_swap : ∀ {a a' l b}, HEq (f a (a' :: l) (f a' l b)) (f a' (a :: l) (f a l b))) :
    HEq (@List.rec α β b f l) (@List.rec α β b f l') := by
  induction hl with
  | nil => rfl
  | cons a h ih => exact f_congr h ih
  | swap a a' l => exact f_swap
  | trans _h₁ _h₂ ih₁ ih₂ => exact ih₁.trans ih₂

/-- Lemma used to destruct perms element by element. -/
theorem perm_inv_core {a : α} {l₁ l₂ r₁ r₂ : List α} :
    l₁ ++ a :: r₁ ~ l₂ ++ a :: r₂ → l₁ ++ r₁ ~ l₂ ++ r₂ := by
  -- Necessary generalization for `induction`
  suffices ∀ s₁ s₂ (_ : s₁ ~ s₂) {l₁ l₂ r₁ r₂},
      l₁ ++ a :: r₁ = s₁ → l₂ ++ a :: r₂ = s₂ → l₁ ++ r₁ ~ l₂ ++ r₂ from (this _ _ · rfl rfl)
  intro s₁ s₂ p
  induction p using Perm.recOnSwap' with intro l₁ l₂ r₁ r₂ e₁ e₂
  | nil =>
    simp at e₁
  | cons x p IH =>
    cases l₁ <;> cases l₂ <;>
      dsimp at e₁ e₂ <;> injections <;> subst_vars
    · exact p
    · exact p.trans perm_middle
    · exact perm_middle.symm.trans p
    · exact (IH rfl rfl).cons _
  | swap' x y p IH =>
    obtain _ | ⟨y, _ | ⟨z, l₁⟩⟩ := l₁
      <;> obtain _ | ⟨u, _ | ⟨v, l₂⟩⟩ := l₂
      <;> dsimp at e₁ e₂ <;> injections <;> subst_vars
      <;> try exact p.cons _
    · exact (p.trans perm_middle).cons u
    · exact ((p.trans perm_middle).cons _).trans (swap _ _ _)
    · exact (perm_middle.symm.trans p).cons y
    · exact (swap _ _ _).trans ((perm_middle.symm.trans p).cons u)
    · exact (IH rfl rfl).swap' _ _
  | trans p₁ p₂ IH₁ IH₂ =>
    subst e₁ e₂
    obtain ⟨l₂, r₂, rfl⟩ := append_of_mem (a := a) (p₁.subset (by simp))
    exact (IH₁ rfl rfl).trans (IH₂ rfl rfl)

theorem Perm.cons_inv {a : α} {l₁ l₂ : List α} : a :: l₁ ~ a :: l₂ → l₁ ~ l₂ :=
  perm_inv_core (l₁ := []) (l₂ := [])

@[simp] theorem perm_cons (a : α) {l₁ l₂ : List α} : a :: l₁ ~ a :: l₂ ↔ l₁ ~ l₂ :=
  ⟨.cons_inv, .cons a⟩

theorem perm_append_left_iff {l₁ l₂ : List α} : ∀ l, l ++ l₁ ~ l ++ l₂ ↔ l₁ ~ l₂
  | [] => .rfl
  | a :: l => (perm_cons a).trans (perm_append_left_iff l)

theorem perm_append_right_iff {l₁ l₂ : List α} (l) : l₁ ++ l ~ l₂ ++ l ↔ l₁ ~ l₂ := by
  refine ⟨fun p => ?_, .append_right _⟩
  exact (perm_append_left_iff _).1 <| perm_append_comm.trans <| p.trans perm_append_comm

theorem subperm_cons (a : α) {l₁ l₂ : List α} : a :: l₁ <+~ a :: l₂ ↔ l₁ <+~ l₂ := by
  refine ⟨fun ⟨l, p, s⟩ => ?_, fun ⟨l, p, s⟩ => ⟨a :: l, p.cons a, s.cons₂ _⟩⟩
  match s with
  | .cons _ s' => exact (p.subperm_left.2 <| (sublist_cons _ _).subperm).trans s'.subperm
  | .cons₂ _ s' => exact ⟨_, p.cons_inv, s'⟩

/-- Weaker version of `Subperm.cons_left` -/
theorem cons_subperm_of_not_mem_of_mem {a : α} {l₁ l₂ : List α} (h₁ : a ∉ l₁) (h₂ : a ∈ l₂)
    (s : l₁ <+~ l₂) : a :: l₁ <+~ l₂ := by
  obtain ⟨l, p, s⟩ := s
  induction s generalizing l₁ with
  | slnil => cases h₂
  | @cons r₁ _ b s' ih =>
    simp at h₂
    match h₂ with
    | .inl e => subst_vars; exact ⟨_ :: r₁, p.cons _, s'.cons₂ _⟩
    | .inr m => let ⟨t, p', s'⟩ := ih h₁ m p; exact ⟨t, p', s'.cons _⟩
  | @cons₂ _ r₂ b _ ih =>
    have bm : b ∈ l₁ := p.subset <| mem_cons_self _ _
    have am : a ∈ r₂ := by
      simp only [find?, mem_cons] at h₂
      exact h₂.resolve_left fun e => h₁ <| e.symm ▸ bm
    obtain ⟨t₁, t₂, rfl⟩ := append_of_mem bm
    have st : t₁ ++ t₂ <+ t₁ ++ b :: t₂ := by simp
    obtain ⟨t, p', s'⟩ := ih (mt (st.subset ·) h₁) am (.cons_inv <| p.trans perm_middle)
    exact ⟨b :: t, (p'.cons b).trans <| (swap ..).trans (perm_middle.symm.cons a), s'.cons₂ _⟩

theorem subperm_append_left {l₁ l₂ : List α} : ∀ l, l ++ l₁ <+~ l ++ l₂ ↔ l₁ <+~ l₂
  | [] => .rfl
  | a :: l => (subperm_cons a).trans (subperm_append_left l)

theorem subperm_append_right {l₁ l₂ : List α} (l) : l₁ ++ l <+~ l₂ ++ l ↔ l₁ <+~ l₂ :=
  (perm_append_comm.subperm_left.trans perm_append_comm.subperm_right).trans (subperm_append_left l)

theorem Subperm.exists_of_length_lt {l₁ l₂ : List α} (s : l₁ <+~ l₂) (h : length l₁ < length l₂) :
    ∃ a, a :: l₁ <+~ l₂ := by
  obtain ⟨l, p, s⟩ := s
  suffices length l < length l₂ → ∃ a : α, a :: l <+~ l₂ from
    (this <| p.symm.length_eq ▸ h).imp fun a => (p.cons a).subperm_right.1
  clear h p l₁
  induction s with intro h
  | slnil => cases h
  | cons a s IH =>
    match Nat.lt_or_eq_of_le (Nat.le_of_lt_succ h) with
    | .inl h => exact (IH h).imp fun a s => s.trans (sublist_cons _ _).subperm
    | .inr h => exact ⟨a, s.eq_of_length h ▸ .refl _⟩
  | cons₂ b _ IH =>
    exact (IH <| Nat.lt_of_succ_lt_succ h).imp fun a s =>
      (swap ..).subperm_right.1 <| (subperm_cons _).2 s

theorem subperm_of_subset (d : Nodup l₁) (H : l₁ ⊆ l₂) : l₁ <+~ l₂ := by
  induction d with
  | nil => exact ⟨nil, .nil, nil_sublist _⟩
  | cons h _ IH =>
    have ⟨H₁, H₂⟩ := forall_mem_cons.1 H
    exact cons_subperm_of_not_mem_of_mem (h _ · rfl) H₁ (IH H₂)

theorem perm_ext_iff_of_nodup {l₁ l₂ : List α} (d₁ : Nodup l₁) (d₂ : Nodup l₂) :
    l₁ ~ l₂ ↔ ∀ a, a ∈ l₁ ↔ a ∈ l₂ := by
  refine ⟨fun p _ => p.mem_iff, fun H => ?_⟩
  exact (subperm_of_subset d₁ fun a => (H a).1).antisymm <| subperm_of_subset d₂ fun a => (H a).2

theorem Nodup.perm_iff_eq_of_sublist {l₁ l₂ l : List α} (d : Nodup l)
    (s₁ : l₁ <+ l) (s₂ : l₂ <+ l) : l₁ ~ l₂ ↔ l₁ = l₂ := by
  refine ⟨fun h => ?_, fun h => by rw [h]⟩
  induction s₂ generalizing l₁ with simp [Nodup] at d
  | slnil => exact h.eq_nil
  | cons a s₂ IH =>
    match s₁ with
    | .cons _ s₁ => exact IH d.2 s₁ h
    | .cons₂ _ s₁ =>
      have := Subperm.subset ⟨_, h.symm, s₂⟩ (.head _)
      exact (d.1 _ this rfl).elim
  | cons₂ a _ IH =>
    match s₁ with
    | .cons _ s₁ =>
      have := Subperm.subset ⟨_, h, s₁⟩ (.head _)
      exact (d.1 _ this rfl).elim
    | .cons₂ _ s₁ => rw [IH d.2 s₁ h.cons_inv]

section DecidableEq

variable [DecidableEq α]

theorem Perm.erase (a : α) {l₁ l₂ : List α} (p : l₁ ~ l₂) : l₁.erase a ~ l₂.erase a :=
  if h₁ : a ∈ l₁ then
    have h₂ : a ∈ l₂ := p.subset h₁
    .cons_inv <| (perm_cons_erase h₁).symm.trans <| p.trans (perm_cons_erase h₂)
  else by
    have h₂ : a ∉ l₂ := mt p.mem_iff.2 h₁
    rw [erase_of_not_mem h₁, erase_of_not_mem h₂]; exact p

theorem subperm_cons_erase (a : α) (l : List α) : l <+~ a :: l.erase a :=
  if h : a ∈ l then
    (perm_cons_erase h).subperm
  else
    (erase_of_not_mem h).symm ▸ (sublist_cons _ _).subperm

theorem erase_subperm (a : α) (l : List α) : l.erase a <+~ l := (erase_sublist _ _).subperm

theorem Subperm.erase {l₁ l₂ : List α} (a : α) (h : l₁ <+~ l₂) : l₁.erase a <+~ l₂.erase a :=
  let ⟨l, hp, hs⟩ := h
  ⟨l.erase a, hp.erase _, hs.erase _⟩

theorem Perm.diff_right {l₁ l₂ : List α} (t : List α) (h : l₁ ~ l₂) : l₁.diff t ~ l₂.diff t := by
  induction t generalizing l₁ l₂ h with simp only [List.diff]
  | nil => exact h
  | cons x t ih =>
    split <;> rename_i hx
    · simp [elem_eq_true_of_mem (h.subset (mem_of_elem_eq_true hx))]
      exact ih (h.erase _)
    · have : ¬elem x l₂ = true := fun contra =>
        hx <| elem_eq_true_of_mem <| h.symm.subset <| mem_of_elem_eq_true contra
      simp [this]
      exact ih h

theorem Perm.diff_left (l : List α) {t₁ t₂ : List α} (h : t₁ ~ t₂) : l.diff t₁ = l.diff t₂ := by
  induction h generalizing l with try simp [List.diff]
  | cons x _ ih => apply ite_congr rfl <;> (intro; apply ih)
  | swap x y =>
    if h : x = y then
      simp [h]
    else
      simp [mem_erase_of_ne h, mem_erase_of_ne (Ne.symm h), erase_comm x y]
      split <;> simp [h]
  | trans => simp only [*]

theorem Perm.diff {l₁ l₂ t₁ t₂ : List α} (hl : l₁ ~ l₂) (ht : t₁ ~ t₂) : l₁.diff t₁ ~ l₂.diff t₂ :=
  ht.diff_left l₂ ▸ hl.diff_right _

theorem Subperm.diff_right {l₁ l₂ : List α} (h : l₁ <+~ l₂) (t : List α) :
    l₁.diff t <+~ l₂.diff t := by
  induction t generalizing l₁ l₂ h with
  | nil => simp only [List.diff]; exact h
  | cons x t ih =>
    simp only [List.diff]; split <;> rename_i hx1
    · have : elem x l₂ = true := by
        apply elem_eq_true_of_mem
        apply h.subset (mem_of_elem_eq_true hx1)
      simp [this]
      apply ih
      apply h.erase
    · split <;> rename_i hx2
      · apply ih
        have := h.erase x
        simpa [erase_of_not_mem (hx1 ∘ elem_eq_true_of_mem)] using this
      · apply ih h

theorem erase_cons_subperm_cons_erase (a b : α) (l : List α) :
    (a :: l).erase b <+~ a :: l.erase b := by
  if h : a = b then
    rw [h, erase_cons_head]; apply subperm_cons_erase
  else
    have : ¬(a == b) = true := by simp only [beq_false_of_ne h, not_false_eq_true]
    rw [erase_cons_tail _ this]

theorem subperm_cons_diff {a : α} {l₁ l₂ : List α} : (a :: l₁).diff l₂ <+~ a :: l₁.diff l₂ := by
  induction l₂ with
  | nil => exact ⟨a :: l₁, by simp [List.diff]⟩
  | cons b l₂ ih =>
    rw [diff_cons, diff_cons, ← diff_erase, ← diff_erase]
    exact Subperm.trans (.erase _ ih) (erase_cons_subperm_cons_erase ..)

theorem subset_cons_diff {a : α} {l₁ l₂ : List α} : (a :: l₁).diff l₂ ⊆ a :: l₁.diff l₂ :=
  subperm_cons_diff.subset

theorem cons_perm_iff_perm_erase {a : α} {l₁ l₂ : List α} :
    a :: l₁ ~ l₂ ↔ a ∈ l₂ ∧ l₁ ~ l₂.erase a := by
  refine ⟨fun h => ?_, fun ⟨m, h⟩ => (h.cons a).trans (perm_cons_erase m).symm⟩
  have : a ∈ l₂ := h.subset (mem_cons_self a l₁)
  exact ⟨this, (h.trans <| perm_cons_erase this).cons_inv⟩

theorem perm_iff_count {l₁ l₂ : List α} : l₁ ~ l₂ ↔ ∀ a, count a l₁ = count a l₂ := by
  refine ⟨Perm.count_eq, fun H => ?_⟩
  induction l₁ generalizing l₂ with
  | nil =>
    match l₂ with
    | nil => rfl
    | cons b l₂ =>
      specialize H b
      simp at H; cases H
  | cons a l₁ IH =>
    have : a ∈ l₂ := count_pos_iff_mem.mp (by rw [← H]; simp)
    refine ((IH fun b => ?_).cons a).trans (perm_cons_erase this).symm
    specialize H b
    rw [(perm_cons_erase this).count_eq] at H
    by_cases h : b = a <;> simpa [h] using H

/-- The list version of `add_tsub_cancel_of_le` for multisets. -/
theorem subperm_append_diff_self_of_count_le {l₁ l₂ : List α}
    (h : ∀ x ∈ l₁, count x l₁ ≤ count x l₂) : l₁ ++ l₂.diff l₁ ~ l₂ := by
  induction l₁ generalizing l₂ with
  | nil => simp
  | cons hd tl IH =>
    have : hd ∈ l₂ := by
      rw [← count_pos_iff_mem]
      exact Nat.lt_of_lt_of_le (count_pos_iff_mem.mpr (.head _)) (h hd (.head _))
    have := perm_cons_erase this
    refine Perm.trans ?_ this.symm
    rw [cons_append, diff_cons, perm_cons]
    refine IH fun x hx => ?_
    specialize h x (.tail _ hx)
    rw [perm_iff_count.mp this] at h
    if hx : x = hd then subst hd; simpa [Nat.succ_le_succ_iff] using h
    else simpa [hx] using h

/-- The list version of `Multiset.le_iff_count`. -/
theorem subperm_ext_iff {l₁ l₂ : List α} : l₁ <+~ l₂ ↔ ∀ x ∈ l₁, count x l₁ ≤ count x l₂ := by
  refine ⟨fun h x _ => h.count_le x, fun h => ?_⟩
  have : l₁ <+~ l₂.diff l₁ ++ l₁ := (subperm_append_right l₁).mpr nil_subperm
  refine this.trans (Perm.subperm ?_)
  exact perm_append_comm.trans (subperm_append_diff_self_of_count_le h)

theorem isSubperm_iff {l₁ l₂ : List α} : l₁.isSubperm l₂ ↔ l₁ <+~ l₂ := by
  simp [isSubperm, subperm_ext_iff]

instance decidableSubperm : DecidableRel ((· <+~ ·) : List α → List α → Prop) := fun _ _ =>
  decidable_of_iff _ isSubperm_iff

theorem Subperm.cons_left {l₁ l₂ : List α} (h : l₁ <+~ l₂) (x : α) (hx : count x l₁ < count x l₂) :
    x :: l₁ <+~ l₂ := by
  rw [subperm_ext_iff] at h ⊢
  intro y hy
  if hy' : y = x then
    subst x; simpa using Nat.succ_le_of_lt hx
  else
    rw [count_cons_of_ne hy']
    refine h y ?_
    simpa [hy'] using hy

theorem isPerm_iff : ∀ {l₁ l₂ : List α}, l₁.isPerm l₂ ↔ l₁ ~ l₂
  | [], [] => by simp [isPerm, isEmpty]
  | [], _ :: _ => by simp [isPerm, isEmpty, Perm.nil_eq]
  | a :: l₁, l₂ => by simp [isPerm, isPerm_iff, cons_perm_iff_perm_erase]

instance decidablePerm (l₁ l₂ : List α) : Decidable (l₁ ~ l₂) := decidable_of_iff _ isPerm_iff

protected theorem Perm.insert (a : α) {l₁ l₂ : List α} (p : l₁ ~ l₂) :
    l₁.insert a ~ l₂.insert a := by
  if h : a ∈ l₁ then
    simp [h, p.subset h, p]
  else
    have := p.cons a
    simpa [h, mt p.mem_iff.2 h] using this

theorem perm_insert_swap (x y : α) (l : List α) :
    List.insert x (List.insert y l) ~ List.insert y (List.insert x l) := by
  by_cases xl : x ∈ l <;> by_cases yl : y ∈ l <;> simp [xl, yl]
  if xy : x = y then simp [xy] else
  simp [List.insert, xl, yl, xy, Ne.symm xy]
  constructor

theorem perm_insertNth {α} (x : α) (l : List α) {n} (h : n ≤ l.length) :
    insertNth n x l ~ x :: l := by
  induction l generalizing n with
  | nil =>
    cases n with
    | zero => rfl
    | succ => cases h
  | cons _ _ ih =>
    cases n with
    | zero => simp [insertNth]
    | succ =>
      simp only [insertNth, modifyNthTail]
      refine .trans (.cons _ (ih (Nat.le_of_succ_le_succ h))) (.swap ..)

theorem Perm.union_right {l₁ l₂ : List α} (t₁ : List α) (h : l₁ ~ l₂) : l₁ ∪ t₁ ~ l₂ ∪ t₁ := by
  induction h with
  | nil => rfl
  | cons a _ ih => exact ih.insert a
  | swap => apply perm_insert_swap
  | trans _ _ ih_1 ih_2 => exact ih_1.trans ih_2

theorem Perm.union_left (l : List α) {t₁ t₂ : List α} (h : t₁ ~ t₂) : l ∪ t₁ ~ l ∪ t₂ := by
  induction l with
  | nil => simp only [nil_union, h]
  | cons _ _ ih => simp only [cons_union, Perm.insert _ ih]

theorem Perm.union {l₁ l₂ t₁ t₂ : List α} (p₁ : l₁ ~ l₂) (p₂ : t₁ ~ t₂) : l₁ ∪ t₁ ~ l₂ ∪ t₂ :=
  (p₁.union_right t₁).trans (p₂.union_left l₂)

theorem Perm.inter_right {l₁ l₂ : List α} (t₁ : List α) : l₁ ~ l₂ → l₁ ∩ t₁ ~ l₂ ∩ t₁ := .filter _

theorem Perm.inter_left (l : List α) {t₁ t₂ : List α} (p : t₁ ~ t₂) : l ∩ t₁ = l ∩ t₂ :=
  filter_congr' fun a _ => by simpa using p.mem_iff (a := a)

theorem Perm.inter {l₁ l₂ t₁ t₂ : List α} (p₁ : l₁ ~ l₂) (p₂ : t₁ ~ t₂) : l₁ ∩ t₁ ~ l₂ ∩ t₂ :=
  p₂.inter_left l₂ ▸ p₁.inter_right t₁

end DecidableEq

theorem Perm.pairwise_iff {R : α → α → Prop} (S : ∀ {x y}, R x y → R y x) :
    ∀ {l₁ l₂ : List α} (_p : l₁ ~ l₂), Pairwise R l₁ ↔ Pairwise R l₂ :=
  suffices ∀ {l₁ l₂}, l₁ ~ l₂ → Pairwise R l₁ → Pairwise R l₂
    from fun p => ⟨this p, this p.symm⟩
  fun {l₁ l₂} p d => by
    induction d generalizing l₂ with
    | nil => rw [← p.nil_eq]; constructor
    | cons h _ IH =>
      have : _ ∈ l₂ := p.subset (mem_cons_self _ _)
      obtain ⟨s₂, t₂, rfl⟩ := append_of_mem this
      have p' := (p.trans perm_middle).cons_inv
      refine (pairwise_middle S).2 (pairwise_cons.2 ⟨fun b m => ?_, IH p'⟩)
      exact h _ (p'.symm.subset m)

theorem Pairwise.perm {R : α → α → Prop} {l l' : List α} (hR : l.Pairwise R) (hl : l ~ l')
    (hsymm : ∀ {x y}, R x y → R y x) : l'.Pairwise R := (hl.pairwise_iff hsymm).mp hR

theorem Perm.pairwise {R : α → α → Prop} {l l' : List α} (hl : l ~ l') (hR : l.Pairwise R)
    (hsymm : ∀ {x y}, R x y → R y x) : l'.Pairwise R := hR.perm hl hsymm

theorem Perm.nodup_iff {l₁ l₂ : List α} : l₁ ~ l₂ → (Nodup l₁ ↔ Nodup l₂) :=
  Perm.pairwise_iff <| @Ne.symm α

theorem Perm.join {l₁ l₂ : List (List α)} (h : l₁ ~ l₂) : l₁.join ~ l₂.join := by
  induction h with
  | nil => rfl
  | cons _ _ ih => simp only [join_cons, perm_append_left_iff, ih]
  | swap => simp only [join_cons, ← append_assoc, perm_append_right_iff]; exact perm_append_comm ..
  | trans _ _ ih₁ ih₂ => exact trans ih₁ ih₂

theorem Perm.bind_right {l₁ l₂ : List α} (f : α → List β) (p : l₁ ~ l₂) : l₁.bind f ~ l₂.bind f :=
  (p.map _).join

theorem Perm.join_congr :
    ∀ {l₁ l₂ : List (List α)} (_ : List.Forall₂ (· ~ ·) l₁ l₂), l₁.join ~ l₂.join
  | _, _, .nil => .rfl
  | _ :: _, _ :: _, .cons h₁ h₂ => h₁.append (Perm.join_congr h₂)

theorem Perm.eraseP (f : α → Bool) {l₁ l₂ : List α}
    (H : Pairwise (fun a b => f a → f b → False) l₁) (p : l₁ ~ l₂) : eraseP f l₁ ~ eraseP f l₂ := by
  induction p with
  | nil => simp
  | cons a p IH =>
    if h : f a then simp [h, p]
    else simp [h]; exact IH (pairwise_cons.1 H).2
  | swap a b l =>
    by_cases h₁ : f a <;> by_cases h₂ : f b <;> simp [h₁, h₂]
    · cases (pairwise_cons.1 H).1 _ (mem_cons.2 (Or.inl rfl)) h₂ h₁
    · apply swap
  | trans p₁ _ IH₁ IH₂ =>
    refine (IH₁ H).trans (IH₂ ((p₁.pairwise_iff ?_).1 H))
    exact fun h h₁ h₂ => h h₂ h₁

<<<<<<< HEAD
theorem perm_insertP (p : α → Bool) (a l) : insertP p a l ~ a :: l := by
  induction l with simp [insertP, insertP.loop, cond]
  | cons _ _ ih =>
    split
    · exact Perm.refl ..
    · rw [insertP_loop, reverseAux, reverseAux]
      exact Perm.trans (Perm.cons _ ih) (Perm.swap ..)

theorem Perm.insertP (p : α → Bool) (a) (h : l₁ ~ l₂) : insertP p a l₁ ~ insertP p a l₂ :=
  Perm.trans (perm_insertP ..) <| Perm.trans (Perm.cons _ h) <| Perm.symm (perm_insertP ..)
=======
theorem perm_merge (s : α → α → Bool) (l r) : merge s l r ~ l ++ r := by
  match l, r with
  | [], r => simp
  | l, [] => simp
  | a::l, b::r =>
    rw [cons_merge_cons]
    split
    · apply Perm.trans ((perm_cons a).mpr (perm_merge s l (b::r)))
      simp [cons_append]
    · apply Perm.trans ((perm_cons b).mpr (perm_merge s (a::l) r))
      simp [cons_append]
      apply Perm.trans (Perm.swap ..)
      apply Perm.cons
      apply perm_cons_append_cons
      exact Perm.rfl

theorem Perm.merge (s₁ s₂ : α → α → Bool) (hl : l₁ ~ l₂) (hr : r₁ ~ r₂) :
    merge s₁ l₁ r₁ ~ merge s₂ l₂ r₂ :=
  Perm.trans (perm_merge ..) <| Perm.trans (Perm.append hl hr) <| Perm.symm (perm_merge ..)
>>>>>>> 1fa3d92b
<|MERGE_RESOLUTION|>--- conflicted
+++ resolved
@@ -712,7 +712,6 @@
     refine (IH₁ H).trans (IH₂ ((p₁.pairwise_iff ?_).1 H))
     exact fun h h₁ h₂ => h h₂ h₁
 
-<<<<<<< HEAD
 theorem perm_insertP (p : α → Bool) (a l) : insertP p a l ~ a :: l := by
   induction l with simp [insertP, insertP.loop, cond]
   | cons _ _ ih =>
@@ -723,7 +722,7 @@
 
 theorem Perm.insertP (p : α → Bool) (a) (h : l₁ ~ l₂) : insertP p a l₁ ~ insertP p a l₂ :=
   Perm.trans (perm_insertP ..) <| Perm.trans (Perm.cons _ h) <| Perm.symm (perm_insertP ..)
-=======
+
 theorem perm_merge (s : α → α → Bool) (l r) : merge s l r ~ l ++ r := by
   match l, r with
   | [], r => simp
@@ -742,5 +741,4 @@
 
 theorem Perm.merge (s₁ s₂ : α → α → Bool) (hl : l₁ ~ l₂) (hr : r₁ ~ r₂) :
     merge s₁ l₁ r₁ ~ merge s₂ l₂ r₂ :=
-  Perm.trans (perm_merge ..) <| Perm.trans (Perm.append hl hr) <| Perm.symm (perm_merge ..)
->>>>>>> 1fa3d92b
+  Perm.trans (perm_merge ..) <| Perm.trans (Perm.append hl hr) <| Perm.symm (perm_merge ..)