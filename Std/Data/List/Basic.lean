--- conflicted
+++ resolved
@@ -1636,8 +1636,6 @@
   | [] => pure []
   | x :: xs => List.cons <$> f x <*> List.traverse f xs
 
-<<<<<<< HEAD
-=======
 /--
 `Perm l₁ l₂` or `l₁ ~ l₂` asserts that `l₁` and `l₂` are permutations
 of each other. This is defined by induction using pairwise swaps.
@@ -1677,5 +1675,4 @@
 -/
 def isSubperm [BEq α] (l₁ l₂ : List α) : Bool := ∀ x ∈ l₁, count x l₁ ≤ count x l₂
 
->>>>>>> 16d8352f
 end List