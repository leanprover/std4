--- conflicted
+++ resolved
@@ -1591,7 +1591,6 @@
 def isSubperm [BEq α] (l₁ l₂ : List α) : Bool := ∀ x ∈ l₁, count x l₁ ≤ count x l₂
 
 /--
-<<<<<<< HEAD
 `O(|l|)`. Inserts `a` in `l` right before the first element such that `p` is true, or at the end of
 the list if `p` always false on `l`.
 -/
@@ -1602,7 +1601,8 @@
   loop : List α → List α → List α
   | [], r => reverseAux (a :: r) [] -- Note: `reverseAux` is tail recursive.
   | b :: l, r => bif p b then reverseAux (a :: r) (b :: l) else loop l (b :: r)
-=======
+
+/--
 `O(|l| + |r|)`. Merge two lists using `s` as a switch.
 -/
 def merge (s : α → α → Bool) (l r : List α) : List α :=
@@ -1612,5 +1612,4 @@
   loop : List α → List α → List α → List α
   | [], r, t => reverseAux t r
   | l, [], t => reverseAux t l
-  | a::l, b::r, t => bif s a b then loop l (b::r) (a::t) else loop (a::l) r (b::t)
->>>>>>> 1fa3d92b
+  | a::l, b::r, t => bif s a b then loop l (b::r) (a::t) else loop (a::l) r (b::t)