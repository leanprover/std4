--- conflicted
+++ resolved
@@ -2380,7 +2380,6 @@
         specialize ih m
         simpa
 
-<<<<<<< HEAD
 /-! ### insertP -/
 
 theorem insertP_loop (a : α) (l r : List α) :
@@ -2405,10 +2404,11 @@
 @[simp] theorem mem_insertP (p : α → Bool) (a l) : a ∈ insertP p a l := by
   induction l with simp [insertP, insertP.loop, cond]
   | cons _ _ ih => split <;> simp [insertP_loop, ih]
-=======
 theorem merge_loop_nil_left (s : α → α → Bool) (r t) :
     merge.loop s [] r t = reverseAux t r := by
   rw [merge.loop]
+
+/-! ### merge -/
 
 theorem merge_loop_nil_right (s : α → α → Bool) (l t) :
     merge.loop s l [] t = reverseAux t l := by
@@ -2495,5 +2495,4 @@
       rw [cons_merge_cons]
       split
       · apply mem_cons_of_mem; exact mem_merge_right s h
-      · apply mem_cons_of_mem; exact mem_merge_right s h'
->>>>>>> 1fa3d92b
+      · apply mem_cons_of_mem; exact mem_merge_right s h'