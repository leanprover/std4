/-
Copyright (c) 2014 Parikshit Khanna. All rights reserved.
Released under Apache 2.0 license as described in the file LICENSE.
Authors: Parikshit Khanna, Jeremy Avigad, Leonardo de Moura, Floris van Doorn, Mario Carneiro
-/
import Std.Control.ForInStep.Lemmas
import Std.Data.Bool
import Std.Data.Fin.Basic
import Std.Data.Nat.Lemmas
import Std.Data.List.Basic
import Std.Data.Option.Lemmas
import Std.Classes.BEq

namespace List

open Nat

/-! # Basic properties of Lists -/

theorem cons_ne_nil (a : α) (l : List α) : a :: l ≠ [] := nofun

theorem cons_ne_self (a : α) (l : List α) : a :: l ≠ l := mt (congrArg length) (Nat.succ_ne_self _)

theorem head_eq_of_cons_eq (H : h₁ :: t₁ = h₂ :: t₂) : h₁ = h₂ := (cons.inj H).1

theorem tail_eq_of_cons_eq (H : h₁ :: t₁ = h₂ :: t₂) : t₁ = t₂ := (cons.inj H).2

theorem cons_inj (a : α) {l l' : List α} : a :: l = a :: l' ↔ l = l' :=
  ⟨tail_eq_of_cons_eq, congrArg _⟩

theorem cons_eq_cons {a b : α} {l l' : List α} : a :: l = b :: l' ↔ a = b ∧ l = l' :=
  List.cons.injEq .. ▸ .rfl

theorem exists_cons_of_ne_nil : ∀ {l : List α}, l ≠ [] → ∃ b L, l = b :: L
  | c :: l', _ => ⟨c, l', rfl⟩

/-! ### length -/

@[simp 1100] theorem length_singleton (a : α) : length [a] = 1 := rfl

theorem length_pos_of_mem {a : α} : ∀ {l : List α}, a ∈ l → 0 < length l
  | _::_, _ => Nat.zero_lt_succ _

theorem exists_mem_of_length_pos : ∀ {l : List α}, 0 < length l → ∃ a, a ∈ l
  | _::_, _ => ⟨_, .head ..⟩

theorem length_pos_iff_exists_mem {l : List α} : 0 < length l ↔ ∃ a, a ∈ l :=
  ⟨exists_mem_of_length_pos, fun ⟨_, h⟩ => length_pos_of_mem h⟩

theorem exists_cons_of_length_pos : ∀ {l : List α}, 0 < l.length → ∃ h t, l = h :: t
  | _::_, _ => ⟨_, _, rfl⟩

theorem length_pos_iff_exists_cons :
    ∀ {l : List α}, 0 < l.length ↔ ∃ h t, l = h :: t :=
  ⟨exists_cons_of_length_pos, fun ⟨_, _, eq⟩ => eq ▸ Nat.succ_pos _⟩

theorem exists_cons_of_length_succ :
    ∀ {l : List α}, l.length = n + 1 → ∃ h t, l = h :: t
  | _::_, _ => ⟨_, _, rfl⟩

theorem length_pos {l : List α} : 0 < length l ↔ l ≠ [] :=
  Nat.pos_iff_ne_zero.trans (not_congr length_eq_zero)

theorem exists_mem_of_ne_nil (l : List α) (h : l ≠ []) : ∃ x, x ∈ l :=
  exists_mem_of_length_pos (length_pos.2 h)

theorem length_eq_one {l : List α} : length l = 1 ↔ ∃ a, l = [a] :=
  ⟨fun h => match l, h with | [_], _ => ⟨_, rfl⟩, fun ⟨_, h⟩ => by simp [h]⟩

/-! ### mem -/

theorem mem_nil_iff (a : α) : a ∈ ([] : List α) ↔ False := by simp

@[simp] theorem mem_toArray {a : α} {l : List α} : a ∈ l.toArray ↔ a ∈ l := by
  simp [Array.mem_def]

theorem mem_singleton_self (a : α) : a ∈ [a] := mem_cons_self _ _

theorem eq_of_mem_singleton : a ∈ [b] → a = b
  | .head .. => rfl

@[simp 1100] theorem mem_singleton {a b : α} : a ∈ [b] ↔ a = b :=
  ⟨eq_of_mem_singleton, (by simp [·])⟩

theorem mem_of_mem_cons_of_mem : ∀ {a b : α} {l : List α}, a ∈ b :: l → b ∈ l → a ∈ l
  | _, _, _, .head .., h | _, _, _, .tail _ h, _ => h

theorem eq_or_ne_mem_of_mem {a b : α} {l : List α} (h' : a ∈ b :: l) : a = b ∨ (a ≠ b ∧ a ∈ l) :=
  (Classical.em _).imp_right fun h => ⟨h, (mem_cons.1 h').resolve_left h⟩

theorem ne_nil_of_mem {a : α} {l : List α} (h : a ∈ l) : l ≠ [] := by cases h <;> nofun

theorem append_of_mem {a : α} {l : List α} : a ∈ l → ∃ s t : List α, l = s ++ a :: t
  | .head l => ⟨[], l, rfl⟩
  | .tail b h => let ⟨s, t, h'⟩ := append_of_mem h; ⟨b::s, t, by rw [h', cons_append]⟩

@[simp] theorem elem_iff {_ : DecidableEq α} {a : α} {as : List α} :
    elem a as ↔ a ∈ as := ⟨mem_of_elem_eq_true, elem_eq_true_of_mem⟩

theorem mem_of_ne_of_mem {a y : α} {l : List α} (h₁ : a ≠ y) (h₂ : a ∈ y :: l) : a ∈ l :=
  Or.elim (mem_cons.mp h₂) (absurd · h₁) (·)

theorem ne_of_not_mem_cons {a b : α} {l : List α} : a ∉ b::l → a ≠ b := mt (· ▸ .head _)

theorem not_mem_of_not_mem_cons {a b : α} {l : List α} : a ∉ b::l → a ∉ l := mt (.tail _)

theorem not_mem_cons_of_ne_of_not_mem {a y : α} {l : List α} : a ≠ y → a ∉ l → a ∉ y::l :=
  mt ∘ mem_of_ne_of_mem

theorem ne_and_not_mem_of_not_mem_cons {a y : α} {l : List α} : a ∉ y::l → a ≠ y ∧ a ∉ l :=
  fun p => ⟨ne_of_not_mem_cons p, not_mem_of_not_mem_cons p⟩

/-! ### drop -/

@[simp]
theorem drop_one : ∀ l : List α, drop 1 l = tail l
  | [] | _ :: _ => rfl

theorem drop_add : ∀ (m n) (l : List α), drop (m + n) l = drop m (drop n l)
  | _, 0, _ => rfl
  | _, _ + 1, [] => drop_nil.symm
  | m, n + 1, _ :: _ => drop_add m n _

@[simp]
theorem drop_left : ∀ l₁ l₂ : List α, drop (length l₁) (l₁ ++ l₂) = l₂
  | [], _ => rfl
  | _ :: l₁, l₂ => drop_left l₁ l₂

theorem drop_left' {l₁ l₂ : List α} {n} (h : length l₁ = n) : drop n (l₁ ++ l₂) = l₂ := by
  rw [← h]; apply drop_left

theorem drop_eq_get_cons : ∀ {n} {l : List α} (h), drop n l = get l ⟨n, h⟩ :: drop (n + 1) l
  | 0, _ :: _, _ => rfl
  | n + 1, _ :: _, _ => drop_eq_get_cons (n := n) _

/-! ### isEmpty -/

@[simp] theorem isEmpty_nil : ([] : List α).isEmpty = true := rfl
@[simp] theorem isEmpty_cons : (x :: xs : List α).isEmpty = false := rfl

/-! ### append -/

theorem append_eq_append : List.append l₁ l₂ = l₁ ++ l₂ := rfl

theorem append_ne_nil_of_ne_nil_left (s t : List α) : s ≠ [] → s ++ t ≠ [] := by simp_all

theorem append_ne_nil_of_ne_nil_right (s t : List α) : t ≠ [] → s ++ t ≠ [] := by simp_all

@[simp] theorem nil_eq_append : [] = a ++ b ↔ a = [] ∧ b = [] := by
  rw [eq_comm, append_eq_nil]

theorem append_ne_nil_of_left_ne_nil (a b : List α) (h0 : a ≠ []) : a ++ b ≠ [] := by simp [*]

theorem append_eq_cons :
    a ++ b = x :: c ↔ (a = [] ∧ b = x :: c) ∨ (∃ a', a = x :: a' ∧ c = a' ++ b) := by
  cases a with simp | cons a as => ?_
  exact ⟨fun h => ⟨as, by simp [h]⟩, fun ⟨a', ⟨aeq, aseq⟩, h⟩ => ⟨aeq, by rw [aseq, h]⟩⟩

theorem cons_eq_append :
    x :: c = a ++ b ↔ (a = [] ∧ b = x :: c) ∨ (∃ a', a = x :: a' ∧ c = a' ++ b) := by
  rw [eq_comm, append_eq_cons]

theorem append_eq_append_iff {a b c d : List α} :
  a ++ b = c ++ d ↔ (∃ a', c = a ++ a' ∧ b = a' ++ d) ∨ ∃ c', a = c ++ c' ∧ d = c' ++ b := by
  induction a generalizing c with
  | nil => simp_all
  | cons a as ih => cases c <;> simp [eq_comm, and_assoc, ih, and_or_left]

@[simp] theorem mem_append {a : α} {s t : List α} : a ∈ s ++ t ↔ a ∈ s ∨ a ∈ t := by
  induction s <;> simp_all [or_assoc]

theorem not_mem_append {a : α} {s t : List α} (h₁ : a ∉ s) (h₂ : a ∉ t) : a ∉ s ++ t :=
  mt mem_append.1 $ not_or.mpr ⟨h₁, h₂⟩

theorem mem_append_eq (a : α) (s t : List α) : (a ∈ s ++ t) = (a ∈ s ∨ a ∈ t) :=
  propext mem_append

theorem mem_append_left {a : α} {l₁ : List α} (l₂ : List α) (h : a ∈ l₁) : a ∈ l₁ ++ l₂ :=
  mem_append.2 (Or.inl h)

theorem mem_append_right {a : α} (l₁ : List α) {l₂ : List α} (h : a ∈ l₂) : a ∈ l₁ ++ l₂ :=
  mem_append.2 (Or.inr h)

theorem mem_iff_append {a : α} {l : List α} : a ∈ l ↔ ∃ s t : List α, l = s ++ a :: t :=
  ⟨append_of_mem, fun ⟨s, t, e⟩ => e ▸ by simp⟩

/-! ### concat -/

theorem concat_nil (a : α) : concat [] a = [a] :=
  rfl

theorem concat_cons (a b : α) (l : List α) : concat (a :: l) b = a :: concat l b :=
  rfl

theorem init_eq_of_concat_eq {a : α} {l₁ l₂ : List α} : concat l₁ a = concat l₂ a → l₁ = l₂ := by
  simp

theorem last_eq_of_concat_eq {a b : α} {l : List α} : concat l a = concat l b → a = b := by
  simp

theorem concat_ne_nil (a : α) (l : List α) : concat l a ≠ [] := by simp

theorem concat_append (a : α) (l₁ l₂ : List α) : concat l₁ a ++ l₂ = l₁ ++ a :: l₂ := by simp

theorem append_concat (a : α) (l₁ l₂ : List α) : l₁ ++ concat l₂ a = concat (l₁ ++ l₂) a := by simp

/-! ### map -/

theorem map_singleton (f : α → β) (a : α) : map f [a] = [f a] := rfl

theorem exists_of_mem_map (h : b ∈ map f l) : ∃ a, a ∈ l ∧ f a = b := mem_map.1 h

theorem forall_mem_map_iff {f : α → β} {l : List α} {P : β → Prop} :
    (∀ i ∈ l.map f, P i) ↔ ∀ j ∈ l, P (f j) := by
  simp

@[simp] theorem map_eq_nil {f : α → β} {l : List α} : map f l = [] ↔ l = [] := by
  constructor <;> exact fun _ => match l with | [] => rfl

/-! ### zipWith -/

@[simp] theorem length_zipWith (f : α → β → γ) (l₁ l₂) :
    length (zipWith f l₁ l₂) = min (length l₁) (length l₂) := by
  induction l₁ generalizing l₂ <;> cases l₂ <;>
    simp_all [succ_min_succ, Nat.zero_min, Nat.min_zero]

@[simp]
theorem zipWith_map {μ} (f : γ → δ → μ) (g : α → γ) (h : β → δ) (l₁ : List α) (l₂ : List β) :
    zipWith f (l₁.map g) (l₂.map h) = zipWith (fun a b => f (g a) (h b)) l₁ l₂ := by
  induction l₁ generalizing l₂ <;> cases l₂ <;> simp_all

theorem zipWith_map_left (l₁ : List α) (l₂ : List β) (f : α → α') (g : α' → β → γ) :
    zipWith g (l₁.map f) l₂ = zipWith (fun a b => g (f a) b) l₁ l₂ := by
  induction l₁ generalizing l₂ <;> cases l₂ <;> simp_all

theorem zipWith_map_right (l₁ : List α) (l₂ : List β) (f : β → β') (g : α → β' → γ) :
    zipWith g l₁ (l₂.map f) = zipWith (fun a b => g a (f b)) l₁ l₂ := by
  induction l₁ generalizing l₂ <;> cases l₂ <;> simp_all

theorem zipWith_foldr_eq_zip_foldr {f : α → β → γ} (i : δ):
    (zipWith f l₁ l₂).foldr g i = (zip l₁ l₂).foldr (fun p r => g (f p.1 p.2) r) i := by
  induction l₁ generalizing l₂ <;> cases l₂ <;> simp_all

theorem zipWith_foldl_eq_zip_foldl {f : α → β → γ} (i : δ):
    (zipWith f l₁ l₂).foldl g i = (zip l₁ l₂).foldl (fun r p => g r (f p.1 p.2)) i := by
  induction l₁ generalizing i l₂ <;> cases l₂ <;> simp_all

@[simp]
theorem zipWith_eq_nil_iff {f : α → β → γ} {l l'} : zipWith f l l' = [] ↔ l = [] ∨ l' = [] := by
  cases l <;> cases l' <;> simp

theorem map_zipWith {δ : Type _} (f : α → β) (g : γ → δ → α) (l : List γ) (l' : List δ) :
    map f (zipWith g l l') = zipWith (fun x y => f (g x y)) l l' := by
  induction l generalizing l' with
  | nil => simp
  | cons hd tl hl =>
    · cases l'
      · simp
      · simp [hl]

theorem zipWith_distrib_take : (zipWith f l l').take n = zipWith f (l.take n) (l'.take n) := by
  induction l generalizing l' n with
  | nil => simp
  | cons hd tl hl =>
    cases l'
    · simp
    · cases n
      · simp
      · simp [hl]

theorem zipWith_distrib_drop : (zipWith f l l').drop n = zipWith f (l.drop n) (l'.drop n) := by
  induction l generalizing l' n with
  | nil => simp
  | cons hd tl hl =>
    · cases l'
      · simp
      · cases n
        · simp
        · simp [hl]

theorem zipWith_distrib_tail : (zipWith f l l').tail = zipWith f l.tail l'.tail := by
  rw [← drop_one]; simp [zipWith_distrib_drop]

theorem zipWith_append (f : α → β → γ) (l la : List α) (l' lb : List β)
    (h : l.length = l'.length) :
    zipWith f (l ++ la) (l' ++ lb) = zipWith f l l' ++ zipWith f la lb := by
  induction l generalizing l' with
  | nil =>
    have : l' = [] := eq_nil_of_length_eq_zero (by simpa using h.symm)
    simp [this]
  | cons hl tl ih =>
    cases l' with
    | nil => simp at h
    | cons head tail =>
      simp only [length_cons, Nat.succ.injEq] at h
      simp [ih _ h]

/-! ### zip -/

@[simp] theorem length_zip (l₁ : List α) (l₂ : List β) :
    length (zip l₁ l₂) = min (length l₁) (length l₂) := by
  simp [zip]

theorem zip_map (f : α → γ) (g : β → δ) :
    ∀ (l₁ : List α) (l₂ : List β), zip (l₁.map f) (l₂.map g) = (zip l₁ l₂).map (Prod.map f g)
  | [], l₂ => rfl
  | l₁, [] => by simp only [map, zip_nil_right]
  | a :: l₁, b :: l₂ => by
    simp only [map, zip_cons_cons, zip_map, Prod.map]; constructor

theorem zip_map_left (f : α → γ) (l₁ : List α) (l₂ : List β) :
    zip (l₁.map f) l₂ = (zip l₁ l₂).map (Prod.map f id) := by rw [← zip_map, map_id]

theorem zip_map_right (f : β → γ) (l₁ : List α) (l₂ : List β) :
    zip l₁ (l₂.map f) = (zip l₁ l₂).map (Prod.map id f) := by rw [← zip_map, map_id]

theorem zip_append :
    ∀ {l₁ r₁ : List α} {l₂ r₂ : List β} (_h : length l₁ = length l₂),
      zip (l₁ ++ r₁) (l₂ ++ r₂) = zip l₁ l₂ ++ zip r₁ r₂
  | [], r₁, l₂, r₂, h => by simp only [eq_nil_of_length_eq_zero h.symm]; rfl
  | l₁, r₁, [], r₂, h => by simp only [eq_nil_of_length_eq_zero h]; rfl
  | a :: l₁, r₁, b :: l₂, r₂, h => by
    simp only [cons_append, zip_cons_cons, zip_append (Nat.succ.inj h)]

theorem zip_map' (f : α → β) (g : α → γ) :
    ∀ l : List α, zip (l.map f) (l.map g) = l.map fun a => (f a, g a)
  | [] => rfl
  | a :: l => by simp only [map, zip_cons_cons, zip_map']

theorem of_mem_zip {a b} : ∀ {l₁ : List α} {l₂ : List β}, (a, b) ∈ zip l₁ l₂ → a ∈ l₁ ∧ b ∈ l₂
  | _ :: l₁, _ :: l₂, h => by
    cases h
    case head => simp
    case tail h =>
    · have := of_mem_zip h
      exact ⟨Mem.tail _ this.1, Mem.tail _ this.2⟩

theorem map_fst_zip :
    ∀ (l₁ : List α) (l₂ : List β), l₁.length ≤ l₂.length → map Prod.fst (zip l₁ l₂) = l₁
  | [], bs, _ => rfl
  | _ :: as, _ :: bs, h => by
    simp [Nat.succ_le_succ_iff] at h
    show _ :: map Prod.fst (zip as bs) = _ :: as
    rw [map_fst_zip as bs h]
  | a :: as, [], h => by simp at h

theorem map_snd_zip :
    ∀ (l₁ : List α) (l₂ : List β), l₂.length ≤ l₁.length → map Prod.snd (zip l₁ l₂) = l₂
  | _, [], _ => by
    rw [zip_nil_right]
    rfl
  | [], b :: bs, h => by simp at h
  | a :: as, b :: bs, h => by
    simp [Nat.succ_le_succ_iff] at h
    show _ :: map Prod.snd (zip as bs) = _ :: bs
    rw [map_snd_zip as bs h]

/-! ### join -/

theorem mem_join : ∀ {L : List (List α)}, a ∈ L.join ↔ ∃ l, l ∈ L ∧ a ∈ l
  | [] => by simp
  | b :: l => by simp [mem_join, or_and_right, exists_or]

theorem exists_of_mem_join : a ∈ join L → ∃ l, l ∈ L ∧ a ∈ l := mem_join.1

theorem mem_join_of_mem (lL : l ∈ L) (al : a ∈ l) : a ∈ join L := mem_join.2 ⟨l, lL, al⟩

/-! ### bind -/

theorem mem_bind {f : α → List β} {b} {l : List α} : b ∈ l.bind f ↔ ∃ a, a ∈ l ∧ b ∈ f a := by
  simp [List.bind, mem_join]
  exact ⟨fun ⟨_, ⟨a, h₁, rfl⟩, h₂⟩ => ⟨a, h₁, h₂⟩, fun ⟨a, h₁, h₂⟩ => ⟨_, ⟨a, h₁, rfl⟩, h₂⟩⟩

theorem exists_of_mem_bind {b : β} {l : List α} {f : α → List β} :
    b ∈ List.bind l f → ∃ a, a ∈ l ∧ b ∈ f a := mem_bind.1

theorem mem_bind_of_mem {b : β} {l : List α} {f : α → List β} {a} (al : a ∈ l) (h : b ∈ f a) :
    b ∈ List.bind l f := mem_bind.2 ⟨a, al, h⟩

theorem bind_map (f : β → γ) (g : α → List β) :
    ∀ l : List α, map f (l.bind g) = l.bind fun a => (g a).map f
  | [] => rfl
  | a::l => by simp only [cons_bind, map_append, bind_map _ _ l]

/-! ### set-theoretic notation of Lists -/

@[simp] theorem empty_eq : (∅ : List α) = [] := rfl

/-! ### bounded quantifiers over Lists -/

theorem exists_mem_nil (p : α → Prop) : ¬∃ x ∈ @nil α, p x := nofun

theorem forall_mem_nil (p : α → Prop) : ∀ x ∈ @nil α, p x := nofun

theorem exists_mem_cons {p : α → Prop} {a : α} {l : List α} :
    (∃ x ∈ a :: l, p x) ↔ p a ∨ ∃ x ∈ l, p x := by simp

theorem forall_mem_singleton {p : α → Prop} {a : α} : (∀ x ∈ [a], p x) ↔ p a := by
  simp only [mem_singleton, forall_eq]

theorem forall_mem_append {p : α → Prop} {l₁ l₂ : List α} :
    (∀ x ∈ l₁ ++ l₂, p x) ↔ (∀ x ∈ l₁, p x) ∧ (∀ x ∈ l₂, p x) := by
  simp only [mem_append, or_imp, forall_and]

/-! ### List subset -/

theorem subset_def {l₁ l₂ : List α} : l₁ ⊆ l₂ ↔ ∀ {a : α}, a ∈ l₁ → a ∈ l₂ := .rfl

@[simp] theorem nil_subset (l : List α) : [] ⊆ l := nofun

@[simp] theorem Subset.refl (l : List α) : l ⊆ l := fun _ i => i

theorem Subset.trans {l₁ l₂ l₃ : List α} (h₁ : l₁ ⊆ l₂) (h₂ : l₂ ⊆ l₃) : l₁ ⊆ l₃ :=
  fun _ i => h₂ (h₁ i)

instance : Trans (Membership.mem : α → List α → Prop) Subset Membership.mem :=
  ⟨fun h₁ h₂ => h₂ h₁⟩

instance : Trans (Subset : List α → List α → Prop) Subset Subset :=
  ⟨Subset.trans⟩

@[simp] theorem subset_cons (a : α) (l : List α) : l ⊆ a :: l := fun _ => Mem.tail _

theorem subset_of_cons_subset {a : α} {l₁ l₂ : List α} : a :: l₁ ⊆ l₂ → l₁ ⊆ l₂ :=
  fun s _ i => s (mem_cons_of_mem _ i)

theorem subset_cons_of_subset (a : α) {l₁ l₂ : List α} : l₁ ⊆ l₂ → l₁ ⊆ a :: l₂ :=
  fun s _ i => .tail _ (s i)

theorem cons_subset_cons {l₁ l₂ : List α} (a : α) (s : l₁ ⊆ l₂) : a :: l₁ ⊆ a :: l₂ :=
  fun _ => by simp only [mem_cons]; exact Or.imp_right (@s _)

@[simp] theorem subset_append_left (l₁ l₂ : List α) : l₁ ⊆ l₁ ++ l₂ := fun _ => mem_append_left _

@[simp] theorem subset_append_right (l₁ l₂ : List α) : l₂ ⊆ l₁ ++ l₂ := fun _ => mem_append_right _

theorem subset_append_of_subset_left (l₂ : List α) : l ⊆ l₁ → l ⊆ l₁ ++ l₂ :=
fun s => Subset.trans s <| subset_append_left _ _

theorem subset_append_of_subset_right (l₁ : List α) : l ⊆ l₂ → l ⊆ l₁ ++ l₂ :=
fun s => Subset.trans s <| subset_append_right _ _

@[simp] theorem cons_subset : a :: l ⊆ m ↔ a ∈ m ∧ l ⊆ m := by
  simp only [subset_def, mem_cons, or_imp, forall_and, forall_eq]

@[simp] theorem append_subset {l₁ l₂ l : List α} :
    l₁ ++ l₂ ⊆ l ↔ l₁ ⊆ l ∧ l₂ ⊆ l := by simp [subset_def, or_imp, forall_and]

theorem subset_nil {l : List α} : l ⊆ [] ↔ l = [] :=
  ⟨fun h => match l with | [] => rfl | _::_ => (nomatch h (.head ..)), fun | rfl => Subset.refl _⟩

theorem map_subset {l₁ l₂ : List α} (f : α → β) (H : l₁ ⊆ l₂) : map f l₁ ⊆ map f l₂ :=
  fun x => by simp only [mem_map]; exact .imp fun a => .imp_left (@H _)

/-! ### replicate -/

theorem replicate_succ (a : α) (n) : replicate (n+1) a = a :: replicate n a := rfl

theorem mem_replicate {a b : α} : ∀ {n}, b ∈ replicate n a ↔ n ≠ 0 ∧ b = a
  | 0 => by simp
  | n+1 => by simp [mem_replicate, Nat.succ_ne_zero]

theorem eq_of_mem_replicate {a b : α} {n} (h : b ∈ replicate n a) : b = a := (mem_replicate.1 h).2

theorem eq_replicate_of_mem {a : α} :
    ∀ {l : List α}, (∀ b ∈ l, b = a) → l = replicate l.length a
  | [], _ => rfl
  | b :: l, H => by
    let ⟨rfl, H₂⟩ := forall_mem_cons.1 H
    rw [length_cons, replicate, ← eq_replicate_of_mem H₂]

theorem eq_replicate {a : α} {n} {l : List α} :
    l = replicate n a ↔ length l = n ∧ ∀ b ∈ l, b = a :=
  ⟨fun h => h ▸ ⟨length_replicate .., fun _ => eq_of_mem_replicate⟩,
   fun ⟨e, al⟩ => e ▸ eq_replicate_of_mem al⟩

/-! ### getLast -/

theorem getLast_cons' {a : α} {l : List α} : ∀ (h₁ : a :: l ≠ nil) (h₂ : l ≠ nil),
  getLast (a :: l) h₁ = getLast l h₂ := by
  induction l <;> intros; {contradiction}; rfl

@[simp] theorem getLast_append {a : α} : ∀ (l : List α) h, getLast (l ++ [a]) h = a
  | [], _ => rfl
  | a::t, h => by
    simp [getLast_cons' _ fun H => cons_ne_nil _ _ (append_eq_nil.1 H).2, getLast_append t]

theorem getLast_concat : (h : concat l a ≠ []) → getLast (concat l a) h = a :=
  concat_eq_append .. ▸ getLast_append _

theorem eq_nil_or_concat : ∀ l : List α, l = [] ∨ ∃ L b, l = L ++ [b]
  | [] => .inl rfl
  | a::l => match l, eq_nil_or_concat l with
    | _, .inl rfl => .inr ⟨[], a, rfl⟩
    | _, .inr ⟨L, b, rfl⟩ => .inr ⟨a::L, b, rfl⟩

/-! ### sublists -/

@[simp] theorem nil_sublist : ∀ l : List α, [] <+ l
  | [] => .slnil
  | a :: l => (nil_sublist l).cons a

@[simp] theorem Sublist.refl : ∀ l : List α, l <+ l
  | [] => .slnil
  | a :: l => (Sublist.refl l).cons₂ a

theorem Sublist.trans {l₁ l₂ l₃ : List α} (h₁ : l₁ <+ l₂) (h₂ : l₂ <+ l₃) : l₁ <+ l₃ := by
  induction h₂ generalizing l₁ with
  | slnil => exact h₁
  | cons _ _ IH => exact (IH h₁).cons _
  | @cons₂ l₂ _ a _ IH =>
    generalize e : a :: l₂ = l₂'
    match e ▸ h₁ with
    | .slnil => apply nil_sublist
    | .cons a' h₁' => cases e; apply (IH h₁').cons
    | .cons₂ a' h₁' => cases e; apply (IH h₁').cons₂

instance : Trans (@Sublist α) Sublist Sublist := ⟨Sublist.trans⟩

@[simp] theorem sublist_cons (a : α) (l : List α) : l <+ a :: l := (Sublist.refl l).cons _

theorem sublist_of_cons_sublist : a :: l₁ <+ l₂ → l₁ <+ l₂ :=
  (sublist_cons a l₁).trans

@[simp] theorem sublist_append_left : ∀ l₁ l₂ : List α, l₁ <+ l₁ ++ l₂
  | [], _ => nil_sublist _
  | _ :: l₁, l₂ => (sublist_append_left l₁ l₂).cons₂ _

@[simp] theorem sublist_append_right : ∀ l₁ l₂ : List α, l₂ <+ l₁ ++ l₂
  | [], _ => Sublist.refl _
  | _ :: l₁, l₂ => (sublist_append_right l₁ l₂).cons _

theorem sublist_append_of_sublist_left (s : l <+ l₁) : l <+ l₁ ++ l₂ :=
  s.trans <| sublist_append_left ..

theorem sublist_append_of_sublist_right (s : l <+ l₂) : l <+ l₁ ++ l₂ :=
  s.trans <| sublist_append_right ..

theorem cons_sublist_cons : a :: l₁ <+ a :: l₂ ↔ l₁ <+ l₂ :=
  ⟨fun | .cons _ s => sublist_of_cons_sublist s | .cons₂ _ s => s, .cons₂ _⟩

@[simp] theorem append_sublist_append_left : ∀ l, l ++ l₁ <+ l ++ l₂ ↔ l₁ <+ l₂
  | [] => Iff.rfl
  | _ :: l => cons_sublist_cons.trans (append_sublist_append_left l)

theorem Sublist.append_left : l₁ <+ l₂ → ∀ l, l ++ l₁ <+ l ++ l₂ :=
  fun h l => (append_sublist_append_left l).mpr h

theorem Sublist.append_right : l₁ <+ l₂ → ∀ l, l₁ ++ l <+ l₂ ++ l
  | .slnil, _ => Sublist.refl _
  | .cons _ h, _ => (h.append_right _).cons _
  | .cons₂ _ h, _ => (h.append_right _).cons₂ _

theorem sublist_or_mem_of_sublist (h : l <+ l₁ ++ a :: l₂) : l <+ l₁ ++ l₂ ∨ a ∈ l := by
  induction l₁ generalizing l with
  | nil => match h with
    | .cons _ h => exact .inl h
    | .cons₂ _ h => exact .inr (.head ..)
  | cons b l₁ IH =>
    match h with
    | .cons _ h => exact (IH h).imp_left (Sublist.cons _)
    | .cons₂ _ h => exact (IH h).imp (Sublist.cons₂ _) (.tail _)

theorem Sublist.reverse : l₁ <+ l₂ → l₁.reverse <+ l₂.reverse
  | .slnil => Sublist.refl _
  | .cons _ h => by rw [reverse_cons]; exact sublist_append_of_sublist_left h.reverse
  | .cons₂ _ h => by rw [reverse_cons, reverse_cons]; exact h.reverse.append_right _

@[simp] theorem reverse_sublist : l₁.reverse <+ l₂.reverse ↔ l₁ <+ l₂ :=
  ⟨fun h => l₁.reverse_reverse ▸ l₂.reverse_reverse ▸ h.reverse, Sublist.reverse⟩

@[simp] theorem append_sublist_append_right (l) : l₁ ++ l <+ l₂ ++ l ↔ l₁ <+ l₂ :=
  ⟨fun h => by
    have := h.reverse
    simp only [reverse_append, append_sublist_append_left, reverse_sublist] at this
    exact this,
   fun h => h.append_right l⟩

theorem Sublist.append (hl : l₁ <+ l₂) (hr : r₁ <+ r₂) : l₁ ++ r₁ <+ l₂ ++ r₂ :=
  (hl.append_right _).trans ((append_sublist_append_left _).2 hr)

theorem Sublist.subset : l₁ <+ l₂ → l₁ ⊆ l₂
  | .slnil, _, h => h
  | .cons _ s, _, h => .tail _ (s.subset h)
  | .cons₂ .., _, .head .. => .head ..
  | .cons₂ _ s, _, .tail _ h => .tail _ (s.subset h)

instance : Trans (@Sublist α) Subset Subset :=
  ⟨fun h₁ h₂ => trans h₁.subset h₂⟩

instance : Trans Subset (@Sublist α) Subset :=
  ⟨fun h₁ h₂ => trans h₁ h₂.subset⟩

instance : Trans (Membership.mem : α → List α → Prop) Sublist Membership.mem :=
  ⟨fun h₁ h₂ => h₂.subset h₁⟩

theorem Sublist.length_le : l₁ <+ l₂ → length l₁ ≤ length l₂
  | .slnil => Nat.le_refl 0
  | .cons _l s => le_succ_of_le (length_le s)
  | .cons₂ _ s => succ_le_succ (length_le s)

@[simp] theorem sublist_nil {l : List α} : l <+ [] ↔ l = [] :=
  ⟨fun s => subset_nil.1 s.subset, fun H => H ▸ Sublist.refl _⟩

theorem Sublist.eq_of_length : l₁ <+ l₂ → length l₁ = length l₂ → l₁ = l₂
  | .slnil, _ => rfl
  | .cons a s, h => nomatch Nat.not_lt.2 s.length_le (h ▸ lt_succ_self _)
  | .cons₂ a s, h => by rw [s.eq_of_length (succ.inj h)]

theorem Sublist.eq_of_length_le (s : l₁ <+ l₂) (h : length l₂ ≤ length l₁) : l₁ = l₂ :=
  s.eq_of_length <| Nat.le_antisymm s.length_le h

@[simp] theorem singleton_sublist {a : α} {l} : [a] <+ l ↔ a ∈ l := by
  refine ⟨fun h => h.subset (mem_singleton_self _), fun h => ?_⟩
  obtain ⟨_, _, rfl⟩ := append_of_mem h
  exact ((nil_sublist _).cons₂ _).trans (sublist_append_right ..)

@[simp] theorem replicate_sublist_replicate {m n} (a : α) :
    replicate m a <+ replicate n a ↔ m ≤ n := by
  refine ⟨fun h => ?_, fun h => ?_⟩
  · have := h.length_le; simp only [length_replicate] at this ⊢; exact this
  · induction h with
    | refl => apply Sublist.refl
    | step => simp [*, replicate, Sublist.cons]

theorem isSublist_iff_sublist [DecidableEq α] {l₁ l₂ : List α} : l₁.isSublist l₂ ↔ l₁ <+ l₂ := by
  cases l₁ <;> cases l₂ <;> simp [isSublist]
  case cons.cons hd₁ tl₁ hd₂ tl₂ =>
    if h_eq : hd₁ = hd₂ then
      simp [h_eq, cons_sublist_cons, isSublist_iff_sublist]
    else
      simp only [h_eq]
      constructor
      · intro h_sub
        apply Sublist.cons
        exact isSublist_iff_sublist.mp h_sub
      · intro h_sub
        cases h_sub
        case cons h_sub =>
          exact isSublist_iff_sublist.mpr h_sub
        case cons₂ =>
          contradiction

instance [DecidableEq α] (l₁ l₂ : List α) : Decidable (l₁ <+ l₂) :=
  decidable_of_iff (l₁.isSublist l₂) isSublist_iff_sublist

/-! ### head -/

theorem head!_of_head? [Inhabited α] : ∀ {l : List α}, head? l = some a → head! l = a
  | _a::_l, rfl => rfl

theorem head?_eq_head : ∀ l h, @head? α l = some (head l h)
  | [], h => nomatch h rfl
  | _::_, _ => rfl

/-! ### tail -/

@[simp] theorem tailD_eq_tail? (l l' : List α) : tailD l l' = (tail? l).getD l' := by
  cases l <;> rfl

theorem tail_eq_tailD (l) : @tail α l = tailD l [] := by cases l <;> rfl

theorem tail_eq_tail? (l) : @tail α l = (tail? l).getD [] := by simp [tail_eq_tailD]

/-! ### next? -/

@[simp] theorem next?_nil : @next? α [] = none := rfl
@[simp] theorem next?_cons (a l) : @next? α (a :: l) = some (a, l) := rfl

/-! ### getLast -/

@[simp] theorem getLastD_nil (a) : @getLastD α [] a = a := rfl
@[simp] theorem getLastD_cons (a b l) : @getLastD α (b::l) a = getLastD l b := by cases l <;> rfl

theorem getLast_eq_getLastD (a l h) : @getLast α (a::l) h = getLastD l a := by
  cases l <;> rfl

theorem getLastD_eq_getLast? (a l) : @getLastD α l a = (getLast? l).getD a := by
  cases l <;> rfl

theorem getLast_singleton (a h) : @getLast α [a] h = a := rfl

theorem getLast!_cons [Inhabited α] : @getLast! α _ (a::l) = getLastD l a := by
  simp [getLast!, getLast_eq_getLastD]

theorem getLast?_cons : @getLast? α (a::l) = getLastD l a := by
  simp [getLast?, getLast_eq_getLastD]

@[simp] theorem getLast?_singleton (a : α) : getLast? [a] = a := rfl

theorem getLast_mem : ∀ {l : List α} (h : l ≠ []), getLast l h ∈ l
  | [], h => absurd rfl h
  | [_], _ => .head ..
  | _::a::l, _ => .tail _ <| getLast_mem (cons_ne_nil a l)

theorem getLastD_mem_cons : ∀ (l : List α) (a : α), getLastD l a ∈ a::l
  | [], _ => .head ..
  | _::_, _ => .tail _ <| getLast_mem _

/-! ### dropLast -/

/-! NB: `dropLast` is the specification for `Array.pop`, so theorems about `List.dropLast`
are often used for theorems about `Array.pop`.  -/

@[simp] theorem dropLast_append_cons : dropLast (l₁ ++ b::l₂) = l₁ ++ dropLast (b::l₂) := by
  induction l₁ <;> simp [*, dropLast]

@[simp 1100] theorem dropLast_concat : dropLast (l₁ ++ [b]) = l₁ := by simp

@[simp] theorem length_dropLast : ∀ (xs : List α), xs.dropLast.length = xs.length - 1
  | [] => rfl
  | x::xs => by simp

@[simp] theorem get_dropLast : ∀ (xs : List α) (i : Fin xs.dropLast.length),
    xs.dropLast.get i = xs.get (i.castLE (xs.length_dropLast ▸ Nat.sub_le ..))
  | _::_::_, ⟨0, _⟩ => rfl
  | _::_::_, ⟨i+1, _⟩ => get_dropLast _ ⟨i, _⟩

/-! ### nth element -/

@[simp] theorem get_cons_cons_one : (a₁ :: a₂ :: as).get (1 : Fin (as.length + 2)) = a₂ := rfl

theorem get!_cons_succ [Inhabited α] (l : List α) (a : α) (n : Nat) :
    (a::l).get! (n+1) = get! l n := rfl

theorem get!_cons_zero [Inhabited α] (l : List α) (a : α) : (a::l).get! 0 = a := rfl

theorem get!_nil [Inhabited α] (n : Nat) : [].get! n = (default : α) := rfl

theorem get!_len_le [Inhabited α] : ∀ {l : List α} {n}, length l ≤ n → l.get! n = (default : α)
  | [], _, _ => rfl
  | _ :: l, _+1, h => get!_len_le (l := l) <| Nat.le_of_succ_le_succ h

theorem get?_of_mem {a} {l : List α} (h : a ∈ l) : ∃ n, l.get? n = some a :=
  let ⟨⟨n, _⟩, e⟩ := get_of_mem h; ⟨n, e ▸ get?_eq_get _⟩

theorem get?_mem {l : List α} {n a} (e : l.get? n = some a) : a ∈ l :=
  let ⟨_, e⟩ := get?_eq_some.1 e; e ▸ get_mem ..

-- TODO(Mario): move somewhere else
theorem Fin.exists_iff (p : Fin n → Prop) : (∃ i, p i) ↔ ∃ i h, p ⟨i, h⟩ :=
  ⟨fun ⟨i, h⟩ => ⟨i.1, i.2, h⟩, fun ⟨i, hi, h⟩ => ⟨⟨i, hi⟩, h⟩⟩

theorem mem_iff_get? {a} {l : List α} : a ∈ l ↔ ∃ n, l.get? n = some a := by
  simp [get?_eq_some, Fin.exists_iff, mem_iff_get]

theorem get?_zero (l : List α) : l.get? 0 = l.head? := by cases l <;> rfl

@[simp] theorem getElem_eq_get (l : List α) (i : Nat) (h) : l[i]'h = l.get ⟨i, h⟩ := rfl

@[simp] theorem getElem?_eq_get? (l : List α) (i : Nat) : l[i]? = l.get? i := by
  unfold getElem?; split
  · exact (get?_eq_get ‹_›).symm
  · exact (get?_eq_none.2 <| Nat.not_lt.1 ‹_›).symm

theorem get?_inj
    (h₀ : i < xs.length) (h₁ : Nodup xs) (h₂ : xs.get? i = xs.get? j) : i = j := by
  induction xs generalizing i j with
  | nil => cases h₀
  | cons x xs ih =>
    match i, j with
    | 0, 0 => rfl
    | i+1, j+1 => simp; cases h₁ with
      | cons ha h₁ => exact ih (Nat.lt_of_succ_lt_succ h₀) h₁ h₂
    | i+1, 0 => ?_ | 0, j+1 => ?_
    all_goals
      simp at h₂
      cases h₁; rename_i h' h
      have := h x ?_ rfl; cases this
      rw [mem_iff_get?]
    exact ⟨_, h₂⟩; exact ⟨_ , h₂.symm⟩

@[simp] theorem get_map (f : α → β) {l n} : get (map f l) n = f (get l ⟨n, length_map l f ▸ n.2⟩) :=
  Option.some.inj <| by rw [← get?_eq_get, get?_map, get?_eq_get]; rfl

/--
If one has `get l i hi` in a formula and `h : l = l'`, one can not `rw h` in the formula as
`hi` gives `i < l.length` and not `i < l'.length`. The theorem `get_of_eq` can be used to make
such a rewrite, with `rw (get_of_eq h)`.
-/
theorem get_of_eq {l l' : List α} (h : l = l') (i : Fin l.length) :
    get l i = get l' ⟨i, h ▸ i.2⟩ := by cases h; rfl

@[simp] theorem get_singleton (a : α) : (n : Fin 1) → get [a] n = a
  | ⟨0, _⟩ => rfl

theorem get_zero : ∀ {l : List α} (h : 0 < l.length), l.get ⟨0, h⟩ = l.head?
  | _::_, _ => rfl

theorem get_append_right_aux {l₁ l₂ : List α} {n : Nat}
  (h₁ : l₁.length ≤ n) (h₂ : n < (l₁ ++ l₂).length) : n - l₁.length < l₂.length := by
  rw [length_append] at h₂
  exact Nat.sub_lt_left_of_lt_add h₁ h₂

theorem get_append_right' {l₁ l₂ : List α} {n : Nat} (h₁ : l₁.length ≤ n) (h₂) :
    (l₁ ++ l₂).get ⟨n, h₂⟩ = l₂.get ⟨n - l₁.length, get_append_right_aux h₁ h₂⟩ :=
Option.some.inj <| by rw [← get?_eq_get, ← get?_eq_get, get?_append_right h₁]

theorem get_of_append_proof {l : List α}
    (eq : l = l₁ ++ a :: l₂) (h : l₁.length = n) : n < length l := eq ▸ h ▸ by simp_arith

theorem get_of_append {l : List α} (eq : l = l₁ ++ a :: l₂) (h : l₁.length = n) :
    l.get ⟨n, get_of_append_proof eq h⟩ = a := Option.some.inj <| by
  rw [← get?_eq_get, eq, get?_append_right (h ▸ Nat.le_refl _), h, Nat.sub_self]; rfl

@[simp] theorem get_replicate (a : α) {n : Nat} (m : Fin _) : (replicate n a).get m = a :=
  eq_of_mem_replicate (get_mem _ _ _)

@[simp] theorem getLastD_concat (a b l) : @getLastD α (l ++ [b]) a = b := by
  rw [getLastD_eq_getLast?, getLast?_concat]; rfl

theorem get_cons_length (x : α) (xs : List α) (n : Nat) (h : n = xs.length) :
    (x :: xs).get ⟨n, by simp [h]⟩ = (x :: xs).getLast (cons_ne_nil x xs) := by
  rw [getLast_eq_get]; cases h; rfl

@[ext] theorem ext : ∀ {l₁ l₂ : List α}, (∀ n, l₁.get? n = l₂.get? n) → l₁ = l₂
  | [], [], _ => rfl
  | a :: l₁, [], h => nomatch h 0
  | [], a' :: l₂, h => nomatch h 0
  | a :: l₁, a' :: l₂, h => by
    have h0 : some a = some a' := h 0
    injection h0 with aa; simp only [aa, ext fun n => h (n+1)]

theorem ext_get {l₁ l₂ : List α} (hl : length l₁ = length l₂)
    (h : ∀ n h₁ h₂, get l₁ ⟨n, h₁⟩ = get l₂ ⟨n, h₂⟩) : l₁ = l₂ :=
  ext fun n =>
    if h₁ : n < length l₁ then by
      rw [get?_eq_get, get?_eq_get, h n h₁ (by rwa [← hl])]
    else by
      have h₁ := Nat.le_of_not_lt h₁
      rw [get?_len_le h₁, get?_len_le]; rwa [← hl]

theorem get!_of_get? [Inhabited α] : ∀ {l : List α} {n}, get? l n = some a → get! l n = a
  | _a::_, 0, rfl => rfl
  | _::l, _+1, e => get!_of_get? (l := l) e

@[simp] theorem get!_eq_getD [Inhabited α] : ∀ (l : List α) n, l.get! n = l.getD n default
  | [], _      => rfl
  | _a::_, 0   => rfl
  | _a::l, n+1 => get!_eq_getD l n

/-! ### take and drop -/

@[simp] theorem take_succ_cons : (a :: as).take (i + 1) = a :: as.take i := rfl

@[simp] theorem length_take : ∀ (i : Nat) (l : List α), length (take i l) = min i (length l)
  | 0, l => by simp [Nat.zero_min]
  | succ n, [] => by simp [Nat.min_zero]
  | succ n, _ :: l => by simp [Nat.succ_min_succ, length_take]

theorem length_take_le (n) (l : List α) : length (take n l) ≤ n := by simp [Nat.min_le_left]

theorem length_take_of_le (h : n ≤ length l) : length (take n l) = n := by simp [Nat.min_eq_left h]

theorem get_cons_drop : ∀ (l : List α) i, get l i :: drop (i + 1) l = drop i l
  | _::_, ⟨0, _⟩ => rfl
  | _::_, ⟨i+1, _⟩ => get_cons_drop _ ⟨i, _⟩

theorem drop_eq_nil_of_eq_nil : ∀ {as : List α} {i}, as = [] → as.drop i = []
  | _, _, rfl => drop_nil

theorem take_eq_nil_of_eq_nil : ∀ {as : List α} {i}, as = [] → as.take i = []
  | _, _, rfl => take_nil

theorem ne_nil_of_drop_ne_nil {as : List α} {i : Nat} (h: as.drop i ≠ []) : as ≠ [] :=
  mt drop_eq_nil_of_eq_nil h

theorem ne_nil_of_take_ne_nil {as : List α} {i : Nat} (h: as.take i ≠ []) : as ≠ [] :=
  mt take_eq_nil_of_eq_nil h

theorem map_eq_append_split {f : α → β} {l : List α} {s₁ s₂ : List β}
    (h : map f l = s₁ ++ s₂) : ∃ l₁ l₂, l = l₁ ++ l₂ ∧ map f l₁ = s₁ ∧ map f l₂ = s₂ := by
  have := h
  rw [← take_append_drop (length s₁) l] at this ⊢
  rw [map_append] at this
  refine ⟨_, _, rfl, append_inj this ?_⟩
  rw [length_map, length_take, Nat.min_eq_left]
  rw [← length_map l f, h, length_append]
  apply Nat.le_add_right

/-- Dropping the elements up to `n` in `l₁ ++ l₂` is the same as dropping the elements up to `n`
in `l₁`, dropping the elements up to `n - l₁.length` in `l₂`, and appending them. -/
theorem drop_append_eq_append_drop {l₁ l₂ : List α} :
    drop n (l₁ ++ l₂) = drop n l₁ ++ drop (n - l₁.length) l₂ := by
  induction l₁ generalizing n; · simp
  cases n <;> simp [*]

theorem drop_append_of_le_length {l₁ l₂ : List α} (h : n ≤ l₁.length) :
    (l₁ ++ l₂).drop n = l₁.drop n ++ l₂ := by
  simp [drop_append_eq_append_drop, Nat.sub_eq_zero_of_le h]

/-! ### modify nth -/

theorem modifyNthTail_id : ∀ n (l : List α), l.modifyNthTail id n = l
  | 0, _ => rfl
  | _+1, [] => rfl
  | n+1, a :: l => congrArg (cons a) (modifyNthTail_id n l)

theorem removeNth_eq_nth_tail : ∀ n (l : List α), removeNth l n = modifyNthTail tail n l
  | 0, l => by cases l <;> rfl
  | n+1, [] => rfl
  | n+1, a :: l => congrArg (cons _) (removeNth_eq_nth_tail _ _)

theorem get?_modifyNth (f : α → α) :
    ∀ n (l : List α) m, (modifyNth f n l).get? m = (fun a => if n = m then f a else a) <$> l.get? m
  | n, l, 0 => by cases l <;> cases n <;> rfl
  | n, [], _+1 => by cases n <;> rfl
  | 0, _ :: l, m+1 => by cases h : l.get? m <;> simp [h, modifyNth, m.succ_ne_zero.symm]
  | n+1, a :: l, m+1 =>
    (get?_modifyNth f n l m).trans <| by
<<<<<<< HEAD
      cases l.get? m <;> by_cases h : n = m <;>
        simp only [h, if_pos, if_neg, Option.map, mt Nat.succ.inj, not_false_iff]
=======
      cases h' : l.get? m <;> by_cases h : n = m <;>
        simp [h, if_pos, if_neg, Option.map, mt Nat.succ.inj, not_false_iff, h']
>>>>>>> ebd8f653

theorem modifyNthTail_length (f : List α → List α) (H : ∀ l, length (f l) = length l) :
    ∀ n l, length (modifyNthTail f n l) = length l
  | 0, _ => H _
  | _+1, [] => rfl
  | _+1, _ :: _ => congrArg (·+1) (modifyNthTail_length _ H _ _)

theorem modifyNthTail_add (f : List α → List α) (n) (l₁ l₂ : List α) :
    modifyNthTail f (l₁.length + n) (l₁ ++ l₂) = l₁ ++ modifyNthTail f n l₂ := by
  induction l₁ <;> simp [*, Nat.succ_add]

theorem exists_of_modifyNthTail (f : List α → List α) {n} {l : List α} (h : n ≤ l.length) :
    ∃ l₁ l₂, l = l₁ ++ l₂ ∧ l₁.length = n ∧ modifyNthTail f n l = l₁ ++ f l₂ :=
  have ⟨_, _, eq, hl⟩ : ∃ l₁ l₂, l = l₁ ++ l₂ ∧ l₁.length = n :=
    ⟨_, _, (take_append_drop n l).symm, length_take_of_le h⟩
  ⟨_, _, eq, hl, hl ▸ eq ▸ modifyNthTail_add (n := 0) ..⟩

@[simp] theorem modify_get?_length (f : α → α) : ∀ n l, length (modifyNth f n l) = length l :=
  modifyNthTail_length _ fun l => by cases l <;> rfl

@[simp] theorem get?_modifyNth_eq (f : α → α) (n) (l : List α) :
  (modifyNth f n l).get? n = f <$> l.get? n := by
  simp only [get?_modifyNth, if_pos]

@[simp] theorem get?_modifyNth_ne (f : α → α) {m n} (l : List α) (h : m ≠ n) :
    (modifyNth f m l).get? n = l.get? n := by
  simp only [get?_modifyNth, if_neg h, id_map']

theorem exists_of_modifyNth (f : α → α) {n} {l : List α} (h : n < l.length) :
    ∃ l₁ a l₂, l = l₁ ++ a :: l₂ ∧ l₁.length = n ∧ modifyNth f n l = l₁ ++ f a :: l₂ :=
  match exists_of_modifyNthTail _ (Nat.le_of_lt h) with
  | ⟨_, _::_, eq, hl, H⟩ => ⟨_, _, _, eq, hl, H⟩
  | ⟨_, [], eq, hl, _⟩ => nomatch Nat.ne_of_gt h (eq ▸ append_nil _ ▸ hl)

/-! ### set -/

theorem set_eq_modifyNth (a : α) : ∀ n (l : List α), set l n a = modifyNth (fun _ => a) n l
  | 0, l => by cases l <;> rfl
  | n+1, [] => rfl
  | n+1, b :: l => congrArg (cons _) (set_eq_modifyNth _ _ _)

theorem modifyNth_eq_set_get? (f : α → α) :
    ∀ n (l : List α), l.modifyNth f n = ((fun a => l.set n (f a)) <$> l.get? n).getD l
  | 0, l => by cases l <;> rfl
  | n+1, [] => rfl
  | n+1, b :: l =>
    (congrArg (cons _) (modifyNth_eq_set_get? ..)).trans <| by cases h : l.get? n <;> simp [h]

theorem modifyNth_eq_set_get (f : α → α) {n} {l : List α} (h) :
    l.modifyNth f n = l.set n (f (l.get ⟨n, h⟩)) := by
  rw [modifyNth_eq_set_get?, get?_eq_get h]; rfl

theorem exists_of_set {l : List α} (h : n < l.length) :
    ∃ l₁ a l₂, l = l₁ ++ a :: l₂ ∧ l₁.length = n ∧ l.set n a' = l₁ ++ a' :: l₂ := by
  rw [set_eq_modifyNth]; exact exists_of_modifyNth _ h

theorem exists_of_set' {l : List α} (h : n < l.length) :
    ∃ l₁ l₂, l = l₁ ++ l.get ⟨n, h⟩ :: l₂ ∧ l₁.length = n ∧ l.set n a' = l₁ ++ a' :: l₂ :=
  have ⟨_, _, _, h₁, h₂, h₃⟩ := exists_of_set h; ⟨_, _, get_of_append h₁ h₂ ▸ h₁, h₂, h₃⟩

theorem get?_set_eq (a : α) (n) (l : List α) : (set l n a).get? n = (fun _ => a) <$> l.get? n := by
  simp only [set_eq_modifyNth, get?_modifyNth_eq]

theorem get?_set_eq_of_lt (a : α) {n} {l : List α} (h : n < length l) :
  (set l n a).get? n = some a := by rw [get?_set_eq, get?_eq_get h]; rfl

theorem get?_set_ne (a : α) {m n} (l : List α) (h : m ≠ n) : (set l m a).get? n = l.get? n := by
  simp only [set_eq_modifyNth, get?_modifyNth_ne _ _ h]

theorem get?_set (a : α) {m n} (l : List α) :
    (set l m a).get? n = if m = n then (fun _ => a) <$> l.get? n else l.get? n := by
  by_cases m = n <;> simp [*, get?_set_eq, get?_set_ne]

theorem get?_set_of_lt (a : α) {m n} (l : List α) (h : n < length l) :
    (set l m a).get? n = if m = n then some a else l.get? n := by
  simp [get?_set, get?_eq_get h]

theorem get?_set_of_lt' (a : α) {m n} (l : List α) (h : m < length l) :
    (set l m a).get? n = if m = n then some a else l.get? n := by
  simp [get?_set]; split <;> subst_vars <;> simp [*, get?_eq_get h]

theorem set_comm (a b : α) : ∀ {n m : Nat} (l : List α), n ≠ m →
    (l.set n a).set m b = (l.set m b).set n a
  | _, _, [], _ => by simp
  | n+1, 0, _ :: _, _ => by simp [set]
  | 0, m+1, _ :: _, _ => by simp [set]
  | n+1, m+1, x :: t, h =>
    congrArg _ <| set_comm a b t fun h' => h <| Nat.succ_inj'.mpr h'

theorem set_set (a b : α) : ∀ (l : List α) (n : Nat), (l.set n a).set n b = l.set n b
  | [], _ => by simp
  | _ :: _, 0 => by simp [set]
  | _ :: _, _+1 => by simp [set, set_set]

theorem get_set (a : α) {m n} (l : List α) (h) :
    (set l m a).get ⟨n, h⟩ = if m = n then a else l.get ⟨n, length_set .. ▸ h⟩ := by
  if h : m = n then subst m; simp else simp [h]

theorem mem_or_eq_of_mem_set : ∀ {l : List α} {n : Nat} {a b : α}, a ∈ l.set n b → a ∈ l ∨ a = b
  | _ :: _, 0, _, _, h => ((mem_cons ..).1 h).symm.imp_left (.tail _)
  | _ :: _, _+1, _, _, .head .. => .inl (.head ..)
  | _ :: _, _+1, _, _, .tail _ h => (mem_or_eq_of_mem_set h).imp_left (.tail _)

/-! ### remove nth -/

theorem length_removeNth : ∀ {l i}, i < length l → length (@removeNth α l i) = length l - 1
  | [], _, _ => rfl
  | _::_, 0, _ => by simp [removeNth]
  | x::xs, i+1, h => by
    have : i < length xs := Nat.lt_of_succ_lt_succ h
    simp [removeNth, ← Nat.add_one]
    rw [length_removeNth this, Nat.sub_add_cancel (Nat.lt_of_le_of_lt (Nat.zero_le _) this)]

/-! ### tail -/

@[simp] theorem length_tail (l : List α) : length (tail l) = length l - 1 := by cases l <;> rfl

/-! ### all / any -/

@[simp] theorem contains_nil [BEq α] : ([] : List α).contains a = false := rfl

@[simp] theorem contains_cons [BEq α] :
    (a :: as : List α).contains x = (x == a || as.contains x) := by
  simp only [contains, elem]
  split <;> simp_all

theorem contains_eq_any_beq [BEq α] (l : List α) (a : α) : l.contains a = l.any (a == ·) := by
  induction l with simp | cons b l => cases a == b <;> simp [*]

theorem not_all_eq_any_not (l : List α) (p : α → Bool) : (!l.all p) = l.any fun a => !p a := by
  induction l with simp | cons _ _ ih => rw [ih]

theorem not_any_eq_all_not (l : List α) (p : α → Bool) : (!l.any p) = l.all fun a => !p a := by
  induction l with simp | cons _ _ ih => rw [ih]

theorem or_all_distrib_left (l : List α) (p : α → Bool) (q : Bool) :
    (q || l.all p) = l.all fun a => q || p a := by
  induction l with simp | cons _ _ ih => rw [Bool.or_and_distrib_left, ih]

theorem or_all_distrib_right (l : List α) (p : α → Bool) (q : Bool) :
    (l.all p || q) = l.all fun a => p a || q := by
  induction l with simp | cons _ _ ih => rw [Bool.or_and_distrib_right, ih]

theorem and_any_distrib_left (l : List α) (p : α → Bool) (q : Bool) :
    (q && l.any p) = l.any fun a => q && p a := by
  induction l with simp | cons _ _ ih => rw [Bool.and_or_distrib_left, ih]

theorem and_any_distrib_right (l : List α) (p : α → Bool) (q : Bool) :
    (l.any p && q) = l.any fun a => p a && q := by
  induction l with simp | cons _ _ ih => rw [Bool.and_or_distrib_right, ih]

theorem any_eq_not_all_not (l : List α) (p : α → Bool) : l.any p = !l.all (!p .) := by
  simp only [not_all_eq_any_not, Bool.not_not]

theorem all_eq_not_any_not (l : List α) (p : α → Bool) : l.all p = !l.any (!p .) := by
  simp only [not_any_eq_all_not, Bool.not_not]

/-! ### reverse -/

@[simp] theorem mem_reverseAux {x : α} : ∀ {as bs}, x ∈ reverseAux as bs ↔ x ∈ as ∨ x ∈ bs
  | [], _ => ⟨.inr, fun | .inr h => h⟩
  | a :: _, _ => by rw [reverseAux, mem_cons, or_assoc, or_left_comm, mem_reverseAux, mem_cons]

@[simp] theorem mem_reverse {x : α} {as : List α} : x ∈ reverse as ↔ x ∈ as := by simp [reverse]

/-! ### insert -/

section insert
variable [DecidableEq α]

@[simp] theorem insert_of_mem {l : List α} (h : a ∈ l) : l.insert a = l := by
  simp only [List.insert, elem_iff, if_pos h]

@[simp] theorem insert_of_not_mem {l : List α} (h : a ∉ l) : l.insert a = a :: l := by
  simp only [List.insert,  elem_iff, if_neg h]

@[simp] theorem mem_insert_iff {l : List α} : a ∈ l.insert b ↔ a = b ∨ a ∈ l := by
  if h : b ∈ l then
    rw [insert_of_mem h]
    constructor; {apply Or.inr}
    intro
    | Or.inl h' => rw [h']; exact h
    | Or.inr h' => exact h'
  else rw [insert_of_not_mem h, mem_cons]

@[simp 1100] theorem mem_insert_self (a : α) (l : List α) : a ∈ l.insert a :=
  mem_insert_iff.2 (Or.inl rfl)

theorem mem_insert_of_mem {l : List α} (h : a ∈ l) : a ∈ l.insert b :=
  mem_insert_iff.2 (Or.inr h)

theorem eq_or_mem_of_mem_insert {l : List α} (h : a ∈ l.insert b) : a = b ∨ a ∈ l :=
  mem_insert_iff.1 h

@[simp] theorem length_insert_of_mem {l : List α} (h : a ∈ l) :
    length (l.insert a) = length l := by rw [insert_of_mem h]

@[simp] theorem length_insert_of_not_mem {l : List α} (h : a ∉ l) :
    length (l.insert a) = length l + 1 := by rw [insert_of_not_mem h]; rfl

end insert

/-! ### eraseP -/

@[simp] theorem eraseP_nil : [].eraseP p = [] := rfl

theorem eraseP_cons (a : α) (l : List α) :
    (a :: l).eraseP p = bif p a then l else a :: l.eraseP p := rfl

@[simp] theorem eraseP_cons_of_pos {l : List α} (p) (h : p a) : (a :: l).eraseP p = l := by
  simp [eraseP_cons, h]

@[simp] theorem eraseP_cons_of_neg {l : List α} (p) (h : ¬p a) :
    (a :: l).eraseP p = a :: l.eraseP p := by simp [eraseP_cons, h]

theorem eraseP_of_forall_not {l : List α} (h : ∀ a, a ∈ l → ¬p a) : l.eraseP p = l := by
  induction l with
  | nil => rfl
  | cons _ _ ih => simp [h _ (.head ..), ih (forall_mem_cons.1 h).2]

theorem exists_of_eraseP : ∀ {l : List α} {a} (al : a ∈ l) (pa : p a),
    ∃ a l₁ l₂, (∀ b ∈ l₁, ¬p b) ∧ p a ∧ l = l₁ ++ a :: l₂ ∧ l.eraseP p = l₁ ++ l₂
  | b :: l, a, al, pa =>
    if pb : p b then
      ⟨b, [], l, forall_mem_nil _, pb, by simp [pb]⟩
    else
      match al with
      | .head .. => nomatch pb pa
      | .tail _ al =>
        let ⟨c, l₁, l₂, h₁, h₂, h₃, h₄⟩ := exists_of_eraseP al pa
        ⟨c, b::l₁, l₂, (forall_mem_cons ..).2 ⟨pb, h₁⟩,
          h₂, by rw [h₃, cons_append], by simp [pb, h₄]⟩

theorem exists_or_eq_self_of_eraseP (p) (l : List α) :
    l.eraseP p = l ∨
    ∃ a l₁ l₂, (∀ b ∈ l₁, ¬p b) ∧ p a ∧ l = l₁ ++ a :: l₂ ∧ l.eraseP p = l₁ ++ l₂ :=
  if h : ∃ a ∈ l, p a then
    let ⟨_, ha, pa⟩ := h
    .inr (exists_of_eraseP ha pa)
  else
    .inl (eraseP_of_forall_not (h ⟨·, ·, ·⟩))

@[simp] theorem length_eraseP_of_mem (al : a ∈ l) (pa : p a) :
    length (l.eraseP p) = Nat.pred (length l) := by
  let ⟨_, l₁, l₂, _, _, e₁, e₂⟩ := exists_of_eraseP al pa
  rw [e₂]; simp [length_append, e₁]; rfl

theorem eraseP_append_left {a : α} (pa : p a) :
    ∀ {l₁ : List α} l₂, a ∈ l₁ → (l₁++l₂).eraseP p = l₁.eraseP p ++ l₂
  | x :: xs, l₂, h => by
    by_cases h' : p x <;> simp [h']
    rw [eraseP_append_left pa l₂ ((mem_cons.1 h).resolve_left (mt _ h'))]
    intro | rfl => exact pa

theorem eraseP_append_right :
    ∀ {l₁ : List α} l₂, (∀ b ∈ l₁, ¬p b) → eraseP p (l₁++l₂) = l₁ ++ l₂.eraseP p
  | [],      l₂, _ => rfl
  | x :: xs, l₂, h => by
    simp [(forall_mem_cons.1 h).1, eraseP_append_right _ (forall_mem_cons.1 h).2]

theorem eraseP_sublist (l : List α) : l.eraseP p <+ l := by
  match exists_or_eq_self_of_eraseP p l with
  | .inl h => rw [h]; apply Sublist.refl
  | .inr ⟨c, l₁, l₂, _, _, h₃, h₄⟩ => rw [h₄, h₃]; simp

theorem eraseP_subset (l : List α) : l.eraseP p ⊆ l := (eraseP_sublist l).subset

theorem Sublist.eraseP : l₁ <+ l₂ → l₁.eraseP p <+ l₂.eraseP p
  | .slnil => Sublist.refl _
  | .cons a s => by
    by_cases h : p a <;> simp [h]
    exacts [s.eraseP.trans (eraseP_sublist _), s.eraseP.cons _]
  | .cons₂ a s => by
    by_cases h : p a <;> simp [h]
    exacts [s, s.eraseP.cons₂ _]

theorem mem_of_mem_eraseP {l : List α} : a ∈ l.eraseP p → a ∈ l := (eraseP_subset _ ·)

@[simp] theorem mem_eraseP_of_neg {l : List α} (pa : ¬p a) : a ∈ l.eraseP p ↔ a ∈ l := by
  refine ⟨mem_of_mem_eraseP, fun al => ?_⟩
  match exists_or_eq_self_of_eraseP p l with
  | .inl h => rw [h]; assumption
  | .inr ⟨c, l₁, l₂, h₁, h₂, h₃, h₄⟩ =>
    rw [h₄]; rw [h₃] at al
    have : a ≠ c := fun h => (h ▸ pa).elim h₂
    simp [this] at al; simp [al]

theorem eraseP_map (f : β → α) : ∀ (l : List β), (map f l).eraseP p = map f (l.eraseP (p ∘ f))
  | [] => rfl
  | b::l => by by_cases h : p (f b) <;> simp [h, eraseP_map f l, eraseP_cons_of_pos]

@[simp] theorem extractP_eq_find?_eraseP
    (l : List α) : extractP p l = (find? p l, eraseP p l) := by
  let rec go (acc) : ∀ xs, l = acc.data ++ xs →
    extractP.go p l xs acc = (xs.find? p, acc.data ++ xs.eraseP p)
  | [] => fun h => by simp [extractP.go, find?, eraseP, h]
  | x::xs => by
    simp [extractP.go, find?, eraseP]; cases p x <;> simp
    · intro h; rw [go _ xs]; {simp}; simp [h]
  exact go #[] _ rfl

/-! ### erase -/

section erase
variable [BEq α] [LawfulBEq α]

@[simp] theorem erase_nil (a : α) : [].erase a = [] := rfl

theorem erase_cons (a b : α) (l : List α) :
    (b :: l).erase a = if b == a then l else b :: l.erase a :=
  if h : b == a then by simp [List.erase, h]
  else by simp [List.erase, h, (beq_eq_false_iff_ne _ _).2 h]

@[simp] theorem erase_cons_head (a : α) (l : List α) : (a :: l).erase a = l := by
  simp [erase_cons]

@[simp] theorem erase_cons_tail {a b : α} (l : List α) (h : ¬(b == a)) :
    (b :: l).erase a = b :: l.erase a := by simp only [erase_cons, if_neg h]

theorem erase_eq_eraseP (a : α) : ∀ l : List α, l.erase a = l.eraseP (a == ·)
  | [] => rfl
  | b :: l => by
    if h : a = b then simp [h] else simp [h, Ne.symm h, erase_eq_eraseP a l]

theorem Sublist.erase (a : α) {l₁ l₂ : List α} (h : l₁ <+ l₂) : l₁.erase a <+ l₂.erase a := by
  simp [erase_eq_eraseP]; exact Sublist.eraseP h

theorem erase_of_not_mem {a : α} : ∀ {l : List α}, a ∉ l → l.erase a = l
  | [], _ => rfl
  | b :: l, h => by
    rw [mem_cons, not_or] at h
    simp only [erase_cons, if_neg, erase_of_not_mem h.2, beq_iff_eq, Ne.symm h.1, not_false_eq_true]

theorem exists_erase_eq {a : α} {l : List α} (h : a ∈ l) :
    ∃ l₁ l₂, a ∉ l₁ ∧ l = l₁ ++ a :: l₂ ∧ l.erase a = l₁ ++ l₂ := by
  let ⟨_, l₁, l₂, h₁, e, h₂, h₃⟩ := exists_of_eraseP h (beq_self_eq_true _)
  rw [erase_eq_eraseP]; exact ⟨l₁, l₂, fun h => h₁ _ h (beq_self_eq_true _), eq_of_beq e ▸ h₂, h₃⟩

@[simp] theorem length_erase_of_mem {a : α} {l : List α} (h : a ∈ l) :
    length (l.erase a) = Nat.pred (length l) := by
  rw [erase_eq_eraseP]; exact length_eraseP_of_mem h (beq_self_eq_true a)

theorem erase_append_left {l₁ : List α} (l₂) (h : a ∈ l₁) :
    (l₁ ++ l₂).erase a = l₁.erase a ++ l₂ := by
  simp [erase_eq_eraseP]; exact eraseP_append_left (beq_self_eq_true a) l₂ h

theorem erase_append_right {a : α} {l₁ : List α} (l₂ : List α) (h : a ∉ l₁) :
    (l₁ ++ l₂).erase a = (l₁ ++ l₂.erase a) := by
  rw [erase_eq_eraseP, erase_eq_eraseP, eraseP_append_right]
  intros b h' h''; rw [eq_of_beq h''] at h; exact h h'

theorem erase_sublist (a : α) (l : List α) : l.erase a <+ l :=
  erase_eq_eraseP a l ▸ eraseP_sublist l

theorem erase_subset (a : α) (l : List α) : l.erase a ⊆ l := (erase_sublist a l).subset

theorem sublist.erase (a : α) {l₁ l₂ : List α} (h : l₁ <+ l₂) : l₁.erase a <+ l₂.erase a := by
  simp only [erase_eq_eraseP]; exact h.eraseP

theorem mem_of_mem_erase {a b : α} {l : List α} (h : a ∈ l.erase b) : a ∈ l := erase_subset _ _ h

@[simp] theorem mem_erase_of_ne {a b : α} {l : List α} (ab : a ≠ b) : a ∈ l.erase b ↔ a ∈ l :=
  erase_eq_eraseP b l ▸ mem_eraseP_of_neg (mt eq_of_beq ab.symm)

theorem erase_comm (a b : α) (l : List α) : (l.erase a).erase b = (l.erase b).erase a := by
  if ab : a == b then rw [eq_of_beq ab] else ?_
  if ha : a ∈ l then ?_ else
    simp only [erase_of_not_mem ha, erase_of_not_mem (mt mem_of_mem_erase ha)]
  if hb : b ∈ l then ?_ else
    simp only [erase_of_not_mem hb, erase_of_not_mem (mt mem_of_mem_erase hb)]
  match l, l.erase a, exists_erase_eq ha with
  | _, _, ⟨l₁, l₂, ha', rfl, rfl⟩ =>
    if h₁ : b ∈ l₁ then
      rw [erase_append_left _ h₁, erase_append_left _ h₁,
          erase_append_right _ (mt mem_of_mem_erase ha'), erase_cons_head]
    else
      rw [erase_append_right _ h₁, erase_append_right _ h₁, erase_append_right _ ha',
          erase_cons_tail _ ab, erase_cons_head]

end erase

/-! ### filter and partition -/

@[simp] theorem filter_append {p : α → Bool} :
    ∀ (l₁ l₂ : List α), filter p (l₁ ++ l₂) = filter p l₁ ++ filter p l₂
  | [], l₂ => rfl
  | a :: l₁, l₂ => by simp [filter]; split <;> simp [filter_append l₁]

@[simp] theorem filter_sublist {p : α → Bool} : ∀ (l : List α), filter p l <+ l
  | [] => .slnil
  | a :: l => by rw [filter]; split <;> simp [Sublist.cons, Sublist.cons₂, filter_sublist l]

@[simp] theorem partition_eq_filter_filter (p : α → Bool) (l : List α) :
    partition p l = (filter p l, filter (not ∘ p) l) := by simp [partition, aux] where
  aux : ∀ l {as bs}, partition.loop p l (as, bs) =
    (as.reverse ++ filter p l, bs.reverse ++ filter (not ∘ p) l)
  | [] => by simp [partition.loop, filter]
  | a :: l => by cases pa : p a <;> simp [partition.loop, pa, aux, filter, append_assoc]

theorem filter_congr' {p q : α → Bool} :
    ∀ {l : List α}, (∀ x ∈ l, p x ↔ q x) → filter p l = filter q l
  | [], _ => rfl
  | a :: l, h => by
    rw [forall_mem_cons] at h; by_cases pa : p a
    · simp [pa, h.1.1 pa, filter_congr' h.2]
    · simp [pa, mt h.1.2 pa, filter_congr' h.2]

/-! ### filterMap -/

@[simp] theorem filterMap_nil (f : α → Option β) : filterMap f [] = [] := rfl

@[simp] theorem filterMap_cons (f : α → Option β) (a : α) (l : List α) :
    filterMap f (a :: l) =
      match f a with
      | none => filterMap f l
      | some b => b :: filterMap f l := rfl

theorem filterMap_cons_none {f : α → Option β} (a : α) (l : List α) (h : f a = none) :
    filterMap f (a :: l) = filterMap f l := by simp only [filterMap, h]

theorem filterMap_cons_some (f : α → Option β) (a : α) (l : List α) {b : β} (h : f a = some b) :
    filterMap f (a :: l) = b :: filterMap f l := by simp only [filterMap, h]

theorem filterMap_append {α β : Type _} (l l' : List α) (f : α → Option β) :
    filterMap f (l ++ l') = filterMap f l ++ filterMap f l' := by
  induction l <;> simp; split <;> simp [*]

theorem filterMap_eq_map (f : α → β) : filterMap (some ∘ f) = map f := by
  funext l; induction l <;> simp [*]

theorem filterMap_eq_filter (p : α → Bool) :
    filterMap (Option.guard (p ·)) = filter p := by
  funext l
  induction l with
  | nil => rfl
  | cons a l IH => by_cases pa : p a <;> simp [Option.guard, pa, ← IH]

theorem filterMap_filterMap (f : α → Option β) (g : β → Option γ) (l : List α) :
    filterMap g (filterMap f l) = filterMap (fun x => (f x).bind g) l := by
  induction l with
  | nil => rfl
  | cons a l IH => cases h : f a <;> simp [*]

theorem map_filterMap (f : α → Option β) (g : β → γ) (l : List α) :
    map g (filterMap f l) = filterMap (fun x => (f x).map g) l := by
  simp only [← filterMap_eq_map, filterMap_filterMap, Option.map_eq_bind]

theorem filterMap_map (f : α → β) (g : β → Option γ) (l : List α) :
    filterMap g (map f l) = filterMap (g ∘ f) l := by
  rw [← filterMap_eq_map, filterMap_filterMap]; rfl

theorem filter_filterMap (f : α → Option β) (p : β → Bool) (l : List α) :
    filter p (filterMap f l) = filterMap (fun x => (f x).filter p) l := by
  rw [← filterMap_eq_filter, filterMap_filterMap]
  congr; funext x; cases f x <;> simp [Option.filter, Option.guard]

theorem filterMap_filter (p : α → Bool) (f : α → Option β) (l : List α) :
    filterMap f (filter p l) = filterMap (fun x => if p x then f x else none) l := by
  rw [← filterMap_eq_filter, filterMap_filterMap]
  congr; funext x; by_cases h : p x <;> simp [Option.guard, h]

@[simp] theorem filterMap_some (l : List α) : filterMap some l = l := by
  erw [filterMap_eq_map, map_id]

theorem map_filterMap_some_eq_filter_map_is_some (f : α → Option β) (l : List α) :
    (l.filterMap f).map some = (l.map f).filter fun b => b.isSome := by
  induction l <;> simp; split <;> simp [*]

@[simp] theorem mem_filterMap (f : α → Option β) (l : List α) {b : β} :
    b ∈ filterMap f l ↔ ∃ a, a ∈ l ∧ f a = some b := by
  induction l <;> simp; split <;> simp [*, eq_comm]

@[simp] theorem filterMap_join (f : α → Option β) (L : List (List α)) :
    filterMap f (join L) = join (map (filterMap f) L) := by
  induction L <;> simp [*, filterMap_append]

theorem map_filterMap_of_inv (f : α → Option β) (g : β → α) (H : ∀ x : α, (f x).map g = some x)
    (l : List α) : map g (filterMap f l) = l := by simp only [map_filterMap, H, filterMap_some]

theorem length_filter_le (p : α → Bool) (l : List α) :
    (l.filter p).length ≤ l.length := (filter_sublist _).length_le

theorem length_filterMap_le (f : α → Option β) (l : List α) :
    (filterMap f l).length ≤ l.length := by
  rw [← length_map _ some, map_filterMap_some_eq_filter_map_is_some, ← length_map _ f]
  apply length_filter_le

theorem Sublist.filterMap (f : α → Option β) (s : l₁ <+ l₂) : filterMap f l₁ <+ filterMap f l₂ := by
  induction s <;> simp <;> split <;> simp [*, cons, cons₂]

theorem Sublist.filter (p : α → Bool) {l₁ l₂} (s : l₁ <+ l₂) : filter p l₁ <+ filter p l₂ := by
  rw [← filterMap_eq_filter]; apply s.filterMap

theorem map_filter (f : β → α) (l : List β) : filter p (map f l) = map f (filter (p ∘ f) l) := by
  rw [← filterMap_eq_map, filter_filterMap, filterMap_filter]; rfl

@[simp] theorem filter_filter (q) : ∀ l, filter p (filter q l) = filter (fun a => p a ∧ q a) l
  | [] => rfl
  | a :: l => by by_cases hp : p a <;> by_cases hq : q a <;> simp [hp, hq, filter_filter _ l]

theorem filter_eq_self {l} : filter p l = l ↔ ∀ a ∈ l, p a := by
  induction l with simp
  | cons a l ih =>
    cases h : p a <;> simp [*]
    intro h; exact Nat.lt_irrefl _ (h ▸ length_filter_le p l)

theorem filter_length_eq_length {l} : (filter p l).length = l.length ↔ ∀ a ∈ l, p a :=
  Iff.trans ⟨l.filter_sublist.eq_of_length, congrArg length⟩ filter_eq_self

/-! ### find? -/

theorem find?_cons_of_pos (l) (h : p a) : find? p (a :: l) = some a :=
  by simp [find?, h]

theorem find?_cons_of_neg (l) (h : ¬p a) : find? p (a :: l) = find? p l :=
  by simp [find?, h]

theorem find?_eq_none : find? p l = none ↔ ∀ x ∈ l, ¬ p x := by
  induction l <;> simp [find?_cons]; split <;> simp [*]

theorem find?_some : ∀ {l}, find? p l = some a → p a
  | b :: l, H => by
    by_cases h : p b <;> simp [find?, h] at H
    · exact H ▸ h
    · exact find?_some H

@[simp] theorem mem_of_find?_eq_some : ∀ {l}, find? p l = some a → a ∈ l
  | b :: l, H => by
    by_cases h : p b <;> simp [find?, h] at H
    · exact H ▸ .head _
    · exact .tail _ (mem_of_find?_eq_some H)

/-! ### findSome? -/

theorem exists_of_findSome?_eq_some {l : List α} {f : α → Option β} (w : l.findSome? f = some b) :
    ∃ a, a ∈ l ∧ f a = b := by
  induction l with
  | nil => simp_all
  | cons h l ih =>
    simp_all only [findSome?_cons, mem_cons, exists_eq_or_imp]
    split at w <;> simp_all

/-! ### findIdx -/

@[simp] theorem findIdx_nil {α : Type _} (p : α → Bool) : [].findIdx p = 0 := rfl

theorem findIdx_cons (p : α → Bool) (b : α) (l : List α) :
    (b :: l).findIdx p = bif p b then 0 else (l.findIdx p) + 1 := by
  cases H : p b with
  | true => simp [H, findIdx, findIdx.go]
  | false => simp [H, findIdx, findIdx.go, findIdx_go_succ]
where
  findIdx_go_succ (p : α → Bool) (l : List α) (n : Nat) :
      List.findIdx.go p l (n + 1) = (findIdx.go p l n) + 1 := by
    cases l with
    | nil => unfold findIdx.go; exact Nat.succ_eq_add_one n
    | cons head tail =>
      unfold findIdx.go
      cases p head <;> simp only [cond_false, cond_true]
      exact findIdx_go_succ p tail (n + 1)

theorem findIdx_of_get?_eq_some {xs : List α} (w : xs.get? (xs.findIdx p) = some y) : p y := by
  induction xs with
  | nil => simp_all
  | cons x xs ih => by_cases h : p x <;> simp_all [findIdx_cons]

theorem findIdx_get {xs : List α} {w : xs.findIdx p < xs.length} :
    p (xs.get ⟨xs.findIdx p, w⟩) :=
  xs.findIdx_of_get?_eq_some (get?_eq_get w)

theorem findIdx_lt_length_of_exists {xs : List α} (h : ∃ x ∈ xs, p x) :
    xs.findIdx p < xs.length := by
  induction xs with
  | nil => simp_all
  | cons x xs ih =>
    by_cases p x
    · simp_all only [forall_exists_index, and_imp, mem_cons, exists_eq_or_imp, true_or,
        findIdx_cons, cond_true, length_cons]
      apply Nat.succ_pos
    · simp_all [findIdx_cons]
      refine Nat.succ_lt_succ ?_
      obtain ⟨x', m', h'⟩ := h
      exact ih x' m' h'

theorem findIdx_get?_eq_get_of_exists {xs : List α} (h : ∃ x ∈ xs, p x) :
    xs.get? (xs.findIdx p) = some (xs.get ⟨xs.findIdx p, xs.findIdx_lt_length_of_exists h⟩) :=
  get?_eq_get (findIdx_lt_length_of_exists h)

  /-! ### findIdx? -/

@[simp] theorem findIdx?_nil : ([] : List α).findIdx? p i = none := rfl

@[simp] theorem findIdx?_cons :
    (x :: xs).findIdx? p i = if p x then some i else findIdx? p xs (i + 1) := rfl

@[simp] theorem findIdx?_succ :
    (xs : List α).findIdx? p (i+1) = (xs.findIdx? p i).map fun i => i + 1 := by
  induction xs generalizing i with simp
  | cons _ _ _ => split <;> simp_all

theorem findIdx?_eq_some_iff (xs : List α) (p : α → Bool) :
    xs.findIdx? p = some i ↔ (xs.take (i + 1)).map p = replicate i false ++ [true] := by
  induction xs generalizing i with
  | nil => simp
  | cons x xs ih =>
    simp only [findIdx?_cons, Nat.zero_add, findIdx?_succ, take_succ_cons, map_cons]
    split <;> cases i <;> simp_all

theorem findIdx?_of_eq_some {xs : List α} {p : α → Bool} (w : xs.findIdx? p = some i) :
    match xs.get? i with | some a => p a | none => false := by
  induction xs generalizing i with
  | nil => simp_all
  | cons x xs ih =>
    simp_all only [findIdx?_cons, Nat.zero_add, findIdx?_succ]
    split at w <;> cases i <;> simp_all

theorem findIdx?_of_eq_none {xs : List α} {p : α → Bool} (w : xs.findIdx? p = none) :
    ∀ i, match xs.get? i with | some a => ¬ p a | none => true := by
  intro i
  induction xs generalizing i with
  | nil => simp_all
  | cons x xs ih =>
    simp_all only [Bool.not_eq_true, findIdx?_cons, Nat.zero_add, findIdx?_succ]
    cases i with
    | zero =>
      split at w <;> simp_all
    | succ i =>
      simp only [get?_cons_succ]
      apply ih
      split at w <;> simp_all

@[simp] theorem findIdx?_append :
    (xs ++ ys : List α).findIdx? p =
      (xs.findIdx? p <|> (ys.findIdx? p).map fun i => i + xs.length) := by
  induction xs with simp
  | cons _ _ _ => split <;> simp_all [Option.map_orElse, Option.map_map]; rfl

@[simp] theorem findIdx?_replicate :
    (replicate n a).findIdx? p = if 0 < n ∧ p a then some 0 else none := by
  induction n with
  | zero => simp
  | succ n ih =>
    simp only [replicate, findIdx?_cons, Nat.zero_add, findIdx?_succ, Nat.zero_lt_succ, true_and]
    split <;> simp_all

/-! ### pairwise -/

theorem Pairwise.sublist : l₁ <+ l₂ → l₂.Pairwise R → l₁.Pairwise R
  | .slnil, h => h
  | .cons _ s, .cons _ h₂ => h₂.sublist s
  | .cons₂ _ s, .cons h₁ h₂ => (h₂.sublist s).cons fun _ h => h₁ _ (s.subset h)

theorem pairwise_map {l : List α} :
    (l.map f).Pairwise R ↔ l.Pairwise fun a b => R (f a) (f b) := by
  induction l
  . simp
  . simp only [map, pairwise_cons, forall_mem_map_iff, *]

theorem pairwise_append {l₁ l₂ : List α} :
    (l₁ ++ l₂).Pairwise R ↔ l₁.Pairwise R ∧ l₂.Pairwise R ∧ ∀ a ∈ l₁, ∀ b ∈ l₂, R a b := by
  induction l₁ <;> simp [*, or_imp, forall_and, and_assoc, and_left_comm]

theorem pairwise_reverse {l : List α} :
    l.reverse.Pairwise R ↔ l.Pairwise (fun a b => R b a) := by
  induction l <;> simp [*, pairwise_append, and_comm]

theorem Pairwise.imp {α R S} (H : ∀ {a b}, R a b → S a b) :
    ∀ {l : List α}, l.Pairwise R → l.Pairwise S
  | _, .nil => .nil
  | _, .cons h₁ h₂ => .cons (H ∘ h₁ ·) (h₂.imp H)

/-! ### replaceF -/

theorem replaceF_nil : [].replaceF p = [] := rfl

theorem replaceF_cons (a : α) (l : List α) :
    (a :: l).replaceF p = match p a with
      | none => a :: replaceF p l
      | some a' => a' :: l := rfl

theorem replaceF_cons_of_some {l : List α} (p) (h : p a = some a') :
    (a :: l).replaceF p = a' :: l := by
  simp [replaceF_cons, h]

theorem replaceF_cons_of_none {l : List α} (p) (h : p a = none) :
    (a :: l).replaceF p = a :: l.replaceF p := by simp [replaceF_cons, h]

theorem replaceF_of_forall_none {l : List α} (h : ∀ a, a ∈ l → p a = none) : l.replaceF p = l := by
  induction l with
  | nil => rfl
  | cons _ _ ih => simp [h _ (.head ..), ih (forall_mem_cons.1 h).2]

theorem exists_of_replaceF : ∀ {l : List α} {a a'} (al : a ∈ l) (pa : p a = some a'),
    ∃ a a' l₁ l₂,
      (∀ b ∈ l₁, p b = none) ∧ p a = some a' ∧ l = l₁ ++ a :: l₂ ∧ l.replaceF p = l₁ ++ a' :: l₂
  | b :: l, a, a', al, pa =>
    match pb : p b with
    | some b' => ⟨b, b', [], l, forall_mem_nil _, pb, by simp [pb]⟩
    | none =>
      match al with
      | .head .. => nomatch pb.symm.trans pa
      | .tail _ al =>
        let ⟨c, c', l₁, l₂, h₁, h₂, h₃, h₄⟩ := exists_of_replaceF al pa
        ⟨c, c', b::l₁, l₂, (forall_mem_cons ..).2 ⟨pb, h₁⟩,
          h₂, by rw [h₃, cons_append], by simp [pb, h₄]⟩

theorem exists_or_eq_self_of_replaceF (p) (l : List α) :
    l.replaceF p = l ∨ ∃ a a' l₁ l₂,
      (∀ b ∈ l₁, p b = none) ∧ p a = some a' ∧ l = l₁ ++ a :: l₂ ∧ l.replaceF p = l₁ ++ a' :: l₂ :=
  if h : ∃ a ∈ l, (p a).isSome then
    let ⟨_, ha, pa⟩ := h
    .inr (exists_of_replaceF ha (Option.get_mem pa))
  else
    .inl <| replaceF_of_forall_none fun a ha =>
      Option.not_isSome_iff_eq_none.1 fun h' => h ⟨a, ha, h'⟩

@[simp] theorem length_replaceF : length (replaceF f l) = length l := by
  induction l <;> simp [replaceF]; split <;> simp [*]

/-! ### disjoint -/

theorem disjoint_symm (d : Disjoint l₁ l₂) : Disjoint l₂ l₁ := fun _ i₂ i₁ => d i₁ i₂

theorem disjoint_comm : Disjoint l₁ l₂ ↔ Disjoint l₂ l₁ := ⟨disjoint_symm, disjoint_symm⟩

theorem disjoint_left : Disjoint l₁ l₂ ↔ ∀ ⦃a⦄, a ∈ l₁ → a ∉ l₂ := by simp [Disjoint]

theorem disjoint_right : Disjoint l₁ l₂ ↔ ∀ ⦃a⦄, a ∈ l₂ → a ∉ l₁ := disjoint_comm

theorem disjoint_iff_ne : Disjoint l₁ l₂ ↔ ∀ a ∈ l₁, ∀ b ∈ l₂, a ≠ b :=
  ⟨fun h _ al1 _ bl2 ab => h al1 (ab ▸ bl2), fun h _ al1 al2 => h _ al1 _ al2 rfl⟩

theorem disjoint_of_subset_left (ss : l₁ ⊆ l) (d : Disjoint l l₂) : Disjoint l₁ l₂ :=
  fun _ m => d (ss m)

theorem disjoint_of_subset_right (ss : l₂ ⊆ l) (d : Disjoint l₁ l) : Disjoint l₁ l₂ :=
  fun _ m m₁ => d m (ss m₁)

theorem disjoint_of_disjoint_cons_left {l₁ l₂} : Disjoint (a :: l₁) l₂ → Disjoint l₁ l₂ :=
disjoint_of_subset_left (subset_cons _ _)

theorem disjoint_of_disjoint_cons_right {l₁ l₂} : Disjoint l₁ (a :: l₂) → Disjoint l₁ l₂ :=
disjoint_of_subset_right (subset_cons _ _)

@[simp] theorem disjoint_nil_left (l : List α) : Disjoint [] l := fun a => (not_mem_nil a).elim

@[simp] theorem disjoint_nil_right (l : List α) : Disjoint l [] := by
  rw [disjoint_comm]; exact disjoint_nil_left _

@[simp 1100] theorem singleton_disjoint : Disjoint [a] l ↔ a ∉ l := by simp [Disjoint]

@[simp 1100] theorem disjoint_singleton : Disjoint l [a] ↔ a ∉ l := by
  rw [disjoint_comm, singleton_disjoint]

@[simp] theorem disjoint_append_left : Disjoint (l₁ ++ l₂) l ↔ Disjoint l₁ l ∧ Disjoint l₂ l := by
  simp [Disjoint, or_imp, forall_and]

@[simp] theorem disjoint_append_right : Disjoint l (l₁ ++ l₂) ↔ Disjoint l l₁ ∧ Disjoint l l₂ :=
  disjoint_comm.trans <| by rw [disjoint_append_left]; simp [disjoint_comm]

@[simp] theorem disjoint_cons_left : Disjoint (a::l₁) l₂ ↔ (a ∉ l₂) ∧ Disjoint l₁ l₂ :=
  (disjoint_append_left (l₁ := [a])).trans <| by simp [singleton_disjoint]

@[simp] theorem disjoint_cons_right : Disjoint l₁ (a :: l₂) ↔ (a ∉ l₁) ∧ Disjoint l₁ l₂ :=
  disjoint_comm.trans <| by rw [disjoint_cons_left]; simp [disjoint_comm]

theorem disjoint_of_disjoint_append_left_left (d : Disjoint (l₁ ++ l₂) l) : Disjoint l₁ l :=
  (disjoint_append_left.1 d).1

theorem disjoint_of_disjoint_append_left_right (d : Disjoint (l₁ ++ l₂) l) : Disjoint l₂ l :=
  (disjoint_append_left.1 d).2

theorem disjoint_of_disjoint_append_right_left (d : Disjoint l (l₁ ++ l₂)) : Disjoint l l₁ :=
  (disjoint_append_right.1 d).1

theorem disjoint_of_disjoint_append_right_right (d : Disjoint l (l₁ ++ l₂)) : Disjoint l l₂ :=
  (disjoint_append_right.1 d).2

/-! ### foldl / foldr -/

theorem foldl_map (f : β₁ → β₂) (g : α → β₂ → α) (l : List β₁) (init : α) :
    (l.map f).foldl g init = l.foldl (fun x y => g x (f y)) init := by
  induction l generalizing init <;> simp [*]

theorem foldr_map (f : α₁ → α₂) (g : α₂ → β → β) (l : List α₁) (init : β) :
    (l.map f).foldr g init = l.foldr (fun x y => g (f x) y) init := by
  induction l generalizing init <;> simp [*]

theorem foldl_hom (f : α₁ → α₂) (g₁ : α₁ → β → α₁) (g₂ : α₂ → β → α₂) (l : List β) (init : α₁)
    (H : ∀ x y, g₂ (f x) y = f (g₁ x y)) : l.foldl g₂ (f init) = f (l.foldl g₁ init) := by
  induction l generalizing init <;> simp [*, H]

theorem foldr_hom (f : β₁ → β₂) (g₁ : α → β₁ → β₁) (g₂ : α → β₂ → β₂) (l : List α) (init : β₁)
    (H : ∀ x y, g₂ x (f y) = f (g₁ x y)) : l.foldr g₂ (f init) = f (l.foldr g₁ init) := by
  induction l <;> simp [*, H]

/-! ### union -/

section union

variable [DecidableEq α]

theorem union_def [DecidableEq α] (l₁ l₂ : List α)  : l₁ ∪ l₂ = foldr .insert l₂ l₁ := rfl

@[simp] theorem nil_union (l : List α) : nil ∪ l = l := by simp [List.union_def, foldr]

@[simp] theorem cons_union (a : α) (l₁ l₂ : List α) :
    (a :: l₁) ∪ l₂ = (l₁ ∪ l₂).insert a := by simp [List.union_def, foldr]

@[simp] theorem mem_union_iff {_ : DecidableEq α} {x : α} {l₁ l₂ : List α} :
    x ∈ l₁ ∪ l₂ ↔ x ∈ l₁ ∨ x ∈ l₂ := by induction l₁ <;> simp [*, or_assoc]

end union

/-! ### inter -/

theorem inter_def [DecidableEq α] (l₁ l₂ : List α)  : l₁ ∩ l₂ = filter (· ∈ l₂) l₁ := rfl

@[simp] theorem mem_inter_iff {_ : DecidableEq α} {x : α} {l₁ l₂ : List α} :
    x ∈ l₁ ∩ l₂ ↔ x ∈ l₁ ∧ x ∈ l₂ := by
  cases l₁ <;> simp [List.inter_def, mem_filter]

/-! ### product -/

/-- List.prod satisfies a specification of cartesian product on lists. -/
theorem pair_mem_product {xs : List α} {ys : List β} {x : α} {y : β} :
    (x, y) ∈ product xs ys ↔ x ∈ xs ∧ y ∈ ys := by
  simp only [product, and_imp, exists_prop, mem_map, Prod.mk.injEq,
    exists_eq_right_right, mem_bind, iff_self]

/-! ### leftpad -/

/-- The length of the List returned by `List.leftpad n a l` is equal
  to the larger of `n` and `l.length` -/
theorem leftpad_length (n : Nat) (a : α) (l : List α) :
    (leftpad n a l).length = max n l.length := by
  simp only [leftpad, length_append, length_replicate, Nat.sub_add_eq_max]

theorem leftpad_prefix (n : Nat) (a : α) (l : List α) :
    IsPrefix (replicate (n - length l) a) (leftpad n a l) := by
  simp only [IsPrefix, leftpad]
  exact Exists.intro l rfl

theorem leftpad_suffix (n : Nat) (a : α) (l : List α) : IsSuffix l (leftpad n a l) := by
  simp only [IsSuffix, leftpad]
  exact Exists.intro (replicate (n - length l) a) rfl

/-! ### monadic operations -/

-- we use ForIn.forIn as the simp normal form
@[simp] theorem forIn_eq_forIn [Monad m] : @List.forIn α β m _ = forIn := rfl

theorem forIn_eq_bindList [Monad m] [LawfulMonad m]
    (f : α → β → m (ForInStep β)) (l : List α) (init : β) :
    forIn l init f = ForInStep.run <$> (ForInStep.yield init).bindList f l := by
  induction l generalizing init <;> simp [*, map_eq_pure_bind]
  congr; ext (b | b) <;> simp

@[simp] theorem forM_append [Monad m] [LawfulMonad m] (l₁ l₂ : List α) (f : α → m PUnit) :
    (l₁ ++ l₂).forM f = (do l₁.forM f; l₂.forM f) := by induction l₁ <;> simp [*]

/-! ### diff -/

section Diff
-- TODO: theorems about `BEq`
variable [DecidableEq α]

@[simp] theorem diff_nil (l : List α) : l.diff [] = l := rfl

@[simp] theorem diff_cons (l₁ l₂ : List α) (a : α) : l₁.diff (a :: l₂) = (l₁.erase a).diff l₂ := by
  simp_all [List.diff, erase_of_not_mem]

theorem diff_cons_right (l₁ l₂ : List α) (a : α) : l₁.diff (a :: l₂) = (l₁.diff l₂).erase a := by
  apply Eq.symm; induction l₂ generalizing l₁ <;> simp [erase_comm, *]

theorem diff_erase (l₁ l₂ : List α) (a : α) : (l₁.diff l₂).erase a = (l₁.erase a).diff l₂ := by
  rw [← diff_cons_right, diff_cons]

@[simp] theorem nil_diff (l : List α) : [].diff l = [] := by
  induction l <;> simp [*, erase_of_not_mem]

theorem cons_diff (a : α) (l₁ l₂ : List α) :
    (a :: l₁).diff l₂ = if a ∈ l₂ then l₁.diff (l₂.erase a) else a :: l₁.diff l₂ := by
  induction l₂ generalizing l₁ with
  | nil => rfl
  | cons b l₂ ih =>
    by_cases h : a = b
    next => simp [*]
    next =>
      have := Ne.symm h
      simp[*]

theorem cons_diff_of_mem {a : α} {l₂ : List α} (h : a ∈ l₂) (l₁ : List α) :
    (a :: l₁).diff l₂ = l₁.diff (l₂.erase a) := by rw [cons_diff, if_pos h]

theorem cons_diff_of_not_mem {a : α} {l₂ : List α} (h : a ∉ l₂) (l₁ : List α) :
    (a :: l₁).diff l₂ = a :: l₁.diff l₂ := by rw [cons_diff, if_neg h]

theorem diff_eq_foldl : ∀ l₁ l₂ : List α, l₁.diff l₂ = foldl List.erase l₁ l₂
  | _, [] => rfl
  | l₁, a :: l₂ => (diff_cons l₁ l₂ a).trans (diff_eq_foldl _ _)

@[simp] theorem diff_append (l₁ l₂ l₃ : List α) : l₁.diff (l₂ ++ l₃) = (l₁.diff l₂).diff l₃ := by
  simp only [diff_eq_foldl, foldl_append]

theorem diff_sublist : ∀ l₁ l₂ : List α, l₁.diff l₂ <+ l₁
  | _, [] => .refl _
  | l₁, a :: l₂ =>
    calc
      l₁.diff (a :: l₂) = (l₁.erase a).diff l₂ := diff_cons ..
      _ <+ l₁.erase a := diff_sublist ..
      _ <+ l₁ := erase_sublist ..

theorem diff_subset (l₁ l₂ : List α) : l₁.diff l₂ ⊆ l₁ := (diff_sublist ..).subset

theorem mem_diff_of_mem {a : α} : ∀ {l₁ l₂ : List α}, a ∈ l₁ → a ∉ l₂ → a ∈ l₁.diff l₂
  | _, [], h₁, _ => h₁
  | l₁, b :: l₂, h₁, h₂ => by
    rw [diff_cons]
    exact mem_diff_of_mem ((mem_erase_of_ne <| ne_of_not_mem_cons h₂).2 h₁) (mt (.tail _) h₂)

theorem Sublist.diff_right : ∀ {l₁ l₂ l₃ : List α}, l₁ <+ l₂ → l₁.diff l₃ <+ l₂.diff l₃
  | _,  _, [], h => h
  | l₁, l₂, a :: l₃, h => by simp only [diff_cons, (h.erase _).diff_right]

theorem Sublist.erase_diff_erase_sublist {a : α} :
    ∀ {l₁ l₂ : List α}, l₁ <+ l₂ → (l₂.erase a).diff (l₁.erase a) <+ l₂.diff l₁
  | [], l₂, _ => erase_sublist _ _
  | b :: l₁, l₂, h => by
    if heq : b = a then
      simp [heq]
    else
      simp [heq, erase_comm a]
      exact (erase_cons_head b _ ▸ h.erase b).erase_diff_erase_sublist

end Diff

/-! ### prefix, suffix, infix -/

@[simp] theorem prefix_append (l₁ l₂ : List α) : l₁ <+: l₁ ++ l₂ := ⟨l₂, rfl⟩

@[simp] theorem suffix_append (l₁ l₂ : List α) : l₂ <:+ l₁ ++ l₂ := ⟨l₁, rfl⟩

theorem infix_append (l₁ l₂ l₃ : List α) : l₂ <:+: l₁ ++ l₂ ++ l₃ := ⟨l₁, l₃, rfl⟩

@[simp] theorem infix_append' (l₁ l₂ l₃ : List α) : l₂ <:+: l₁ ++ (l₂ ++ l₃) := by
  rw [← List.append_assoc]; apply infix_append

theorem IsPrefix.isInfix : l₁ <+: l₂ → l₁ <:+: l₂ := fun ⟨t, h⟩ => ⟨[], t, h⟩

theorem IsSuffix.isInfix : l₁ <:+ l₂ → l₁ <:+: l₂ := fun ⟨t, h⟩ => ⟨t, [], by rw [h, append_nil]⟩

theorem nil_prefix (l : List α) : [] <+: l := ⟨l, rfl⟩

theorem nil_suffix (l : List α) : [] <:+ l := ⟨l, append_nil _⟩

theorem nil_infix (l : List α) : [] <:+: l := (nil_prefix _).isInfix

theorem prefix_refl (l : List α) : l <+: l := ⟨[], append_nil _⟩

theorem suffix_refl (l : List α) : l <:+ l := ⟨[], rfl⟩

theorem infix_refl (l : List α) : l <:+: l := (prefix_refl l).isInfix

@[simp] theorem suffix_cons (a : α) : ∀ l, l <:+ a :: l := suffix_append [a]

theorem infix_cons : l₁ <:+: l₂ → l₁ <:+: a :: l₂ := fun ⟨L₁, L₂, h⟩ => ⟨a :: L₁, L₂, h ▸ rfl⟩

theorem infix_concat : l₁ <:+: l₂ → l₁ <:+: concat l₂ a := fun ⟨L₁, L₂, h⟩ =>
  ⟨L₁, concat L₂ a, by simp [← h, concat_eq_append, append_assoc]⟩

theorem IsPrefix.trans : ∀ {l₁ l₂ l₃ : List α}, l₁ <+: l₂ → l₂ <+: l₃ → l₁ <+: l₃
  | _, _, _, ⟨r₁, rfl⟩, ⟨r₂, rfl⟩ => ⟨r₁ ++ r₂, (append_assoc _ _ _).symm⟩

theorem IsSuffix.trans : ∀ {l₁ l₂ l₃ : List α}, l₁ <:+ l₂ → l₂ <:+ l₃ → l₁ <:+ l₃
  | _, _, _, ⟨l₁, rfl⟩, ⟨l₂, rfl⟩ => ⟨l₂ ++ l₁, append_assoc _ _ _⟩

theorem IsInfix.trans : ∀ {l₁ l₂ l₃ : List α}, l₁ <:+: l₂ → l₂ <:+: l₃ → l₁ <:+: l₃
  | l, _, _, ⟨l₁, r₁, rfl⟩, ⟨l₂, r₂, rfl⟩ => ⟨l₂ ++ l₁, r₁ ++ r₂, by simp only [append_assoc]⟩

protected theorem IsInfix.sublist : l₁ <:+: l₂ → l₁ <+ l₂
  | ⟨_, _, h⟩ => h ▸ (sublist_append_right ..).trans (sublist_append_left ..)

protected theorem IsInfix.subset (hl : l₁ <:+: l₂) : l₁ ⊆ l₂ :=
  hl.sublist.subset

protected theorem IsPrefix.sublist (h : l₁ <+: l₂) : l₁ <+ l₂ :=
  h.isInfix.sublist

protected theorem IsPrefix.subset (hl : l₁ <+: l₂) : l₁ ⊆ l₂ :=
  hl.sublist.subset

protected theorem IsSuffix.sublist (h : l₁ <:+ l₂) : l₁ <+ l₂ :=
  h.isInfix.sublist

protected theorem IsSuffix.subset (hl : l₁ <:+ l₂) : l₁ ⊆ l₂ :=
  hl.sublist.subset

@[simp] theorem reverse_suffix : reverse l₁ <:+ reverse l₂ ↔ l₁ <+: l₂ :=
  ⟨fun ⟨r, e⟩ => ⟨reverse r, by rw [← reverse_reverse l₁, ← reverse_append, e, reverse_reverse]⟩,
   fun ⟨r, e⟩ => ⟨reverse r, by rw [← reverse_append, e]⟩⟩

@[simp] theorem reverse_prefix : reverse l₁ <+: reverse l₂ ↔ l₁ <:+ l₂ := by
  rw [← reverse_suffix]; simp only [reverse_reverse]

@[simp] theorem reverse_infix : reverse l₁ <:+: reverse l₂ ↔ l₁ <:+: l₂ := by
  refine ⟨fun ⟨s, t, e⟩ => ⟨reverse t, reverse s, ?_⟩, fun ⟨s, t, e⟩ => ⟨reverse t, reverse s, ?_⟩⟩
  · rw [← reverse_reverse l₁, append_assoc, ← reverse_append, ← reverse_append, e,
      reverse_reverse]
  · rw [append_assoc, ← reverse_append, ← reverse_append, e]

theorem IsInfix.length_le (h : l₁ <:+: l₂) : l₁.length ≤ l₂.length :=
  h.sublist.length_le

theorem IsPrefix.length_le (h : l₁ <+: l₂) : l₁.length ≤ l₂.length :=
  h.sublist.length_le

theorem IsSuffix.length_le (h : l₁ <:+ l₂) : l₁.length ≤ l₂.length :=
  h.sublist.length_le

@[simp] theorem infix_nil : l <:+: [] ↔ l = [] := ⟨(sublist_nil.1 ·.sublist), (· ▸ infix_refl _)⟩

@[simp] theorem prefix_nil : l <+: [] ↔ l = [] := ⟨(sublist_nil.1 ·.sublist), (· ▸ prefix_refl _)⟩

@[simp] theorem suffix_nil : l <:+ [] ↔ l = [] := ⟨(sublist_nil.1 ·.sublist), (· ▸ suffix_refl _)⟩

theorem infix_iff_prefix_suffix (l₁ l₂ : List α) : l₁ <:+: l₂ ↔ ∃ t, l₁ <+: t ∧ t <:+ l₂ :=
  ⟨fun ⟨_, t, e⟩ => ⟨l₁ ++ t, ⟨_, rfl⟩, e ▸ append_assoc .. ▸ ⟨_, rfl⟩⟩,
    fun ⟨_, ⟨t, rfl⟩, s, e⟩ => ⟨s, t, append_assoc .. ▸ e⟩⟩

theorem IsInfix.eq_of_length (h : l₁ <:+: l₂) : l₁.length = l₂.length → l₁ = l₂ :=
  h.sublist.eq_of_length

theorem IsPrefix.eq_of_length (h : l₁ <+: l₂) : l₁.length = l₂.length → l₁ = l₂ :=
  h.sublist.eq_of_length

theorem IsSuffix.eq_of_length (h : l₁ <:+ l₂) : l₁.length = l₂.length → l₁ = l₂ :=
  h.sublist.eq_of_length

theorem prefix_of_prefix_length_le :
    ∀ {l₁ l₂ l₃ : List α}, l₁ <+: l₃ → l₂ <+: l₃ → length l₁ ≤ length l₂ → l₁ <+: l₂
  | [], l₂, _, _, _, _ => nil_prefix _
  | a :: l₁, b :: l₂, _, ⟨r₁, rfl⟩, ⟨r₂, e⟩, ll => by
    injection e with _ e'; subst b
    rcases prefix_of_prefix_length_le ⟨_, rfl⟩ ⟨_, e'⟩ (le_of_succ_le_succ ll) with ⟨r₃, rfl⟩
    exact ⟨r₃, rfl⟩

theorem prefix_or_prefix_of_prefix (h₁ : l₁ <+: l₃) (h₂ : l₂ <+: l₃) : l₁ <+: l₂ ∨ l₂ <+: l₁ :=
  (Nat.le_total (length l₁) (length l₂)).imp (prefix_of_prefix_length_le h₁ h₂)
    (prefix_of_prefix_length_le h₂ h₁)

theorem suffix_of_suffix_length_le
    (h₁ : l₁ <:+ l₃) (h₂ : l₂ <:+ l₃) (ll : length l₁ ≤ length l₂) : l₁ <:+ l₂ :=
  reverse_prefix.1 <|
    prefix_of_prefix_length_le (reverse_prefix.2 h₁) (reverse_prefix.2 h₂) (by simp [ll])

theorem suffix_or_suffix_of_suffix (h₁ : l₁ <:+ l₃) (h₂ : l₂ <:+ l₃) : l₁ <:+ l₂ ∨ l₂ <:+ l₁ :=
  (prefix_or_prefix_of_prefix (reverse_prefix.2 h₁) (reverse_prefix.2 h₂)).imp reverse_prefix.1
    reverse_prefix.1

theorem suffix_cons_iff : l₁ <:+ a :: l₂ ↔ l₁ = a :: l₂ ∨ l₁ <:+ l₂ := by
  constructor
  · rintro ⟨⟨hd, tl⟩, hl₃⟩
    · exact Or.inl hl₃
    · simp only [cons_append] at hl₃
      injection hl₃ with _ hl₄
      exact Or.inr ⟨_, hl₄⟩
  · rintro (rfl | hl₁)
    · exact (a :: l₂).suffix_refl
    · exact hl₁.trans (l₂.suffix_cons _)

theorem infix_cons_iff : l₁ <:+: a :: l₂ ↔ l₁ <+: a :: l₂ ∨ l₁ <:+: l₂ := by
  constructor
  · rintro ⟨⟨hd, tl⟩, t, hl₃⟩
    · exact Or.inl ⟨t, hl₃⟩
    · simp only [cons_append] at hl₃
      injection hl₃ with _ hl₄
      exact Or.inr ⟨_, t, hl₄⟩
  · rintro (h | hl₁)
    · exact h.isInfix
    · exact infix_cons hl₁

theorem infix_of_mem_join : ∀ {L : List (List α)}, l ∈ L → l <:+: join L
  | l' :: _, h =>
    match h with
    | List.Mem.head .. => infix_append [] _ _
    | List.Mem.tail _ hlMemL =>
      IsInfix.trans (infix_of_mem_join hlMemL) <| (suffix_append _ _).isInfix

theorem prefix_append_right_inj (l) : l ++ l₁ <+: l ++ l₂ ↔ l₁ <+: l₂ :=
  exists_congr fun r => by rw [append_assoc, append_right_inj]

theorem prefix_cons_inj (a) : a :: l₁ <+: a :: l₂ ↔ l₁ <+: l₂ :=
  prefix_append_right_inj [a]

theorem take_prefix (n) (l : List α) : take n l <+: l :=
  ⟨_, take_append_drop _ _⟩

theorem drop_suffix (n) (l : List α) : drop n l <:+ l :=
  ⟨_, take_append_drop _ _⟩

theorem take_sublist (n) (l : List α) : take n l <+ l :=
  (take_prefix n l).sublist

theorem drop_sublist (n) (l : List α) : drop n l <+ l :=
  (drop_suffix n l).sublist

theorem take_subset (n) (l : List α) : take n l ⊆ l :=
  (take_sublist n l).subset

theorem drop_subset (n) (l : List α) : drop n l ⊆ l :=
  (drop_sublist n l).subset

theorem mem_of_mem_take {l : List α} (h : a ∈ l.take n) : a ∈ l :=
  take_subset n l h

theorem IsPrefix.filter (p : α → Bool) ⦃l₁ l₂ : List α⦄ (h : l₁ <+: l₂) :
    l₁.filter p <+: l₂.filter p := by
  obtain ⟨xs, rfl⟩ := h
  rw [filter_append]; apply prefix_append

theorem IsSuffix.filter (p : α → Bool) ⦃l₁ l₂ : List α⦄ (h : l₁ <:+ l₂) :
    l₁.filter p <:+ l₂.filter p := by
  obtain ⟨xs, rfl⟩ := h
  rw [filter_append]; apply suffix_append

theorem IsInfix.filter (p : α → Bool) ⦃l₁ l₂ : List α⦄ (h : l₁ <:+: l₂) :
    l₁.filter p <:+: l₂.filter p := by
  obtain ⟨xs, ys, rfl⟩ := h
  rw [filter_append, filter_append]; apply infix_append _

theorem mem_of_mem_drop {n} {l : List α} (h : a ∈ l.drop n) : a ∈ l := drop_subset _ _ h

theorem disjoint_take_drop : ∀ {l : List α}, l.Nodup → m ≤ n → Disjoint (l.take m) (l.drop n)
  | [], _, _ => by simp
  | x :: xs, hl, h => by
    cases m <;> cases n <;> simp only [disjoint_cons_left, drop, not_mem_nil, disjoint_nil_left,
      take, not_false_eq_true, and_self]
    · case succ.zero => cases h
    · cases hl with | cons h₀ h₁ =>
      refine ⟨fun h => h₀ _ (mem_of_mem_drop h) rfl, ?_⟩
      exact disjoint_take_drop h₁ (Nat.le_of_succ_le_succ h)

/-! ### takeWhile and dropWhile -/

@[simp] theorem takeWhile_append_dropWhile (p : α → Bool) :
    ∀ (l : List α), takeWhile p l ++ dropWhile p l = l
  | [] => rfl
  | x :: xs => by simp [takeWhile, dropWhile]; cases p x <;> simp [takeWhile_append_dropWhile p xs]

theorem dropWhile_append {xs ys : List α} :
    (xs ++ ys).dropWhile p =
      if (xs.dropWhile p).isEmpty then ys.dropWhile p else xs.dropWhile p ++ ys := by
  induction xs with
  | nil => simp
  | cons h t ih =>
    simp only [cons_append, dropWhile_cons]
    split <;> simp_all

/-! ### Chain -/

--Porting note: attribute in Lean3, but not in Lean4 Std so added here instead
attribute [simp] Chain.nil

@[simp]
theorem chain_cons {a b : α} {l : List α} : Chain R a (b :: l) ↔ R a b ∧ Chain R b l :=
  ⟨fun p => by cases p with | cons n p => exact ⟨n, p⟩,
   fun ⟨n, p⟩ => p.cons n⟩

theorem rel_of_chain_cons {a b : α} {l : List α} (p : Chain R a (b :: l)) : R a b :=
  (chain_cons.1 p).1

theorem chain_of_chain_cons {a b : α} {l : List α} (p : Chain R a (b :: l)) : Chain R b l :=
  (chain_cons.1 p).2

theorem Chain.imp' {R S : α → α → Prop} (HRS : ∀ ⦃a b⦄, R a b → S a b) {a b : α}
    (Hab : ∀ ⦃c⦄, R a c → S b c) {l : List α} (p : Chain R a l) : Chain S b l := by
  induction p generalizing b with
  | nil => constructor
  | cons r _ ih =>
    constructor
    · exact Hab r
    · exact ih (@HRS _)

theorem Chain.imp {R S : α → α → Prop} (H : ∀ a b, R a b → S a b) {a : α} {l : List α}
    (p : Chain R a l) : Chain S a l :=
  p.imp' H (H a)

protected theorem Pairwise.chain (p : Pairwise R (a :: l)) : Chain R a l := by
  let ⟨r, p'⟩ := pairwise_cons.1 p; clear p
  induction p' generalizing a with
  | nil => exact Chain.nil
  | @cons b l r' _ IH =>
    simp only [chain_cons, forall_mem_cons] at r
    exact chain_cons.2 ⟨r.1, IH r'⟩

/-! ### range', range -/

@[simp] theorem length_range' (s step) : ∀ n : Nat, length (range' s n step) = n
  | 0 => rfl
  | _ + 1 => congrArg succ (length_range' _ _ _)

@[simp] theorem range'_eq_nil : range' s n step = [] ↔ n = 0 := by
  rw [← length_eq_zero, length_range']

theorem mem_range' : ∀{n}, m ∈ range' s n step ↔ ∃ i < n, m = s + step * i
  | 0 => by simp [range', Nat.not_lt_zero]
  | n + 1 => by
    have h (i) : i ≤ n ↔ i = 0 ∨ ∃ j, i = succ j ∧ j < n := by cases i <;> simp [Nat.succ_le]
    simp [range', mem_range', Nat.lt_succ, h]; simp only [← exists_and_right, and_assoc]
    rw [exists_comm]; simp [Nat.mul_succ, Nat.add_assoc, Nat.add_comm]

@[simp] theorem mem_range'_1 : m ∈ range' s n ↔ s ≤ m ∧ m < s + n := by
  simp [mem_range']; exact ⟨
    fun ⟨i, h, e⟩ => e ▸ ⟨Nat.le_add_right .., Nat.add_lt_add_left h _⟩,
    fun ⟨h₁, h₂⟩ => ⟨m - s, Nat.sub_lt_left_of_lt_add h₁ h₂, (Nat.add_sub_cancel' h₁).symm⟩⟩

theorem map_add_range' (a) : ∀ s n step, map (a + ·) (range' s n step) = range' (a + s) n step
  | _, 0, _ => rfl
  | s, n + 1, step => by simp [range', map_add_range' _ (s + step) n step, Nat.add_assoc]

theorem map_sub_range' (a s n : Nat) (h : a ≤ s) :
    map (· - a) (range' s n step) = range' (s - a) n step := by
  conv => lhs; rw [← Nat.add_sub_cancel' h]
  rw [← map_add_range', map_map, (?_ : _∘_ = _), map_id]
  funext x; apply Nat.add_sub_cancel_left

theorem chain_succ_range' : ∀ s n step : Nat,
    Chain (fun a b => b = a + step) s (range' (s + step) n step)
  | _, 0, _ => Chain.nil
  | s, n + 1, step => (chain_succ_range' (s + step) n step).cons rfl

theorem chain_lt_range' (s n : Nat) {step} (h : 0 < step) :
    Chain (· < ·) s (range' (s + step) n step) :=
  (chain_succ_range' s n step).imp fun _ _ e => e.symm ▸ Nat.lt_add_of_pos_right h

theorem range'_append : ∀ s m n step : Nat,
    range' s m step ++ range' (s + step * m) n step = range' s (n + m) step
  | s, 0, n, step => rfl
  | s, m + 1, n, step => by
    simpa [range', Nat.mul_succ, Nat.add_assoc, Nat.add_comm]
      using range'_append (s + step) m n step

@[simp] theorem range'_append_1 (s m n : Nat) :
    range' s m ++ range' (s + m) n = range' s (n + m) := by simpa using range'_append s m n 1

theorem range'_sublist_right {s m n : Nat} : range' s m step <+ range' s n step ↔ m ≤ n :=
  ⟨fun h => by simpa only [length_range'] using h.length_le,
   fun h => by rw [← Nat.sub_add_cancel h, ← range'_append]; apply sublist_append_left⟩

theorem range'_subset_right {s m n : Nat} (step0 : 0 < step) :
    range' s m step ⊆ range' s n step ↔ m ≤ n := by
  refine ⟨fun h => Nat.le_of_not_lt fun hn => ?_, fun h => (range'_sublist_right.2 h).subset⟩
  have ⟨i, h', e⟩ := mem_range'.1 <| h <| mem_range'.2 ⟨_, hn, rfl⟩
  exact Nat.ne_of_gt h' (Nat.eq_of_mul_eq_mul_left step0 (Nat.add_left_cancel e))

theorem range'_subset_right_1 {s m n : Nat} : range' s m ⊆ range' s n ↔ m ≤ n :=
  range'_subset_right (by decide)

theorem get?_range' (s step) : ∀ {m n : Nat}, m < n → get? (range' s n step) m = some (s + step * m)
  | 0, n + 1, _ => rfl
  | m + 1, n + 1, h =>
    (get?_range' (s + step) step (Nat.lt_of_add_lt_add_right h)).trans <| by
      simp [Nat.mul_succ, Nat.add_assoc, Nat.add_comm]

@[simp] theorem get_range' {n m step} (i) (H : i < (range' n m step).length) :
    get (range' n m step) ⟨i, H⟩ = n + step * i :=
  (get?_eq_some.1 <| get?_range' n step (by simpa using H)).2

theorem range'_concat (s n : Nat) : range' s (n + 1) step = range' s n step ++ [s + step * n] := by
  rw [Nat.add_comm n 1]; exact (range'_append s n 1 step).symm

theorem range'_1_concat (s n : Nat) : range' s (n + 1) = range' s n ++ [s + n] := by
  simp [range'_concat]

theorem range_loop_range' : ∀ s n : Nat, range.loop s (range' s n) = range' 0 (n + s)
  | 0, n => rfl
  | s + 1, n => by rw [← Nat.add_assoc, Nat.add_right_comm n s 1]; exact range_loop_range' s (n + 1)

theorem range_eq_range' (n : Nat) : range n = range' 0 n :=
  (range_loop_range' n 0).trans <| by rw [Nat.zero_add]

theorem range_succ_eq_map (n : Nat) : range (n + 1) = 0 :: map succ (range n) := by
  rw [range_eq_range', range_eq_range', range', Nat.add_comm, ← map_add_range']
  congr; exact funext one_add

theorem range'_eq_map_range (s n : Nat) : range' s n = map (s + ·) (range n) := by
  rw [range_eq_range', map_add_range']; rfl

@[simp] theorem length_range (n : Nat) : length (range n) = n := by
  simp only [range_eq_range', length_range']

@[simp] theorem range_eq_nil {n : Nat} : range n = [] ↔ n = 0 := by
  rw [← length_eq_zero, length_range]

theorem range_sublist {m n : Nat} : range m <+ range n ↔ m ≤ n := by
  simp only [range_eq_range', range'_sublist_right]

theorem range_subset {m n : Nat} : range m ⊆ range n ↔ m ≤ n := by
  simp only [range_eq_range', range'_subset_right, lt_succ_self]

@[simp]
theorem mem_range {m n : Nat} : m ∈ range n ↔ m < n := by
  simp only [range_eq_range', mem_range'_1, Nat.zero_le, true_and, Nat.zero_add]

theorem not_mem_range_self {n : Nat} : n ∉ range n := by simp

theorem self_mem_range_succ (n : Nat) : n ∈ range (n + 1) := by simp

theorem get?_range {m n : Nat} (h : m < n) : get? (range n) m = some m := by
  simp [range_eq_range', get?_range' _ _ h]

theorem range_succ (n : Nat) : range (succ n) = range n ++ [n] := by
  simp only [range_eq_range', range'_1_concat, Nat.zero_add]

@[simp] theorem range_zero : range 0 = [] := rfl

theorem range_add (a b : Nat) : range (a + b) = range a ++ (range b).map (a + ·) := by
  rw [← range'_eq_map_range]
  simpa [range_eq_range', Nat.add_comm] using (range'_append_1 0 a b).symm

theorem iota_eq_reverse_range' : ∀ n : Nat, iota n = reverse (range' 1 n)
  | 0 => rfl
  | n + 1 => by simp [iota, range'_concat, iota_eq_reverse_range' n, reverse_append, Nat.add_comm]

@[simp] theorem length_iota (n : Nat) : length (iota n) = n := by simp [iota_eq_reverse_range']

theorem mem_iota {m n : Nat} : m ∈ iota n ↔ 1 ≤ m ∧ m ≤ n := by
  simp [iota_eq_reverse_range', Nat.add_comm, Nat.lt_succ]

theorem reverse_range' : ∀ s n : Nat, reverse (range' s n) = map (s + n - 1 - ·) (range n)
  | s, 0 => rfl
  | s, n + 1 => by
    rw [range'_1_concat, reverse_append, range_succ_eq_map,
      show s + (n + 1) - 1 = s + n from rfl, map, map_map]
    simp [reverse_range', Nat.sub_right_comm]; rfl

@[simp] theorem get_range {n} (i) (H : i < (range n).length) : get (range n) ⟨i, H⟩ = i :=
  Option.some.inj <| by rw [← get?_eq_get _, get?_range (by simpa using H)]

/-! ### enum, enumFrom -/

@[simp] theorem enumFrom_map_fst (n) :
    ∀ (l : List α), map Prod.fst (enumFrom n l) = range' n l.length
  | [] => rfl
  | _ :: _ => congrArg (cons _) (enumFrom_map_fst _ _)

@[simp] theorem enum_map_fst (l : List α) : map Prod.fst (enum l) = range l.length := by
  simp only [enum, enumFrom_map_fst, range_eq_range']

@[simp] theorem enumFrom_length : ∀ {n} {l : List α}, (enumFrom n l).length = l.length
  | _, [] => rfl
  | _, _ :: _ => congrArg Nat.succ enumFrom_length

@[simp] theorem enum_length : (enum l).length = l.length :=
  enumFrom_length

/-! ### maximum? -/

@[simp] theorem maximum?_nil [Max α] : ([] : List α).maximum? = none := rfl

-- We don't put `@[simp]` on `minimum?_cons`,
-- because the definition in terms of `foldl` is not useful for proofs.
theorem maximum?_cons [Max α] {xs : List α} : (x :: xs).maximum? = foldl max x xs := rfl

@[simp] theorem maximum?_eq_none_iff {xs : List α} [Max α] : xs.maximum? = none ↔ xs = [] := by
  cases xs <;> simp [maximum?]

theorem maximum?_mem [Max α] (min_eq_or : ∀ a b : α, max a b = a ∨ max a b = b) :
    {xs : List α} → xs.maximum? = some a → a ∈ xs
  | nil => by simp
  | cons x xs => by
    rw [maximum?]; rintro ⟨⟩
    induction xs generalizing x with simp at *
    | cons y xs ih =>
      rcases ih (max x y) with h | h <;> simp [h]
      simp [← or_assoc, min_eq_or x y]

theorem maximum?_le_iff [Max α] [LE α]
    (max_le_iff : ∀ a b c : α, max b c ≤ a ↔ b ≤ a ∧ c ≤ a) :
    {xs : List α} → xs.maximum? = some a → ∀ x, a ≤ x ↔ ∀ b ∈ xs, b ≤ x
  | nil => by simp
  | cons x xs => by
    rw [maximum?]; rintro ⟨⟩ y
    induction xs generalizing x with
    | nil => simp
    | cons y xs ih => simp [ih, max_le_iff, and_assoc]

-- This could be refactored by designing appropriate typeclasses to replace `le_refl`, `max_eq_or`,
-- and `le_min_iff`.
theorem maximum?_eq_some_iff [Max α] [LE α] [anti : Antisymm ((· : α) ≤ ·)]
    (le_refl : ∀ a : α, a ≤ a)
    (max_eq_or : ∀ a b : α, max a b = a ∨ max a b = b)
    (max_le_iff : ∀ a b c : α, max b c ≤ a ↔ b ≤ a ∧ c ≤ a) {xs : List α} :
    xs.maximum? = some a ↔ a ∈ xs ∧ ∀ b ∈ xs, b ≤ a := by
  refine ⟨fun h => ⟨maximum?_mem max_eq_or h, (maximum?_le_iff max_le_iff h _).1 (le_refl _)⟩, ?_⟩
  intro ⟨h₁, h₂⟩
  cases xs with
  | nil => simp at h₁
  | cons x xs =>
    exact congrArg some <| anti.1
      (h₂ _ (maximum?_mem max_eq_or (xs := x::xs) rfl))
      ((maximum?_le_iff max_le_iff (xs := x::xs) rfl _).1 (le_refl _) _ h₁)

-- A specialization of `maximum?_eq_some_iff` to Nat.
theorem maximum?_eq_some_iff' {xs : List Nat} :
    xs.maximum? = some a ↔ (a ∈ xs ∧ ∀ b ∈ xs, b ≤ a) :=
  maximum?_eq_some_iff
    (le_refl := Nat.le_refl)
    (max_eq_or := fun _ _ => Nat.max_def .. ▸ by split <;> simp)
    (max_le_iff := fun _ _ _ => Nat.max_le)

/-! ### indexOf and indexesOf -/

theorem foldrIdx_start :
    (xs : List α).foldrIdx f i s = (xs : List α).foldrIdx (fun i => f (i + s)) i := by
  induction xs generalizing f i s with
  | nil => rfl
  | cons h t ih =>
    dsimp [foldrIdx]
    simp only [@ih f]
    simp only [@ih (fun i => f (i + s))]
    simp [Nat.add_assoc, Nat.add_comm 1 s]

@[simp] theorem foldrIdx_cons :
    (x :: xs : List α).foldrIdx f i s = f s x (foldrIdx f i xs (s + 1)) := rfl

theorem findIdxs_cons_aux (p : α → Bool) :
    foldrIdx (fun i a is => if p a = true then (i + 1) :: is else is) [] xs s =
      map (· + 1) (foldrIdx (fun i a is => if p a = true then i :: is else is) [] xs s) := by
  induction xs generalizing s with
  | nil => rfl
  | cons x xs ih =>
    simp only [foldrIdx]
    split <;> simp [ih]

theorem findIdxs_cons :
    (x :: xs : List α).findIdxs p =
      bif p x then 0 :: (xs.findIdxs p).map (· + 1) else (xs.findIdxs p).map (· + 1) := by
  dsimp [findIdxs]
  rw [cond_eq_if]
  split <;>
  · simp only [Nat.zero_add, foldrIdx_start, Nat.add_zero, cons.injEq, true_and]
    apply findIdxs_cons_aux

@[simp] theorem indexesOf_nil [BEq α] : ([] : List α).indexesOf x = [] := rfl
theorem indexesOf_cons [BEq α] : (x :: xs : List α).indexesOf y =
    bif x == y then 0 :: (xs.indexesOf y).map (· + 1) else (xs.indexesOf y).map (· + 1) := by
  simp [indexesOf, findIdxs_cons]

@[simp] theorem indexOf_nil [BEq α] : ([] : List α).indexOf x = 0 := rfl
theorem indexOf_cons [BEq α] :
    (x :: xs : List α).indexOf y = bif x == y then 0 else xs.indexOf y + 1 := by
  dsimp [indexOf]
  simp [findIdx_cons]

theorem indexOf_mem_indexesOf [BEq α] [LawfulBEq α] {xs : List α} (m : x ∈ xs) :
    xs.indexOf x ∈ xs.indexesOf x := by
  induction xs with
  | nil => simp_all
  | cons h t ih =>
    simp [indexOf_cons, indexesOf_cons, cond_eq_if]
    split <;> rename_i w
    · apply mem_cons_self
    · cases m
      case _ => simp_all
      case tail m =>
        specialize ih m
        simpa

theorem merge_loop_nil_left (s : α → α → Bool) (r t) :
    merge.loop s [] r t = reverseAux t r := by
  rw [merge.loop]

theorem merge_loop_nil_right (s : α → α → Bool) (l t) :
    merge.loop s l [] t = reverseAux t l := by
  cases l <;> rw [merge.loop]; intro; contradiction

theorem merge_loop (s : α → α → Bool) (l r t) :
    merge.loop s l r t = reverseAux t (merge s l r) := by
  rw [merge]; generalize hn : l.length + r.length = n
  induction n using Nat.recAux generalizing l r t with
  | zero =>
    rw [eq_nil_of_length_eq_zero (Nat.eq_zero_of_add_eq_zero_left hn)]
    rw [eq_nil_of_length_eq_zero (Nat.eq_zero_of_add_eq_zero_right hn)]
    rfl
  | succ n ih =>
    match l, r with
    | [], r => simp only [merge_loop_nil_left]; rfl
    | l, [] => simp only [merge_loop_nil_right]; rfl
    | a::l, b::r =>
      simp only [merge.loop, cond]
      split
      · have hn : l.length + (b :: r).length = n := by
          apply Nat.add_right_cancel (m:=1)
          rw [←hn]; simp only [length_cons, Nat.add_succ, Nat.succ_add]
        rw [ih _ _ (a::t) hn, ih _ _ [] hn, ih _ _ [a] hn]; rfl
      · have hn : (a::l).length + r.length = n := by
          apply Nat.add_right_cancel (m:=1)
          rw [←hn]; simp only [length_cons, Nat.add_succ, Nat.succ_add]
        rw [ih _ _ (b::t) hn, ih _ _ [] hn, ih _ _ [b] hn]; rfl

@[simp] theorem merge_nil (s : α → α → Bool) (l) : merge s l [] = l := merge_loop_nil_right ..

@[simp] theorem nil_merge (s : α → α → Bool) (r) : merge s [] r = r := merge_loop_nil_left ..

theorem cons_merge_cons (s : α → α → Bool) (a b l r) :
  merge s (a::l) (b::r) = if s a b then a :: merge s l (b::r) else b :: merge s (a::l) r := by
  simp only [merge, merge.loop, cond]; split <;> (next hs => rw [hs, merge_loop]; rfl)

@[simp] theorem cons_merge_cons_pos (s : α → α → Bool) (l r) (h : s a b) :
    merge s (a::l) (b::r) = a :: merge s l (b::r) := by
  rw [cons_merge_cons, if_pos h]

@[simp] theorem cons_merge_cons_neg (s : α → α → Bool) (l r) (h : ¬ s a b) :
    merge s (a::l) (b::r) = b :: merge s (a::l) r := by
  rw [cons_merge_cons, if_neg h]

@[simp] theorem length_merge (s : α → α → Bool) (l r) :
    (merge s l r).length = l.length + r.length := by
  match l, r with
  | [], r => simp
  | l, [] => simp
  | a::l, b::r =>
    rw [cons_merge_cons]
    split
    · simp_arith [length_merge s l (b::r)]
    · simp_arith [length_merge s (a::l) r]

theorem mem_merge_left (s : α → α → Bool) (h : x ∈ l) : x ∈ merge s l r := by
  match l, r with
  | l, [] => simp [h]
  | a::l, b::r =>
    match mem_cons.1 h with
    | .inl rfl =>
      rw [cons_merge_cons]
      split
      · exact mem_cons_self ..
      · apply mem_cons_of_mem; exact mem_merge_left s h
    | .inr h' =>
      rw [cons_merge_cons]
      split
      · apply mem_cons_of_mem; exact mem_merge_left s h'
      · apply mem_cons_of_mem; exact mem_merge_left s h

theorem mem_merge_right (s : α → α → Bool) (h : x ∈ r) : x ∈ merge s l r := by
  match l, r with
  | [], r => simp [h]
  | a::l, b::r =>
    match mem_cons.1 h with
    | .inl rfl =>
      rw [cons_merge_cons]
      split
      · apply mem_cons_of_mem; exact mem_merge_right s h
      · exact mem_cons_self ..
    | .inr h' =>
      rw [cons_merge_cons]
      split
      · apply mem_cons_of_mem; exact mem_merge_right s h
      · apply mem_cons_of_mem; exact mem_merge_right s h'<|MERGE_RESOLUTION|>--- conflicted
+++ resolved
@@ -908,13 +908,8 @@
   | 0, _ :: l, m+1 => by cases h : l.get? m <;> simp [h, modifyNth, m.succ_ne_zero.symm]
   | n+1, a :: l, m+1 =>
     (get?_modifyNth f n l m).trans <| by
-<<<<<<< HEAD
-      cases l.get? m <;> by_cases h : n = m <;>
-        simp only [h, if_pos, if_neg, Option.map, mt Nat.succ.inj, not_false_iff]
-=======
       cases h' : l.get? m <;> by_cases h : n = m <;>
         simp [h, if_pos, if_neg, Option.map, mt Nat.succ.inj, not_false_iff, h']
->>>>>>> ebd8f653
 
 theorem modifyNthTail_length (f : List α → List α) (H : ∀ l, length (f l) = length l) :
     ∀ n l, length (modifyNthTail f n l) = length l
