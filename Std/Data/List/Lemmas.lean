/-
Copyright (c) 2014 Parikshit Khanna. All rights reserved.
Released under Apache 2.0 license as described in the file LICENSE.
Authors: Parikshit Khanna, Jeremy Avigad, Leonardo de Moura, Floris van Doorn, Mario Carneiro
-/
import Std.Control.ForInStep.Lemmas
import Std.Data.Bool
import Std.Data.Fin.Basic
import Std.Data.Nat.Lemmas
import Std.Data.List.Basic
import Std.Data.Option.Lemmas
import Std.Classes.BEq

namespace List

open Nat

/-! # Basic properties of Lists -/

theorem cons_ne_nil (a : α) (l : List α) : a :: l ≠ [] := nofun

theorem cons_ne_self (a : α) (l : List α) : a :: l ≠ l := mt (congrArg length) (Nat.succ_ne_self _)

theorem head_eq_of_cons_eq (H : h₁ :: t₁ = h₂ :: t₂) : h₁ = h₂ := (cons.inj H).1

theorem tail_eq_of_cons_eq (H : h₁ :: t₁ = h₂ :: t₂) : t₁ = t₂ := (cons.inj H).2

theorem cons_inj (a : α) {l l' : List α} : a :: l = a :: l' ↔ l = l' :=
  ⟨tail_eq_of_cons_eq, congrArg _⟩

theorem cons_eq_cons {a b : α} {l l' : List α} : a :: l = b :: l' ↔ a = b ∧ l = l' :=
  List.cons.injEq .. ▸ .rfl

theorem exists_cons_of_ne_nil : ∀ {l : List α}, l ≠ [] → ∃ b L, l = b :: L
  | c :: l', _ => ⟨c, l', rfl⟩

/-! ### length -/

@[simp 1100] theorem length_singleton (a : α) : length [a] = 1 := rfl

theorem length_pos_of_mem {a : α} : ∀ {l : List α}, a ∈ l → 0 < length l
  | _::_, _ => Nat.zero_lt_succ _

theorem exists_mem_of_length_pos : ∀ {l : List α}, 0 < length l → ∃ a, a ∈ l
  | _::_, _ => ⟨_, .head ..⟩

theorem length_pos_iff_exists_mem {l : List α} : 0 < length l ↔ ∃ a, a ∈ l :=
  ⟨exists_mem_of_length_pos, fun ⟨_, h⟩ => length_pos_of_mem h⟩

theorem exists_cons_of_length_pos : ∀ {l : List α}, 0 < l.length → ∃ h t, l = h :: t
  | _::_, _ => ⟨_, _, rfl⟩

theorem length_pos_iff_exists_cons :
    ∀ {l : List α}, 0 < l.length ↔ ∃ h t, l = h :: t :=
  ⟨exists_cons_of_length_pos, fun ⟨_, _, eq⟩ => eq ▸ Nat.succ_pos _⟩

theorem exists_cons_of_length_succ :
    ∀ {l : List α}, l.length = n + 1 → ∃ h t, l = h :: t
  | _::_, _ => ⟨_, _, rfl⟩

theorem length_pos {l : List α} : 0 < length l ↔ l ≠ [] :=
  Nat.pos_iff_ne_zero.trans (not_congr length_eq_zero)

theorem exists_mem_of_ne_nil (l : List α) (h : l ≠ []) : ∃ x, x ∈ l :=
  exists_mem_of_length_pos (length_pos.2 h)

theorem length_eq_one {l : List α} : length l = 1 ↔ ∃ a, l = [a] :=
  ⟨fun h => match l, h with | [_], _ => ⟨_, rfl⟩, fun ⟨_, h⟩ => by simp [h]⟩

/-! ### mem -/

theorem mem_nil_iff (a : α) : a ∈ ([] : List α) ↔ False := by simp

@[simp] theorem mem_toArray {a : α} {l : List α} : a ∈ l.toArray ↔ a ∈ l := by
  simp [Array.mem_def]

theorem mem_singleton_self (a : α) : a ∈ [a] := mem_cons_self _ _

theorem eq_of_mem_singleton : a ∈ [b] → a = b
  | .head .. => rfl

@[simp 1100] theorem mem_singleton {a b : α} : a ∈ [b] ↔ a = b :=
  ⟨eq_of_mem_singleton, (by simp [·])⟩

theorem mem_of_mem_cons_of_mem : ∀ {a b : α} {l : List α}, a ∈ b :: l → b ∈ l → a ∈ l
  | _, _, _, .head .., h | _, _, _, .tail _ h, _ => h

theorem eq_or_ne_mem_of_mem {a b : α} {l : List α} (h' : a ∈ b :: l) : a = b ∨ (a ≠ b ∧ a ∈ l) :=
  (Classical.em _).imp_right fun h => ⟨h, (mem_cons.1 h').resolve_left h⟩

theorem ne_nil_of_mem {a : α} {l : List α} (h : a ∈ l) : l ≠ [] := by cases h <;> nofun

theorem append_of_mem {a : α} {l : List α} : a ∈ l → ∃ s t : List α, l = s ++ a :: t
  | .head l => ⟨[], l, rfl⟩
  | .tail b h => let ⟨s, t, h'⟩ := append_of_mem h; ⟨b::s, t, by rw [h', cons_append]⟩

@[simp] theorem elem_iff {_ : DecidableEq α} {a : α} {as : List α} :
    elem a as ↔ a ∈ as := ⟨mem_of_elem_eq_true, elem_eq_true_of_mem⟩

theorem mem_of_ne_of_mem {a y : α} {l : List α} (h₁ : a ≠ y) (h₂ : a ∈ y :: l) : a ∈ l :=
  Or.elim (mem_cons.mp h₂) (absurd · h₁) (·)

theorem ne_of_not_mem_cons {a b : α} {l : List α} : a ∉ b::l → a ≠ b := mt (· ▸ .head _)

theorem not_mem_of_not_mem_cons {a b : α} {l : List α} : a ∉ b::l → a ∉ l := mt (.tail _)

theorem not_mem_cons_of_ne_of_not_mem {a y : α} {l : List α} : a ≠ y → a ∉ l → a ∉ y::l :=
  mt ∘ mem_of_ne_of_mem

theorem ne_and_not_mem_of_not_mem_cons {a y : α} {l : List α} : a ∉ y::l → a ≠ y ∧ a ∉ l :=
  fun p => ⟨ne_of_not_mem_cons p, not_mem_of_not_mem_cons p⟩

/-! ### drop -/

@[simp]
theorem drop_one : ∀ l : List α, drop 1 l = tail l
  | [] | _ :: _ => rfl

theorem drop_add : ∀ (m n) (l : List α), drop (m + n) l = drop m (drop n l)
  | _, 0, _ => rfl
  | _, _ + 1, [] => drop_nil.symm
  | m, n + 1, _ :: _ => drop_add m n _

@[simp]
theorem drop_left : ∀ l₁ l₂ : List α, drop (length l₁) (l₁ ++ l₂) = l₂
  | [], _ => rfl
  | _ :: l₁, l₂ => drop_left l₁ l₂

theorem drop_left' {l₁ l₂ : List α} {n} (h : length l₁ = n) : drop n (l₁ ++ l₂) = l₂ := by
  rw [← h]; apply drop_left

/-! ### isEmpty -/

@[simp] theorem isEmpty_nil : ([] : List α).isEmpty = true := rfl
@[simp] theorem isEmpty_cons : (x :: xs : List α).isEmpty = false := rfl

/-! ### append -/

theorem append_eq_append : List.append l₁ l₂ = l₁ ++ l₂ := rfl

theorem append_ne_nil_of_ne_nil_left (s t : List α) : s ≠ [] → s ++ t ≠ [] := by simp_all

theorem append_ne_nil_of_ne_nil_right (s t : List α) : t ≠ [] → s ++ t ≠ [] := by simp_all

@[simp] theorem nil_eq_append : [] = a ++ b ↔ a = [] ∧ b = [] := by
  rw [eq_comm, append_eq_nil]

theorem append_ne_nil_of_left_ne_nil (a b : List α) (h0 : a ≠ []) : a ++ b ≠ [] := by simp [*]

theorem append_eq_cons :
    a ++ b = x :: c ↔ (a = [] ∧ b = x :: c) ∨ (∃ a', a = x :: a' ∧ c = a' ++ b) := by
  cases a with simp | cons a as => ?_
  exact ⟨fun h => ⟨as, by simp [h]⟩, fun ⟨a', ⟨aeq, aseq⟩, h⟩ => ⟨aeq, by rw [aseq, h]⟩⟩

theorem cons_eq_append :
    x :: c = a ++ b ↔ (a = [] ∧ b = x :: c) ∨ (∃ a', a = x :: a' ∧ c = a' ++ b) := by
  rw [eq_comm, append_eq_cons]

theorem append_eq_append_iff {a b c d : List α} :
    a ++ b = c ++ d ↔ (∃ a', c = a ++ a' ∧ b = a' ++ d) ∨ ∃ c', a = c ++ c' ∧ d = c' ++ b := by
  induction a generalizing c with
  | nil => simp; exact (or_iff_left_of_imp fun ⟨_, ⟨e, rfl⟩, h⟩ => e ▸ h.symm).symm
  | cons a as ih => cases c <;> simp [eq_comm, and_assoc, ih, and_or_left]

@[simp] theorem mem_append {a : α} {s t : List α} : a ∈ s ++ t ↔ a ∈ s ∨ a ∈ t := by
  induction s <;> simp_all [or_assoc]

theorem not_mem_append {a : α} {s t : List α} (h₁ : a ∉ s) (h₂ : a ∉ t) : a ∉ s ++ t :=
  mt mem_append.1 $ not_or.mpr ⟨h₁, h₂⟩

theorem mem_append_eq (a : α) (s t : List α) : (a ∈ s ++ t) = (a ∈ s ∨ a ∈ t) :=
  propext mem_append

theorem mem_append_left {a : α} {l₁ : List α} (l₂ : List α) (h : a ∈ l₁) : a ∈ l₁ ++ l₂ :=
  mem_append.2 (Or.inl h)

theorem mem_append_right {a : α} (l₁ : List α) {l₂ : List α} (h : a ∈ l₂) : a ∈ l₁ ++ l₂ :=
  mem_append.2 (Or.inr h)

theorem mem_iff_append {a : α} {l : List α} : a ∈ l ↔ ∃ s t : List α, l = s ++ a :: t :=
  ⟨append_of_mem, fun ⟨s, t, e⟩ => e ▸ by simp⟩

/-! ### concat -/

theorem concat_nil (a : α) : concat [] a = [a] :=
  rfl

theorem concat_cons (a b : α) (l : List α) : concat (a :: l) b = a :: concat l b :=
  rfl

theorem init_eq_of_concat_eq {a : α} {l₁ l₂ : List α} : concat l₁ a = concat l₂ a → l₁ = l₂ := by
  simp

theorem last_eq_of_concat_eq {a b : α} {l : List α} : concat l a = concat l b → a = b := by
  simp

theorem concat_ne_nil (a : α) (l : List α) : concat l a ≠ [] := by simp

theorem concat_append (a : α) (l₁ l₂ : List α) : concat l₁ a ++ l₂ = l₁ ++ a :: l₂ := by simp

theorem append_concat (a : α) (l₁ l₂ : List α) : l₁ ++ concat l₂ a = concat (l₁ ++ l₂) a := by simp

/-! ### map -/

theorem map_singleton (f : α → β) (a : α) : map f [a] = [f a] := rfl

theorem exists_of_mem_map (h : b ∈ map f l) : ∃ a, a ∈ l ∧ f a = b := mem_map.1 h

theorem forall_mem_map_iff {f : α → β} {l : List α} {P : β → Prop} :
    (∀ i ∈ l.map f, P i) ↔ ∀ j ∈ l, P (f j) := by
  simp

@[simp] theorem map_eq_nil {f : α → β} {l : List α} : map f l = [] ↔ l = [] := by
  constructor <;> exact fun _ => match l with | [] => rfl

/-! ### zipWith -/

@[simp] theorem length_zipWith (f : α → β → γ) (l₁ l₂) :
    length (zipWith f l₁ l₂) = min (length l₁) (length l₂) := by
  induction l₁ generalizing l₂ <;> cases l₂ <;>
    simp_all [add_one, succ_min_succ, Nat.zero_min, Nat.min_zero]

@[simp]
theorem zipWith_map {μ} (f : γ → δ → μ) (g : α → γ) (h : β → δ) (l₁ : List α) (l₂ : List β) :
    zipWith f (l₁.map g) (l₂.map h) = zipWith (fun a b => f (g a) (h b)) l₁ l₂ := by
  induction l₁ generalizing l₂ <;> cases l₂ <;> simp_all

theorem zipWith_map_left (l₁ : List α) (l₂ : List β) (f : α → α') (g : α' → β → γ) :
    zipWith g (l₁.map f) l₂ = zipWith (fun a b => g (f a) b) l₁ l₂ := by
  induction l₁ generalizing l₂ <;> cases l₂ <;> simp_all

theorem zipWith_map_right (l₁ : List α) (l₂ : List β) (f : β → β') (g : α → β' → γ) :
    zipWith g l₁ (l₂.map f) = zipWith (fun a b => g a (f b)) l₁ l₂ := by
  induction l₁ generalizing l₂ <;> cases l₂ <;> simp_all

theorem zipWith_foldr_eq_zip_foldr {f : α → β → γ} (i : δ):
    (zipWith f l₁ l₂).foldr g i = (zip l₁ l₂).foldr (fun p r => g (f p.1 p.2) r) i := by
  induction l₁ generalizing l₂ <;> cases l₂ <;> simp_all

theorem zipWith_foldl_eq_zip_foldl {f : α → β → γ} (i : δ):
    (zipWith f l₁ l₂).foldl g i = (zip l₁ l₂).foldl (fun r p => g r (f p.1 p.2)) i := by
  induction l₁ generalizing i l₂ <;> cases l₂ <;> simp_all

@[simp]
theorem zipWith_eq_nil_iff {f : α → β → γ} {l l'} : zipWith f l l' = [] ↔ l = [] ∨ l' = [] := by
  cases l <;> cases l' <;> simp

theorem map_zipWith {δ : Type _} (f : α → β) (g : γ → δ → α) (l : List γ) (l' : List δ) :
    map f (zipWith g l l') = zipWith (fun x y => f (g x y)) l l' := by
  induction l generalizing l' with
  | nil => simp
  | cons hd tl hl =>
    · cases l'
      · simp
      · simp [hl]

theorem zipWith_distrib_take : (zipWith f l l').take n = zipWith f (l.take n) (l'.take n) := by
  induction l generalizing l' n with
  | nil => simp
  | cons hd tl hl =>
    cases l'
    · simp
    · cases n
      · simp
      · simp [hl]

theorem zipWith_distrib_drop : (zipWith f l l').drop n = zipWith f (l.drop n) (l'.drop n) := by
  induction l generalizing l' n with
  | nil => simp
  | cons hd tl hl =>
    · cases l'
      · simp
      · cases n
        · simp
        · simp [hl]

theorem zipWith_distrib_tail : (zipWith f l l').tail = zipWith f l.tail l'.tail := by
  rw [← drop_one]; simp [zipWith_distrib_drop]

theorem zipWith_append (f : α → β → γ) (l la : List α) (l' lb : List β)
    (h : l.length = l'.length) :
    zipWith f (l ++ la) (l' ++ lb) = zipWith f l l' ++ zipWith f la lb := by
  induction l generalizing l' with
  | nil =>
    have : l' = [] := eq_nil_of_length_eq_zero (by simpa using h.symm)
    simp [this]
  | cons hl tl ih =>
    cases l' with
    | nil => simp at h
    | cons head tail =>
      simp only [length_cons, Nat.succ.injEq] at h
      simp [ih _ h]

/-! ### zip -/

@[simp] theorem length_zip (l₁ : List α) (l₂ : List β) :
    length (zip l₁ l₂) = min (length l₁) (length l₂) := by
  simp [zip]

theorem zip_map (f : α → γ) (g : β → δ) :
    ∀ (l₁ : List α) (l₂ : List β), zip (l₁.map f) (l₂.map g) = (zip l₁ l₂).map (Prod.map f g)
  | [], l₂ => rfl
  | l₁, [] => by simp only [map, zip_nil_right]
  | a :: l₁, b :: l₂ => by
    simp only [map, zip_cons_cons, zip_map, Prod.map]; constructor

theorem zip_map_left (f : α → γ) (l₁ : List α) (l₂ : List β) :
    zip (l₁.map f) l₂ = (zip l₁ l₂).map (Prod.map f id) := by rw [← zip_map, map_id]

theorem zip_map_right (f : β → γ) (l₁ : List α) (l₂ : List β) :
    zip l₁ (l₂.map f) = (zip l₁ l₂).map (Prod.map id f) := by rw [← zip_map, map_id]

theorem zip_append :
    ∀ {l₁ r₁ : List α} {l₂ r₂ : List β} (_h : length l₁ = length l₂),
      zip (l₁ ++ r₁) (l₂ ++ r₂) = zip l₁ l₂ ++ zip r₁ r₂
  | [], r₁, l₂, r₂, h => by simp only [eq_nil_of_length_eq_zero h.symm]; rfl
  | l₁, r₁, [], r₂, h => by simp only [eq_nil_of_length_eq_zero h]; rfl
  | a :: l₁, r₁, b :: l₂, r₂, h => by
    simp only [cons_append, zip_cons_cons, zip_append (Nat.succ.inj h)]

theorem zip_map' (f : α → β) (g : α → γ) :
    ∀ l : List α, zip (l.map f) (l.map g) = l.map fun a => (f a, g a)
  | [] => rfl
  | a :: l => by simp only [map, zip_cons_cons, zip_map']

theorem of_mem_zip {a b} : ∀ {l₁ : List α} {l₂ : List β}, (a, b) ∈ zip l₁ l₂ → a ∈ l₁ ∧ b ∈ l₂
  | _ :: l₁, _ :: l₂, h => by
    cases h
    case head => simp
    case tail h =>
    · have := of_mem_zip h
      exact ⟨Mem.tail _ this.1, Mem.tail _ this.2⟩

theorem map_fst_zip :
    ∀ (l₁ : List α) (l₂ : List β), l₁.length ≤ l₂.length → map Prod.fst (zip l₁ l₂) = l₁
  | [], bs, _ => rfl
  | _ :: as, _ :: bs, h => by
    simp [Nat.succ_le_succ_iff] at h
    show _ :: map Prod.fst (zip as bs) = _ :: as
    rw [map_fst_zip as bs h]
  | a :: as, [], h => by simp at h

theorem map_snd_zip :
    ∀ (l₁ : List α) (l₂ : List β), l₂.length ≤ l₁.length → map Prod.snd (zip l₁ l₂) = l₂
  | _, [], _ => by
    rw [zip_nil_right]
    rfl
  | [], b :: bs, h => by simp at h
  | a :: as, b :: bs, h => by
    simp [Nat.succ_le_succ_iff] at h
    show _ :: map Prod.snd (zip as bs) = _ :: bs
    rw [map_snd_zip as bs h]

/-! ### join -/

theorem mem_join : ∀ {L : List (List α)}, a ∈ L.join ↔ ∃ l, l ∈ L ∧ a ∈ l
  | [] => by simp
  | b :: l => by simp [mem_join, or_and_right, exists_or]

theorem exists_of_mem_join : a ∈ join L → ∃ l, l ∈ L ∧ a ∈ l := mem_join.1

theorem mem_join_of_mem (lL : l ∈ L) (al : a ∈ l) : a ∈ join L := mem_join.2 ⟨l, lL, al⟩

/-! ### bind -/

theorem mem_bind {f : α → List β} {b} {l : List α} : b ∈ l.bind f ↔ ∃ a, a ∈ l ∧ b ∈ f a := by
  simp [List.bind, mem_join]
  exact ⟨fun ⟨_, ⟨a, h₁, rfl⟩, h₂⟩ => ⟨a, h₁, h₂⟩, fun ⟨a, h₁, h₂⟩ => ⟨_, ⟨a, h₁, rfl⟩, h₂⟩⟩

theorem exists_of_mem_bind {b : β} {l : List α} {f : α → List β} :
    b ∈ List.bind l f → ∃ a, a ∈ l ∧ b ∈ f a := mem_bind.1

theorem mem_bind_of_mem {b : β} {l : List α} {f : α → List β} {a} (al : a ∈ l) (h : b ∈ f a) :
    b ∈ List.bind l f := mem_bind.2 ⟨a, al, h⟩

theorem bind_map (f : β → γ) (g : α → List β) :
    ∀ l : List α, map f (l.bind g) = l.bind fun a => (g a).map f
  | [] => rfl
  | a::l => by simp only [cons_bind, map_append, bind_map _ _ l]

/-! ### set-theoretic notation of Lists -/

@[simp] theorem empty_eq : (∅ : List α) = [] := rfl

/-! ### bounded quantifiers over Lists -/

theorem exists_mem_nil (p : α → Prop) : ¬∃ x ∈ @nil α, p x := nofun

theorem forall_mem_nil (p : α → Prop) : ∀ x ∈ @nil α, p x := nofun

theorem exists_mem_cons {p : α → Prop} {a : α} {l : List α} :
    (∃ x ∈ a :: l, p x) ↔ p a ∨ ∃ x ∈ l, p x := by simp

theorem forall_mem_singleton {p : α → Prop} {a : α} : (∀ x ∈ [a], p x) ↔ p a := by
  simp only [mem_singleton, forall_eq]

theorem forall_mem_append {p : α → Prop} {l₁ l₂ : List α} :
    (∀ x ∈ l₁ ++ l₂, p x) ↔ (∀ x ∈ l₁, p x) ∧ (∀ x ∈ l₂, p x) := by
  simp only [mem_append, or_imp, forall_and]

/-! ### List subset -/

theorem subset_def {l₁ l₂ : List α} : l₁ ⊆ l₂ ↔ ∀ {a : α}, a ∈ l₁ → a ∈ l₂ := .rfl

@[simp] theorem nil_subset (l : List α) : [] ⊆ l := nofun

@[simp] theorem Subset.refl (l : List α) : l ⊆ l := fun _ i => i

theorem Subset.trans {l₁ l₂ l₃ : List α} (h₁ : l₁ ⊆ l₂) (h₂ : l₂ ⊆ l₃) : l₁ ⊆ l₃ :=
  fun _ i => h₂ (h₁ i)

instance : Trans (Membership.mem : α → List α → Prop) Subset Membership.mem :=
  ⟨fun h₁ h₂ => h₂ h₁⟩

instance : Trans (Subset : List α → List α → Prop) Subset Subset :=
  ⟨Subset.trans⟩

@[simp] theorem subset_cons (a : α) (l : List α) : l ⊆ a :: l := fun _ => Mem.tail _

theorem subset_of_cons_subset {a : α} {l₁ l₂ : List α} : a :: l₁ ⊆ l₂ → l₁ ⊆ l₂ :=
  fun s _ i => s (mem_cons_of_mem _ i)

theorem subset_cons_of_subset (a : α) {l₁ l₂ : List α} : l₁ ⊆ l₂ → l₁ ⊆ a :: l₂ :=
  fun s _ i => .tail _ (s i)

theorem cons_subset_cons {l₁ l₂ : List α} (a : α) (s : l₁ ⊆ l₂) : a :: l₁ ⊆ a :: l₂ :=
  fun _ => by simp only [mem_cons]; exact Or.imp_right (@s _)

@[simp] theorem subset_append_left (l₁ l₂ : List α) : l₁ ⊆ l₁ ++ l₂ := fun _ => mem_append_left _

@[simp] theorem subset_append_right (l₁ l₂ : List α) : l₂ ⊆ l₁ ++ l₂ := fun _ => mem_append_right _

theorem subset_append_of_subset_left (l₂ : List α) : l ⊆ l₁ → l ⊆ l₁ ++ l₂ :=
fun s => Subset.trans s <| subset_append_left _ _

theorem subset_append_of_subset_right (l₁ : List α) : l ⊆ l₂ → l ⊆ l₁ ++ l₂ :=
fun s => Subset.trans s <| subset_append_right _ _

@[simp] theorem cons_subset : a :: l ⊆ m ↔ a ∈ m ∧ l ⊆ m := by
  simp only [subset_def, mem_cons, or_imp, forall_and, forall_eq]

@[simp] theorem append_subset {l₁ l₂ l : List α} :
    l₁ ++ l₂ ⊆ l ↔ l₁ ⊆ l ∧ l₂ ⊆ l := by simp [subset_def, or_imp, forall_and]

theorem subset_nil {l : List α} : l ⊆ [] ↔ l = [] :=
  ⟨fun h => match l with | [] => rfl | _::_ => (nomatch h (.head ..)), fun | rfl => Subset.refl _⟩

theorem map_subset {l₁ l₂ : List α} (f : α → β) (H : l₁ ⊆ l₂) : map f l₁ ⊆ map f l₂ :=
  fun x => by simp only [mem_map]; exact .imp fun a => .imp_left (@H _)

/-! ### replicate -/

theorem replicate_succ (a : α) (n) : replicate (n+1) a = a :: replicate n a := rfl

theorem mem_replicate {a b : α} : ∀ {n}, b ∈ replicate n a ↔ n ≠ 0 ∧ b = a
  | 0 => by simp
  | n+1 => by simp [mem_replicate, Nat.succ_ne_zero]

theorem eq_of_mem_replicate {a b : α} {n} (h : b ∈ replicate n a) : b = a := (mem_replicate.1 h).2

theorem eq_replicate_of_mem {a : α} :
    ∀ {l : List α}, (∀ b ∈ l, b = a) → l = replicate l.length a
  | [], _ => rfl
  | b :: l, H => by
    let ⟨rfl, H₂⟩ := forall_mem_cons.1 H
    rw [length_cons, replicate, ← eq_replicate_of_mem H₂]

theorem eq_replicate {a : α} {n} {l : List α} :
    l = replicate n a ↔ length l = n ∧ ∀ b ∈ l, b = a :=
  ⟨fun h => h ▸ ⟨length_replicate .., fun _ => eq_of_mem_replicate⟩,
   fun ⟨e, al⟩ => e ▸ eq_replicate_of_mem al⟩

/-! ### getLast -/

theorem getLast_cons' {a : α} {l : List α} : ∀ (h₁ : a :: l ≠ nil) (h₂ : l ≠ nil),
  getLast (a :: l) h₁ = getLast l h₂ := by
  induction l <;> intros; {contradiction}; rfl

@[simp] theorem getLast_singleton (a h) : @getLast α [a] h = a := rfl

@[simp] theorem getLast_append {a : α} : ∀ (l : List α) h, getLast (l ++ [a]) h = a
  | [], _ => rfl
  | a::t, h => by
    simp [getLast_cons' _ fun H => cons_ne_nil _ _ (append_eq_nil.1 H).2, getLast_append t]

theorem getLast_concat : (h : concat l a ≠ []) → getLast (concat l a) h = a :=
  concat_eq_append .. ▸ getLast_append _

theorem eq_nil_or_concat : ∀ l : List α, l = [] ∨ ∃ L b, l = L ++ [b]
  | [] => .inl rfl
  | a::l => match l, eq_nil_or_concat l with
    | _, .inl rfl => .inr ⟨[], a, rfl⟩
    | _, .inr ⟨L, b, rfl⟩ => .inr ⟨a::L, b, rfl⟩

@[simp] theorem getLastD_nil (a) : @getLastD α [] a = a := rfl
@[simp] theorem getLastD_cons (a b l) : @getLastD α (b::l) a = getLastD l b := by cases l <;> rfl

theorem getLast_eq_getLastD (a l h) : @getLast α (a::l) h = getLastD l a := by
  cases l <;> rfl

theorem getLastD_eq_getLast? (a l) : @getLastD α l a = (getLast? l).getD a := by
  cases l <;> rfl

theorem getLast!_cons [Inhabited α] : @getLast! α _ (a::l) = getLastD l a := by
  simp [getLast!, getLast_eq_getLastD]

@[simp] theorem getLast?_nil : @getLast? α [] = none := rfl
theorem getLast?_cons : @getLast? α (a::l) = getLastD l a := by
  simp [getLast?, getLast_eq_getLastD]

theorem getLast?_eq_getLast : ∀ l h, @getLast? α l = some (getLast l h)
  | [], h => nomatch h rfl
  | _::_, _ => rfl

/-! ### sublists -/

@[simp] theorem nil_sublist : ∀ l : List α, [] <+ l
  | [] => .slnil
  | a :: l => (nil_sublist l).cons a

@[simp] theorem Sublist.refl : ∀ l : List α, l <+ l
  | [] => .slnil
  | a :: l => (Sublist.refl l).cons₂ a

theorem Sublist.trans {l₁ l₂ l₃ : List α} (h₁ : l₁ <+ l₂) (h₂ : l₂ <+ l₃) : l₁ <+ l₃ := by
  induction h₂ generalizing l₁ with
  | slnil => exact h₁
  | cons _ _ IH => exact (IH h₁).cons _
  | @cons₂ l₂ _ a _ IH =>
    generalize e : a :: l₂ = l₂'
    match e ▸ h₁ with
    | .slnil => apply nil_sublist
    | .cons a' h₁' => cases e; apply (IH h₁').cons
    | .cons₂ a' h₁' => cases e; apply (IH h₁').cons₂

instance : Trans (@Sublist α) Sublist Sublist := ⟨Sublist.trans⟩

@[simp] theorem sublist_cons (a : α) (l : List α) : l <+ a :: l := (Sublist.refl l).cons _

theorem sublist_of_cons_sublist : a :: l₁ <+ l₂ → l₁ <+ l₂ :=
  (sublist_cons a l₁).trans

@[simp] theorem sublist_append_left : ∀ l₁ l₂ : List α, l₁ <+ l₁ ++ l₂
  | [], _ => nil_sublist _
  | _ :: l₁, l₂ => (sublist_append_left l₁ l₂).cons₂ _

@[simp] theorem sublist_append_right : ∀ l₁ l₂ : List α, l₂ <+ l₁ ++ l₂
  | [], _ => Sublist.refl _
  | _ :: l₁, l₂ => (sublist_append_right l₁ l₂).cons _

theorem sublist_append_of_sublist_left (s : l <+ l₁) : l <+ l₁ ++ l₂ :=
  s.trans <| sublist_append_left ..

theorem sublist_append_of_sublist_right (s : l <+ l₂) : l <+ l₁ ++ l₂ :=
  s.trans <| sublist_append_right ..

theorem cons_sublist_cons : a :: l₁ <+ a :: l₂ ↔ l₁ <+ l₂ :=
  ⟨fun | .cons _ s => sublist_of_cons_sublist s | .cons₂ _ s => s, .cons₂ _⟩

@[simp] theorem append_sublist_append_left : ∀ l, l ++ l₁ <+ l ++ l₂ ↔ l₁ <+ l₂
  | [] => Iff.rfl
  | _ :: l => cons_sublist_cons.trans (append_sublist_append_left l)

theorem Sublist.append_left : l₁ <+ l₂ → ∀ l, l ++ l₁ <+ l ++ l₂ :=
  fun h l => (append_sublist_append_left l).mpr h

theorem Sublist.append_right : l₁ <+ l₂ → ∀ l, l₁ ++ l <+ l₂ ++ l
  | .slnil, _ => Sublist.refl _
  | .cons _ h, _ => (h.append_right _).cons _
  | .cons₂ _ h, _ => (h.append_right _).cons₂ _

theorem sublist_or_mem_of_sublist (h : l <+ l₁ ++ a :: l₂) : l <+ l₁ ++ l₂ ∨ a ∈ l := by
  induction l₁ generalizing l with
  | nil => match h with
    | .cons _ h => exact .inl h
    | .cons₂ _ h => exact .inr (.head ..)
  | cons b l₁ IH =>
    match h with
    | .cons _ h => exact (IH h).imp_left (Sublist.cons _)
    | .cons₂ _ h => exact (IH h).imp (Sublist.cons₂ _) (.tail _)

theorem Sublist.reverse : l₁ <+ l₂ → l₁.reverse <+ l₂.reverse
  | .slnil => Sublist.refl _
  | .cons _ h => by rw [reverse_cons]; exact sublist_append_of_sublist_left h.reverse
  | .cons₂ _ h => by rw [reverse_cons, reverse_cons]; exact h.reverse.append_right _

@[simp] theorem reverse_sublist : l₁.reverse <+ l₂.reverse ↔ l₁ <+ l₂ :=
  ⟨fun h => l₁.reverse_reverse ▸ l₂.reverse_reverse ▸ h.reverse, Sublist.reverse⟩

@[simp] theorem append_sublist_append_right (l) : l₁ ++ l <+ l₂ ++ l ↔ l₁ <+ l₂ :=
  ⟨fun h => by
    have := h.reverse
    simp only [reverse_append, append_sublist_append_left, reverse_sublist] at this
    exact this,
   fun h => h.append_right l⟩

theorem Sublist.append (hl : l₁ <+ l₂) (hr : r₁ <+ r₂) : l₁ ++ r₁ <+ l₂ ++ r₂ :=
  (hl.append_right _).trans ((append_sublist_append_left _).2 hr)

theorem Sublist.subset : l₁ <+ l₂ → l₁ ⊆ l₂
  | .slnil, _, h => h
  | .cons _ s, _, h => .tail _ (s.subset h)
  | .cons₂ .., _, .head .. => .head ..
  | .cons₂ _ s, _, .tail _ h => .tail _ (s.subset h)

instance : Trans (@Sublist α) Subset Subset :=
  ⟨fun h₁ h₂ => trans h₁.subset h₂⟩

instance : Trans Subset (@Sublist α) Subset :=
  ⟨fun h₁ h₂ => trans h₁ h₂.subset⟩

instance : Trans (Membership.mem : α → List α → Prop) Sublist Membership.mem :=
  ⟨fun h₁ h₂ => h₂.subset h₁⟩

theorem Sublist.length_le : l₁ <+ l₂ → length l₁ ≤ length l₂
  | .slnil => Nat.le_refl 0
  | .cons _l s => le_succ_of_le (length_le s)
  | .cons₂ _ s => succ_le_succ (length_le s)

@[simp] theorem sublist_nil {l : List α} : l <+ [] ↔ l = [] :=
  ⟨fun s => subset_nil.1 s.subset, fun H => H ▸ Sublist.refl _⟩

theorem Sublist.eq_of_length : l₁ <+ l₂ → length l₁ = length l₂ → l₁ = l₂
  | .slnil, _ => rfl
  | .cons a s, h => nomatch Nat.not_lt.2 s.length_le (h ▸ lt_succ_self _)
  | .cons₂ a s, h => by rw [s.eq_of_length (succ.inj h)]

theorem Sublist.eq_of_length_le (s : l₁ <+ l₂) (h : length l₂ ≤ length l₁) : l₁ = l₂ :=
  s.eq_of_length <| Nat.le_antisymm s.length_le h

@[simp] theorem singleton_sublist {a : α} {l} : [a] <+ l ↔ a ∈ l := by
  refine ⟨fun h => h.subset (mem_singleton_self _), fun h => ?_⟩
  obtain ⟨_, _, rfl⟩ := append_of_mem h
  exact ((nil_sublist _).cons₂ _).trans (sublist_append_right ..)

@[simp] theorem replicate_sublist_replicate {m n} (a : α) :
    replicate m a <+ replicate n a ↔ m ≤ n := by
  refine ⟨fun h => ?_, fun h => ?_⟩
  · have := h.length_le; simp only [length_replicate] at this ⊢; exact this
  · induction h with
    | refl => apply Sublist.refl
    | step => simp [*, replicate, Sublist.cons]

theorem isSublist_iff_sublist [DecidableEq α] {l₁ l₂ : List α} : l₁.isSublist l₂ ↔ l₁ <+ l₂ := by
  cases l₁ <;> cases l₂ <;> simp [isSublist]
  case cons.cons hd₁ tl₁ hd₂ tl₂ =>
    if h_eq : hd₁ = hd₂ then
      simp [h_eq, cons_sublist_cons, isSublist_iff_sublist]
    else
      simp only [h_eq]
      constructor
      · intro h_sub
        apply Sublist.cons
        exact isSublist_iff_sublist.mp h_sub
      · intro h_sub
        cases h_sub
        case cons h_sub =>
          exact isSublist_iff_sublist.mpr h_sub
        case cons₂ =>
          contradiction

instance [DecidableEq α] (l₁ l₂ : List α) : Decidable (l₁ <+ l₂) :=
  decidable_of_iff (l₁.isSublist l₂) isSublist_iff_sublist

/-! ### head -/

theorem head!_of_head? [Inhabited α] : ∀ {l : List α}, head? l = some a → head! l = a
  | _a::_l, rfl => rfl

theorem head?_eq_head : ∀ l h, @head? α l = some (head l h)
  | [], h => nomatch h rfl
  | _::_, _ => rfl

/-! ### tail -/

@[simp] theorem tailD_eq_tail? (l l' : List α) : tailD l l' = (tail? l).getD l' := by
  cases l <;> rfl

theorem tail_eq_tailD (l) : @tail α l = tailD l [] := by cases l <;> rfl

theorem tail_eq_tail? (l) : @tail α l = (tail? l).getD [] := by simp [tail_eq_tailD]

/-! ### next? -/

@[simp] theorem next?_nil : @next? α [] = none := rfl
@[simp] theorem next?_cons (a l) : @next? α (a :: l) = some (a, l) := rfl

<<<<<<< HEAD
/-! ### dropLast -/

theorem dropLast_cons_of_ne_nil {α : Type u} {x : α}
    {l : List α} (h : l ≠ []) : (x :: l).dropLast = x :: l.dropLast :=
  by simp [dropLast, h]

@[simp]
theorem dropLast_append_of_ne_nil {α : Type u} {l : List α} :
    ∀ (l' : List α) (_ : l ≠ []), (l' ++ l).dropLast = l' ++ l.dropLast
  | [], _ => by simp only [nil_append]
  | a :: l', h => by
    rw [cons_append, dropLast, dropLast_append_of_ne_nil l' h, cons_append]
    simp [h]
=======
/-! ### getLast -/

@[simp] theorem getLastD_nil (a) : @getLastD α [] a = a := rfl
@[simp] theorem getLastD_cons (a b l) : @getLastD α (b::l) a = getLastD l b := by cases l <;> rfl

theorem getLast_eq_getLastD (a l h) : @getLast α (a::l) h = getLastD l a := by
  cases l <;> rfl

theorem getLastD_eq_getLast? (a l) : @getLastD α l a = (getLast? l).getD a := by
  cases l <;> rfl

@[simp] theorem getLast_singleton (a h) : @getLast α [a] h = a := rfl

theorem getLast!_cons [Inhabited α] : @getLast! α _ (a::l) = getLastD l a := by
  simp [getLast!, getLast_eq_getLastD]

theorem getLast?_cons : @getLast? α (a::l) = getLastD l a := by
  simp [getLast?, getLast_eq_getLastD]

@[simp] theorem getLast?_singleton (a : α) : getLast? [a] = a := rfl

theorem getLast_mem : ∀ {l : List α} (h : l ≠ []), getLast l h ∈ l
  | [], h => absurd rfl h
  | [_], _ => .head ..
  | _::a::l, _ => .tail _ <| getLast_mem (cons_ne_nil a l)

theorem getLastD_mem_cons : ∀ (l : List α) (a : α), getLastD l a ∈ a::l
  | [], _ => .head ..
  | _::_, _ => .tail _ <| getLast_mem _
>>>>>>> ed7b93b9

@[simp 1100] theorem dropLast_concat : dropLast (l₁ ++ [b]) = l₁ := by simp

<<<<<<< HEAD
theorem dropLast_append_cons : dropLast (l₁ ++ b::l₂) = l₁ ++ dropLast (b::l₂) := by
  induction l₁ <;> simp [*, dropLast]

/-! ### nth element -/
=======
/-! NB: `dropLast` is the specification for `Array.pop`, so theorems about `List.dropLast`
are often used for theorems about `Array.pop`.  -/

theorem dropLast_cons_of_ne_nil {α : Type u} {x : α}
    {l : List α} (h : l ≠ []) : (x :: l).dropLast = x :: l.dropLast := by
  simp [dropLast, h]

@[simp] theorem dropLast_append_of_ne_nil {α : Type u} {l : List α} :
    ∀ (l' : List α) (_ : l ≠ []), (l' ++ l).dropLast = l' ++ l.dropLast
  | [], _ => by simp only [nil_append]
  | a :: l', h => by
    rw [cons_append, dropLast, dropLast_append_of_ne_nil l' h, cons_append]
    simp [h]
>>>>>>> ed7b93b9

theorem dropLast_append_cons : dropLast (l₁ ++ b::l₂) = l₁ ++ dropLast (b::l₂) := by
  simp only [ne_eq, not_false_eq_true, dropLast_append_of_ne_nil]

@[simp 1100] theorem dropLast_concat : dropLast (l₁ ++ [b]) = l₁ := by simp

@[simp] theorem length_dropLast : ∀ (xs : List α), xs.dropLast.length = xs.length - 1
  | [] => rfl
  | x::xs => by simp

@[simp] theorem get_dropLast : ∀ (xs : List α) (i : Fin xs.dropLast.length),
    xs.dropLast.get i = xs.get (i.castLE (xs.length_dropLast ▸ Nat.sub_le ..))
  | _::_::_, ⟨0, _⟩ => rfl
  | _::_::_, ⟨i+1, _⟩ => get_dropLast _ ⟨i, _⟩

/-! ### nth element -/

@[simp] theorem get_cons_cons_one : (a₁ :: a₂ :: as).get (1 : Fin (as.length + 2)) = a₂ := rfl

theorem get!_cons_succ [Inhabited α] (l : List α) (a : α) (n : Nat) :
    (a::l).get! (n+1) = get! l n := rfl

theorem get!_cons_zero [Inhabited α] (l : List α) (a : α) : (a::l).get! 0 = a := rfl

theorem get!_nil [Inhabited α] (n : Nat) : [].get! n = (default : α) := rfl

theorem get!_len_le [Inhabited α] : ∀ {l : List α} {n}, length l ≤ n → l.get! n = (default : α)
  | [], _, _ => rfl
  | _ :: l, _+1, h => get!_len_le (l := l) <| Nat.le_of_succ_le_succ h

theorem get?_of_mem {a} {l : List α} (h : a ∈ l) : ∃ n, l.get? n = some a :=
  let ⟨⟨n, _⟩, e⟩ := get_of_mem h; ⟨n, e ▸ get?_eq_get _⟩

theorem get?_mem {l : List α} {n a} (e : l.get? n = some a) : a ∈ l :=
  let ⟨_, e⟩ := get?_eq_some.1 e; e ▸ get_mem ..

-- TODO(Mario): move somewhere else
theorem Fin.exists_iff (p : Fin n → Prop) : (∃ i, p i) ↔ ∃ i h, p ⟨i, h⟩ :=
  ⟨fun ⟨i, h⟩ => ⟨i.1, i.2, h⟩, fun ⟨i, hi, h⟩ => ⟨⟨i, hi⟩, h⟩⟩

theorem mem_iff_get? {a} {l : List α} : a ∈ l ↔ ∃ n, l.get? n = some a := by
  simp [get?_eq_some, Fin.exists_iff, mem_iff_get]

theorem get?_zero (l : List α) : l.get? 0 = l.head? := by cases l <;> rfl

@[simp] theorem getElem_eq_get (l : List α) (i : Nat) (h) : l[i]'h = l.get ⟨i, h⟩ := rfl

@[simp] theorem getElem?_eq_get? (l : List α) (i : Nat) : l[i]? = l.get? i := by
  unfold getElem?; split
  · exact (get?_eq_get ‹_›).symm
  · exact (get?_eq_none.2 <| Nat.not_lt.1 ‹_›).symm

theorem get?_inj
    (h₀ : i < xs.length) (h₁ : Nodup xs) (h₂ : xs.get? i = xs.get? j) : i = j := by
  induction xs generalizing i j with
  | nil => cases h₀
  | cons x xs ih =>
    match i, j with
    | 0, 0 => rfl
    | i+1, j+1 => simp; cases h₁ with
      | cons ha h₁ => exact ih (Nat.lt_of_succ_lt_succ h₀) h₁ h₂
    | i+1, 0 => ?_ | 0, j+1 => ?_
    all_goals
      simp at h₂
      cases h₁; rename_i h' h
      have := h x ?_ rfl; cases this
      rw [mem_iff_get?]
    exact ⟨_, h₂⟩; exact ⟨_ , h₂.symm⟩

@[simp] theorem get_map (f : α → β) {l n} : get (map f l) n = f (get l ⟨n, length_map l f ▸ n.2⟩) :=
  Option.some.inj <| by rw [← get?_eq_get, get?_map, get?_eq_get]; rfl

/--
If one has `get l i hi` in a formula and `h : l = l'`, one can not `rw h` in the formula as
`hi` gives `i < l.length` and not `i < l'.length`. The theorem `get_of_eq` can be used to make
such a rewrite, with `rw (get_of_eq h)`.
-/
theorem get_of_eq {l l' : List α} (h : l = l') (i : Fin l.length) :
    get l i = get l' ⟨i, h ▸ i.2⟩ := by cases h; rfl

@[simp] theorem get_singleton (a : α) : (n : Fin 1) → get [a] n = a
  | ⟨0, _⟩ => rfl

theorem get_zero : ∀ {l : List α} (h : 0 < l.length), l.get ⟨0, h⟩ = l.head?
  | _::_, _ => rfl

theorem get_append_right_aux {l₁ l₂ : List α} {n : Nat}
  (h₁ : l₁.length ≤ n) (h₂ : n < (l₁ ++ l₂).length) : n - l₁.length < l₂.length := by
  rw [length_append] at h₂
  exact Nat.sub_lt_left_of_lt_add h₁ h₂

theorem get_append_right' {l₁ l₂ : List α} {n : Nat} (h₁ : l₁.length ≤ n) (h₂) :
    (l₁ ++ l₂).get ⟨n, h₂⟩ = l₂.get ⟨n - l₁.length, get_append_right_aux h₁ h₂⟩ :=
Option.some.inj <| by rw [← get?_eq_get, ← get?_eq_get, get?_append_right h₁]

theorem get_of_append_proof {l : List α}
    (eq : l = l₁ ++ a :: l₂) (h : l₁.length = n) : n < length l := eq ▸ h ▸ by simp_arith

theorem get_of_append {l : List α} (eq : l = l₁ ++ a :: l₂) (h : l₁.length = n) :
    l.get ⟨n, get_of_append_proof eq h⟩ = a := Option.some.inj <| by
  rw [← get?_eq_get, eq, get?_append_right (h ▸ Nat.le_refl _), h, Nat.sub_self]; rfl

@[simp] theorem get_replicate (a : α) {n : Nat} (m : Fin _) : (replicate n a).get m = a :=
  eq_of_mem_replicate (get_mem _ _ _)

@[simp] theorem getLastD_concat (a b l) : @getLastD α (l ++ [b]) a = b := by
  rw [getLastD_eq_getLast?, getLast?_concat]; rfl

theorem get_cons_length (x : α) (xs : List α) (n : Nat) (h : n = xs.length) :
    (x :: xs).get ⟨n, by simp [h]⟩ = (x :: xs).getLast (cons_ne_nil x xs) := by
  rw [getLast_eq_get]; cases h; rfl

@[ext] theorem ext : ∀ {l₁ l₂ : List α}, (∀ n, l₁.get? n = l₂.get? n) → l₁ = l₂
  | [], [], _ => rfl
  | a :: l₁, [], h => nomatch h 0
  | [], a' :: l₂, h => nomatch h 0
  | a :: l₁, a' :: l₂, h => by
    have h0 : some a = some a' := h 0
    injection h0 with aa; simp only [aa, ext fun n => h (n+1)]

theorem ext_get {l₁ l₂ : List α} (hl : length l₁ = length l₂)
    (h : ∀ n h₁ h₂, get l₁ ⟨n, h₁⟩ = get l₂ ⟨n, h₂⟩) : l₁ = l₂ :=
  ext fun n =>
    if h₁ : n < length l₁ then by
      rw [get?_eq_get, get?_eq_get, h n h₁ (by rwa [← hl])]
    else by
      have h₁ := Nat.le_of_not_lt h₁
      rw [get?_len_le h₁, get?_len_le]; rwa [← hl]

theorem get!_of_get? [Inhabited α] : ∀ {l : List α} {n}, get? l n = some a → get! l n = a
  | _a::_, 0, rfl => rfl
  | _::l, _+1, e => get!_of_get? (l := l) e

@[simp] theorem get!_eq_getD [Inhabited α] : ∀ (l : List α) n, l.get! n = l.getD n default
  | [], _      => rfl
  | _a::_, 0   => rfl
  | _a::l, n+1 => get!_eq_getD l n

/-! ### take -/
<<<<<<< HEAD

@[simp]
theorem take_cons (n) (a : α) (l : List α) : take (succ n) (a :: l) = a :: take n l :=
  rfl
=======
>>>>>>> ed7b93b9

alias take_succ_cons := take_cons_succ

@[simp] theorem length_take : ∀ (i : Nat) (l : List α), length (take i l) = min i (length l)
  | 0, l => by simp [Nat.zero_min]
  | succ n, [] => by simp [Nat.min_zero]
  | succ n, _ :: l => by simp [Nat.succ_min_succ, add_one, length_take]

theorem length_take_le (n) (l : List α) : length (take n l) ≤ n := by simp [Nat.min_le_left]

theorem length_take_le' (n) (l : List α) : length (take n l) ≤ l.length :=
  by simp [Nat.min_le_right]

theorem length_take_of_le (h : n ≤ length l) : length (take n l) = n := by simp [Nat.min_eq_left h]

theorem take_all_of_le : ∀ {n} {l : List α}, length l ≤ n → take n l = l
  | 0, [], _ => rfl
  | 0, a :: l, h => absurd h (Nat.not_le_of_gt (zero_lt_succ _))
  | n + 1, [], _ => rfl
  | n + 1, a :: l, h => by
    show a :: take n l = a :: l
    rw [take_all_of_le (le_of_succ_le_succ h)]

@[simp]
theorem take_left : ∀ l₁ l₂ : List α, take (length l₁) (l₁ ++ l₂) = l₁
  | [], _ => rfl
  | a :: l₁, l₂ => congrArg (cons a) (take_left l₁ l₂)

theorem take_left' {l₁ l₂ : List α} {n} (h : length l₁ = n) : take n (l₁ ++ l₂) = l₁ := by
  rw [← h]; apply take_left

theorem take_take : ∀ (n m) (l : List α), take n (take m l) = take (min n m) l
  | n, 0, l => by rw [Nat.min_zero, take_zero, take_nil]
  | 0, m, l => by rw [Nat.zero_min, take_zero, take_zero]
  | succ n, succ m, nil => by simp only [take_nil]
  | succ n, succ m, a :: l => by
<<<<<<< HEAD
    simp only [take, min_succ_succ, take_take n m l]
=======
    simp only [take, succ_min_succ, take_take n m l]
>>>>>>> ed7b93b9

theorem take_replicate (a : α) : ∀ n m : Nat, take n (replicate m a) = replicate (min n m) a
  | n, 0 => by simp [Nat.min_zero]
  | 0, m => by simp [Nat.zero_min]
<<<<<<< HEAD
  | succ n, succ m => by simp [min_succ_succ, take_replicate]
=======
  | succ n, succ m => by simp [succ_min_succ, take_replicate]
>>>>>>> ed7b93b9

theorem map_take {α β : Type u} (f : α → β) :
    ∀ (L : List α) (i : Nat), (L.take i).map f = (L.map f).take i
  | [], i => by simp
  | _, 0 => by simp
  | h :: t, n + 1 => by dsimp; rw [map_take f t n]

/-- Taking the first `n` elements in `l₁ ++ l₂` is the same as appending the first `n` elements
of `l₁` to the first `n - l₁.length` elements of `l₂`. -/
theorem take_append_eq_append_take {l₁ l₂ : List α} {n : Nat} :
    take n (l₁ ++ l₂) = take n l₁ ++ take (n - l₁.length) l₂ := by
  induction l₁ generalizing n; {simp}
  cases n <;> simp [*]
<<<<<<< HEAD
=======

theorem take_append_of_le_length {l₁ l₂ : List α} {n : Nat} (h : n ≤ l₁.length) :
    (l₁ ++ l₂).take n = l₁.take n := by
  simp [take_append_eq_append_take, Nat.sub_eq_zero_of_le h]

/-- Taking the first `l₁.length + i` elements in `l₁ ++ l₂` is the same as appending the first
`i` elements of `l₂` to `l₁`. -/
theorem take_append {l₁ l₂ : List α} (i : Nat) :
    take (l₁.length + i) (l₁ ++ l₂) = l₁ ++ take i l₂ := by
  rw [take_append_eq_append_take, take_all_of_le (Nat.le_add_right _ _), Nat.add_sub_cancel_left]

/-- The `i`-th element of a list coincides with the `i`-th element of any of its prefixes of
length `> i`. Version designed to rewrite from the big list to the small list. -/
theorem get_take (L : List α) {i j : Nat} (hi : i < L.length) (hj : i < j) :
    get L ⟨i, hi⟩ = get (L.take j) ⟨i, length_take .. ▸ Nat.lt_min.mpr ⟨hj, hi⟩⟩ :=
  get_of_eq (take_append_drop j L).symm _ ▸ get_append ..

/-- The `i`-th element of a list coincides with the `i`-th element of any of its prefixes of
length `> i`. Version designed to rewrite from the small list to the big list. -/
theorem get_take' (L : List α) {j i} :
    get (L.take j) i =
    get L ⟨i.1, Nat.lt_of_lt_of_le i.2 (length_take_le' _ _)⟩ := by
  let ⟨i, hi⟩ := i; rw [length_take, Nat.lt_min] at hi; rw [get_take L _ hi.1]

theorem get?_take {l : List α} {n m : Nat} (h : m < n) : (l.take n).get? m = l.get? m := by
  induction n generalizing l m with
  | zero =>
    simp only [Nat.zero_eq] at h
    exact absurd h (Nat.not_lt_of_le m.zero_le)
  | succ _ hn =>
    cases l with
    | nil => simp only [take_nil]
    | cons hd tl =>
      cases m
      · simp only [get?, take]
      · simpa only using hn (Nat.lt_of_succ_lt_succ h)

@[simp]
theorem nth_take_of_succ {l : List α} {n : Nat} : (l.take (n + 1)).get? n = l.get? n :=
  get?_take (Nat.lt_succ_self n)

theorem take_succ {l : List α} {n : Nat} : l.take (n + 1) = l.take n ++ (l.get? n).toList := by
  induction l generalizing n with
  | nil =>
    simp only [Option.toList, get?, take_nil, append_nil]
  | cons hd tl hl =>
    cases n
    · simp only [Option.toList, get?, eq_self_iff_true, take, nil_append]
    · simp only [hl, cons_append, get?, eq_self_iff_true, take]

@[simp]
theorem take_eq_nil_iff {l : List α} {k : Nat} : l.take k = [] ↔ l = [] ∨ k = 0 := by
  cases l <;> cases k <;> simp [Nat.succ_ne_zero]

theorem take_eq_take :
    ∀ {l : List α} {m n : Nat}, l.take m = l.take n ↔ min m l.length = min n l.length
  | [], m, n => by simp [Nat.min_zero]
  | _ :: xs, 0, 0 => by simp
  | x :: xs, m + 1, 0 => by simp [Nat.zero_min, succ_min_succ]
  | x :: xs, 0, n + 1 => by simp [Nat.zero_min, succ_min_succ]
  | x :: xs, m + 1, n + 1 => by simp [succ_min_succ, take_eq_take]

theorem take_add (l : List α) (m n : Nat) : l.take (m + n) = l.take m ++ (l.drop m).take n := by
  suffices take (m + n) (take m l ++ drop m l) = take m l ++ take n (drop m l) by
    rw [take_append_drop] at this
    assumption
  rw [take_append_eq_append_take, take_all_of_le, append_right_inj]
  · simp only [take_eq_take, length_take, length_drop]
    generalize l.length = k; by_cases h : m ≤ k
    · rw [Nat.min_eq_left h, Nat.add_sub_cancel_left]
    · simp at h
      simp [Nat.sub_eq_zero_of_le (Nat.le_of_lt h), Nat.min_zero]
  apply Nat.le_trans (m := m)
  · apply length_take_le
  · apply Nat.le_add_right
>>>>>>> ed7b93b9

theorem take_append_of_le_length {l₁ l₂ : List α} {n : Nat} (h : n ≤ l₁.length) :
    (l₁ ++ l₂).take n = l₁.take n :=
  by simp [take_append_eq_append_take, Nat.sub_eq_zero_of_le h]

/-- Taking the first `l₁.length + i` elements in `l₁ ++ l₂` is the same as appending the first
`i` elements of `l₂` to `l₁`. -/
theorem take_append {l₁ l₂ : List α} (i : Nat) :
    take (l₁.length + i) (l₁ ++ l₂) = l₁ ++ take i l₂ := by
  rw [take_append_eq_append_take, take_all_of_le (Nat.le_add_right _ _), Nat.add_sub_cancel_left]

/-- The `i`-th element of a list coincides with the `i`-th element of any of its prefixes of
length `> i`. Version designed to rewrite from the big list to the small list. -/
theorem get_take (L : List α) {i j : Nat} (hi : i < L.length) (hj : i < j) :
    get L ⟨i, hi⟩ = get (L.take j) ⟨i, length_take .. ▸ Nat.lt_min.mpr ⟨hj, hi⟩⟩ :=
  get_of_eq (take_append_drop j L).symm _ ▸ get_append ..

/-- The `i`-th element of a list coincides with the `i`-th element of any of its prefixes of
length `> i`. Version designed to rewrite from the small list to the big list. -/
theorem get_take' (L : List α) {j i} :
    get (L.take j) i =
    get L ⟨i.1, Nat.lt_of_lt_of_le i.2 (length_take_le' _ _)⟩ := by
  let ⟨i, hi⟩ := i; rw [length_take, Nat.lt_min] at hi; rw [get_take L _ hi.1]

theorem get?_take {l : List α} {n m : Nat} (h : m < n) : (l.take n).get? m = l.get? m := by
  induction n generalizing l m with
  | zero =>
    simp only [Nat.zero_eq] at h
    exact absurd h (Nat.not_lt_of_le m.zero_le)
  | succ _ hn =>
    cases l with
    | nil => simp only [take_nil]
    | cons hd tl =>
      · cases m
        · simp only [get?, take]
        · simpa only using hn (Nat.lt_of_succ_lt_succ h)

<<<<<<< HEAD
@[simp]
theorem nth_take_of_succ {l : List α} {n : Nat} : (l.take (n + 1)).get? n = l.get? n :=
  get?_take (Nat.lt_succ_self n)

theorem take_succ {l : List α} {n : Nat} : l.take (n + 1) = l.take n ++ (l.get? n).toList := by
  induction l generalizing n with
  | nil =>
    simp only [Option.toList, get?, take_nil, append_nil]
  | cons hd tl hl =>
    cases n
    · simp only [Option.toList, get?, eq_self_iff_true, take, nil_append]
    · simp only [hl, cons_append, get?, eq_self_iff_true, take]

@[simp]
theorem take_eq_nil_iff {l : List α} {k : Nat} : l.take k = [] ↔ l = [] ∨ k = 0 := by
  cases l <;> cases k <;> simp [Nat.succ_ne_zero]

theorem take_eq_take :
    ∀ {l : List α} {m n : Nat}, l.take m = l.take n ↔ min m l.length = min n l.length
  | [], m, n => by simp [Nat.min_zero]
  | _ :: xs, 0, 0 => by simp
  | x :: xs, m + 1, 0 => by simp [Nat.zero_min, Nat.min_succ_succ]
  | x :: xs, 0, n + 1 => by simp [Nat.zero_min, Nat.min_succ_succ]
  | x :: xs, m + 1, n + 1 => by simp [Nat.min_succ_succ, take_eq_take]

theorem take_add (l : List α) (m n : Nat) : l.take (m + n) = l.take m ++ (l.drop m).take n := by
  suffices take (m + n) (take m l ++ drop m l) = take m l ++ take n (drop m l) by
    rw [take_append_drop] at this
    assumption
  rw [take_append_eq_append_take, take_all_of_le, append_right_inj]
  . simp only [take_eq_take, length_take, length_drop]
    generalize l.length = k; by_cases h : m ≤ k
    . rw [Nat.min_eq_left h, Nat.add_sub_cancel_left]
    . simp at h
      simp [Nat.sub_eq_zero_of_le (Nat.le_of_lt h), Nat.min_zero]
  apply Nat.le_trans (m := m)
  . apply length_take_le
  . apply Nat.le_add_right

theorem dropLast_eq_take (l : List α) : l.dropLast = l.take l.length.pred := by
  cases l with
  | nil => simp [dropLast]
  | cons x l =>
    induction l generalizing x with
    | nil => simp [dropLast]
    | cons hd tl hl => simp [dropLast, hl]

theorem dropLast_take {n : Nat} {l : List α} (h : n < l.length) :
    (l.take n).dropLast = l.take n.pred := by
  simp only [dropLast_eq_take, length_take, Nat.le_of_lt h, take_take, pred_le, Nat.min_eq_left]
=======
theorem ne_nil_of_take_ne_nil {as : List α} {i : Nat} (h: as.take i ≠ []) : as ≠ [] :=
  mt take_eq_nil_of_eq_nil h
>>>>>>> ed7b93b9

theorem dropLast_eq_take (l : List α) : l.dropLast = l.take l.length.pred := by
  cases l with
  | nil => simp [dropLast]
  | cons x l =>
    induction l generalizing x with
    | nil => simp [dropLast]
    | cons hd tl hl => simp [dropLast, hl]

theorem dropLast_take {n : Nat} {l : List α} (h : n < l.length) :
    (l.take n).dropLast = l.take n.pred := by
  simp only [dropLast_eq_take, length_take, Nat.le_of_lt h, take_take, pred_le, Nat.min_eq_left]

theorem map_eq_append_split {f : α → β} {l : List α} {s₁ s₂ : List β}
    (h : map f l = s₁ ++ s₂) : ∃ l₁ l₂, l = l₁ ++ l₂ ∧ map f l₁ = s₁ ∧ map f l₂ = s₂ := by
  have := h
  rw [← take_append_drop (length s₁) l] at this ⊢
  rw [map_append] at this
  refine ⟨_, _, rfl, append_inj this ?_⟩
  rw [length_map, length_take, Nat.min_eq_left]
  rw [← length_map l f, h, length_append]
  apply Nat.le_add_right

/-! ### drop -/

<<<<<<< HEAD
theorem drop_eq_get_cons : ∀ {n} {l : List α} (h), drop n l = get l ⟨n, h⟩ :: drop (n + 1) l
  | 0, _ :: _, _ => rfl
  | n + 1, _ :: _, _ => drop_eq_get_cons (n := n) _

=======
>>>>>>> ed7b93b9
theorem drop_eq_nil_iff_le {l : List α} {k : Nat} : l.drop k = [] ↔ l.length ≤ k := by
  refine' ⟨fun h => _, drop_eq_nil_of_le⟩
  induction k generalizing l with
  | zero =>
    simp only [drop] at h
    simp [h]
  | succ k hk =>
    cases l
    · simp
    · simp only [drop] at h
      simpa [Nat.succ_le_succ_iff] using hk h

theorem tail_drop (l : List α) (n : Nat) : (l.drop n).tail = l.drop (n + 1) := by
  induction l generalizing n with
  | nil => simp
  | cons hd tl hl =>
    cases n
    · simp
    · simp [hl]

<<<<<<< HEAD
@[simp]
theorem drop_one : ∀ l : List α, drop 1 l = tail l
  | [] | _ :: _ => rfl

theorem drop_add : ∀ (m n) (l : List α), drop (m + n) l = drop m (drop n l)
  | _, 0, _ => rfl
  | _, _ + 1, [] => drop_nil.symm
  | m, n + 1, _ :: _ => drop_add m n _

@[simp]
theorem drop_left : ∀ l₁ l₂ : List α, drop (length l₁) (l₁ ++ l₂) = l₂
  | [], _ => rfl
  | _ :: l₁, l₂ => drop_left l₁ l₂

theorem drop_left' {l₁ l₂ : List α} {n} (h : length l₁ = n) : drop n (l₁ ++ l₂) = l₂ := by
  rw [← h]; apply drop_left

=======
>>>>>>> ed7b93b9
theorem drop_length_cons {l : List α} (h : l ≠ []) (a : α) :
    (a :: l).drop l.length = [l.getLast h] := by
  induction l generalizing a with
  | nil =>
    cases h rfl
  | cons y l ih =>
    simp only [drop, length]
    by_cases h₁ : l = []
<<<<<<< HEAD
    . simp [h₁]
=======
    · simp [h₁]
>>>>>>> ed7b93b9
    rw [getLast_cons' _ h₁]
    exact ih h₁ y

/-- Dropping the elements up to `n` in `l₁ ++ l₂` is the same as dropping the elements up to `n`
in `l₁`, dropping the elements up to `n - l₁.length` in `l₂`, and appending them. -/
theorem drop_append_eq_append_drop {l₁ l₂ : List α} {n : Nat} :
    drop n (l₁ ++ l₂) = drop n l₁ ++ drop (n - l₁.length) l₂ := by
  induction l₁ generalizing n; · simp
  cases n <;> simp [*]

theorem drop_append_of_le_length {l₁ l₂ : List α} {n : Nat} (h : n ≤ l₁.length) :
    (l₁ ++ l₂).drop n = l₁.drop n ++ l₂ := by
  simp [drop_append_eq_append_drop, Nat.sub_eq_zero_of_le h]

<<<<<<< HEAD
=======

>>>>>>> ed7b93b9
/-- Dropping the elements up to `l₁.length + i` in `l₁ + l₂` is the same as dropping the elements
up to `i` in `l₂`. -/
theorem drop_append {l₁ l₂ : List α} (i : Nat) : drop (l₁.length + i) (l₁ ++ l₂) = drop i l₂ := by
  rw [drop_append_eq_append_drop, drop_eq_nil_of_le] <;>
    simp [Nat.add_sub_cancel_left, Nat.le_add_right]

theorem drop_sizeOf_le [SizeOf α] (l : List α) (n : Nat) : sizeOf (l.drop n) ≤ sizeOf l := by
  induction l generalizing n with
  | nil => rw [drop_nil]; apply Nat.le_refl
  | cons _ _ lih =>
    induction n with
    | zero => apply Nat.le_refl
    | succ n =>
      exact Trans.trans (lih _) (Nat.le_add_left _ _)

<<<<<<< HEAD
/-- The `i + j`-th element of a list coincides with the `j`-th element of the list obtained by
dropping the first `i` elements. Version designed to rewrite from the big list to the small list. -/
theorem get_drop (L : List α) {i j : Nat} (h : i + j < L.length) :
    get L ⟨i + j, h⟩ = get (L.drop i) ⟨j, by
      have A : i < L.length := Nat.lt_of_le_of_lt (Nat.le.intro rfl) h
      rw [(take_append_drop i L).symm] at h
      simpa only [Nat.le_of_lt A, Nat.min_eq_left, Nat.add_lt_add_iff_left, length_take,
        length_append] using h⟩ := by
=======
theorem lt_length_drop (L : List α) {i j : Nat} (h : i + j < L.length) : j < (L.drop i).length := by
  have A : i < L.length := Nat.lt_of_le_of_lt (Nat.le.intro rfl) h
  rw [(take_append_drop i L).symm] at h
  simpa only [Nat.le_of_lt A, Nat.min_eq_left, Nat.add_lt_add_iff_left, length_take,
    length_append] using h

/-- The `i + j`-th element of a list coincides with the `j`-th element of the list obtained by
dropping the first `i` elements. Version designed to rewrite from the big list to the small list. -/
theorem get_drop (L : List α) {i j : Nat} (h : i + j < L.length) :
    get L ⟨i + j, h⟩ = get (L.drop i) ⟨j, lt_length_drop L h⟩ := by
>>>>>>> ed7b93b9
  have : i ≤ L.length := Nat.le_trans (Nat.le_add_right _ _) (Nat.le_of_lt h)
  rw [get_of_eq (take_append_drop i L).symm ⟨i + j, h⟩, get_append_right'] <;>
    simp [Nat.min_eq_left this, Nat.add_sub_cancel_left, Nat.le_add_right]

/-- The `i + j`-th element of a list coincides with the `j`-th element of the list obtained by
dropping the first `i` elements. Version designed to rewrite from the small list to the big list. -/
theorem get_drop' (L : List α) {i j} :
    get (L.drop i) j = get L ⟨i + j, by
      rw [Nat.add_comm]
      exact Nat.add_lt_of_lt_sub (length_drop i L ▸ j.2)⟩ := by
  rw [get_drop]

theorem get?_drop (L : List α) (i j : Nat) : get? (L.drop i) j = get? L (i + j) := by
  ext
  simp only [get?_eq_some, get_drop', Option.mem_def]
  constructor <;> intro ⟨h, ha⟩
<<<<<<< HEAD
  . exact ⟨_, ha⟩
  . refine ⟨?_, ha⟩
=======
  · exact ⟨_, ha⟩
  · refine ⟨?_, ha⟩
>>>>>>> ed7b93b9
    rw [length_drop]
    rw [Nat.add_comm] at h
    apply Nat.lt_sub_of_add_lt h

<<<<<<< HEAD
@[simp]
theorem drop_drop (n : Nat) : ∀ (m) (l : List α), drop n (drop m l) = drop (n + m) l
=======
@[simp] theorem drop_drop (n : Nat) : ∀ (m) (l : List α), drop n (drop m l) = drop (n + m) l
>>>>>>> ed7b93b9
  | m, [] => by simp
  | 0, l => by simp
  | m + 1, a :: l =>
    calc
      drop n (drop (m + 1) (a :: l)) = drop n (drop m l) := rfl
      _ = drop (n + m) l := drop_drop n m l
      _ = drop (n + (m + 1)) (a :: l) := rfl

theorem drop_take : ∀ (m n : Nat) (l : List α), drop m (take (m + n) l) = take n (drop m l)
  | 0, n, _ => by simp
  | m + 1, n, nil => by simp
  | m + 1, n, _ :: l => by
    have h : m + 1 + n = m + n + 1 := by rw [Nat.add_assoc, Nat.add_comm 1 n, ← Nat.add_assoc]
<<<<<<< HEAD
    simpa [take_cons, h] using drop_take m n l
=======
    simpa [take_cons_succ, h] using drop_take m n l
>>>>>>> ed7b93b9

theorem map_drop {α β : Type u} (f : α → β) :
    ∀ (L : List α) (i : Nat), (L.drop i).map f = (L.map f).drop i
  | [], i => by simp
  | L, 0 => by simp
  | h :: t, n + 1 => by
    dsimp
    rw [map_drop f t]

<<<<<<< HEAD
theorem drop_ext (l₁ l₂ : List α) (j : Nat)
    : (∀ i ≥ j, l₁.get? i = l₂.get? i) → l₁.drop j = l₂.drop j := by
  intro H
  apply ext fun k => ?_
  rw [get?_drop, get?_drop]
  apply H _ (Nat.le_add_right _ _)

=======
>>>>>>> ed7b93b9
theorem reverse_take {α} {xs : List α} (n : Nat) (h : n ≤ xs.length) :
    xs.reverse.take n = (xs.drop (xs.length - n)).reverse := by
  induction xs generalizing n <;>
    simp only [reverse_cons, drop, reverse_nil, Nat.zero_sub, length, take_nil]
  next xs_hd xs_tl xs_ih =>
<<<<<<< HEAD
    cases Nat.lt_or_eq_of_le h with
    | inl h' =>
      have h' := Nat.le_of_succ_le_succ h'
      rw [take_append_of_le_length, xs_ih _ h']
      rw [show xs_tl.length + 1 - n = succ (xs_tl.length - n) from _, drop]
      · rwa [succ_eq_add_one, Nat.sub_add_comm]
      · rwa [length_reverse]
    | inr h' =>
      subst h'
      rw [length, Nat.sub_self, drop]
      suffices xs_tl.length + 1 = (xs_tl.reverse ++ [xs_hd]).length by
        rw [this, take_length, reverse_cons]
      rw [length_append, length_reverse]
      rfl
=======
  cases Nat.lt_or_eq_of_le h with
  | inl h' =>
    have h' := Nat.le_of_succ_le_succ h'
    rw [take_append_of_le_length, xs_ih _ h']
    rw [show xs_tl.length + 1 - n = succ (xs_tl.length - n) from _, drop]
    · rwa [succ_eq_add_one, Nat.sub_add_comm]
    · rwa [length_reverse]
  | inr h' =>
    subst h'
    rw [length, Nat.sub_self, drop]
    suffices xs_tl.length + 1 = (xs_tl.reverse ++ [xs_hd]).length by
      rw [this, take_length, reverse_cons]
    rw [length_append, length_reverse]
    rfl

theorem get_cons_drop : ∀ (l : List α) i, get l i :: drop (i + 1) l = drop i l
  | _::_, ⟨0, _⟩ => rfl
  | _::_, ⟨i+1, _⟩ => get_cons_drop _ ⟨i, _⟩

theorem drop_eq_get_cons {n} {l : List α} (h) : drop n l = get l ⟨n, h⟩ :: drop (n + 1) l :=
  (get_cons_drop _ ⟨n, h⟩).symm

theorem drop_eq_nil_of_eq_nil : ∀ {as : List α} {i}, as = [] → as.drop i = []
  | _, _, rfl => drop_nil

theorem ne_nil_of_drop_ne_nil {as : List α} {i : Nat} (h: as.drop i ≠ []) : as ≠ [] :=
  mt drop_eq_nil_of_eq_nil h
>>>>>>> ed7b93b9

/-! ### modify nth -/

theorem modifyNthTail_id : ∀ n (l : List α), l.modifyNthTail id n = l
  | 0, _ => rfl
  | _+1, [] => rfl
  | n+1, a :: l => congrArg (cons a) (modifyNthTail_id n l)

theorem removeNth_eq_nth_tail : ∀ n (l : List α), removeNth l n = modifyNthTail tail n l
  | 0, l => by cases l <;> rfl
  | n+1, [] => rfl
  | n+1, a :: l => congrArg (cons _) (removeNth_eq_nth_tail _ _)

theorem get?_modifyNth (f : α → α) :
    ∀ n (l : List α) m, (modifyNth f n l).get? m = (fun a => if n = m then f a else a) <$> l.get? m
  | n, l, 0 => by cases l <;> cases n <;> rfl
  | n, [], _+1 => by cases n <;> rfl
  | 0, _ :: l, m+1 => by cases h : l.get? m <;> simp [h, modifyNth, m.succ_ne_zero.symm]
  | n+1, a :: l, m+1 =>
    (get?_modifyNth f n l m).trans <| by
      cases h' : l.get? m <;> by_cases h : n = m <;>
        simp [h, if_pos, if_neg, Option.map, mt Nat.succ.inj, not_false_iff, h']

theorem modifyNthTail_length (f : List α → List α) (H : ∀ l, length (f l) = length l) :
    ∀ n l, length (modifyNthTail f n l) = length l
  | 0, _ => H _
  | _+1, [] => rfl
  | _+1, _ :: _ => congrArg (·+1) (modifyNthTail_length _ H _ _)

theorem modifyNthTail_add (f : List α → List α) (n) (l₁ l₂ : List α) :
    modifyNthTail f (l₁.length + n) (l₁ ++ l₂) = l₁ ++ modifyNthTail f n l₂ := by
  induction l₁ <;> simp [*, Nat.succ_add]

theorem exists_of_modifyNthTail (f : List α → List α) {n} {l : List α} (h : n ≤ l.length) :
    ∃ l₁ l₂, l = l₁ ++ l₂ ∧ l₁.length = n ∧ modifyNthTail f n l = l₁ ++ f l₂ :=
  have ⟨_, _, eq, hl⟩ : ∃ l₁ l₂, l = l₁ ++ l₂ ∧ l₁.length = n :=
    ⟨_, _, (take_append_drop n l).symm, length_take_of_le h⟩
  ⟨_, _, eq, hl, hl ▸ eq ▸ modifyNthTail_add (n := 0) ..⟩

@[simp] theorem modify_get?_length (f : α → α) : ∀ n l, length (modifyNth f n l) = length l :=
  modifyNthTail_length _ fun l => by cases l <;> rfl

@[simp] theorem get?_modifyNth_eq (f : α → α) (n) (l : List α) :
  (modifyNth f n l).get? n = f <$> l.get? n := by
  simp only [get?_modifyNth, if_pos]

@[simp] theorem get?_modifyNth_ne (f : α → α) {m n} (l : List α) (h : m ≠ n) :
    (modifyNth f m l).get? n = l.get? n := by
  simp only [get?_modifyNth, if_neg h, id_map']

theorem exists_of_modifyNth (f : α → α) {n} {l : List α} (h : n < l.length) :
    ∃ l₁ a l₂, l = l₁ ++ a :: l₂ ∧ l₁.length = n ∧ modifyNth f n l = l₁ ++ f a :: l₂ :=
  match exists_of_modifyNthTail _ (Nat.le_of_lt h) with
  | ⟨_, _::_, eq, hl, H⟩ => ⟨_, _, _, eq, hl, H⟩
  | ⟨_, [], eq, hl, _⟩ => nomatch Nat.ne_of_gt h (eq ▸ append_nil _ ▸ hl)

theorem modifyNthTail_eq_take_drop (f : List α → List α) (H : f [] = []) :
    ∀ n l, modifyNthTail f n l = take n l ++ f (drop n l)
  | 0, _ => rfl
  | _ + 1, [] => H.symm
  | n + 1, b :: l => congrArg (cons b) (modifyNthTail_eq_take_drop f H n l)

theorem modifyNth_eq_take_drop (f : α → α) :
    ∀ n l, modifyNth f n l = take n l ++ modifyHead f (drop n l) :=
  modifyNthTail_eq_take_drop _ rfl

theorem modifyNth_eq_take_cons_drop (f : α → α) {n l} (h) :
    modifyNth f n l = take n l ++ f (get l ⟨n, h⟩) :: drop (n + 1) l := by
  rw [modifyNth_eq_take_drop, drop_eq_get_cons h]; rfl

/-! ### set -/

theorem set_eq_modifyNth (a : α) : ∀ n (l : List α), set l n a = modifyNth (fun _ => a) n l
  | 0, l => by cases l <;> rfl
  | n+1, [] => rfl
  | n+1, b :: l => congrArg (cons _) (set_eq_modifyNth _ _ _)

theorem set_eq_take_cons_drop (a : α) {n l} (h : n < length l) :
    set l n a = take n l ++ a :: drop (n + 1) l := by
  rw [set_eq_modifyNth, modifyNth_eq_take_cons_drop _ h]

theorem modifyNth_eq_set_get? (f : α → α) :
    ∀ n (l : List α), l.modifyNth f n = ((fun a => l.set n (f a)) <$> l.get? n).getD l
  | 0, l => by cases l <;> rfl
  | n+1, [] => rfl
  | n+1, b :: l =>
    (congrArg (cons _) (modifyNth_eq_set_get? ..)).trans <| by cases h : l.get? n <;> simp [h]

theorem modifyNth_eq_set_get (f : α → α) {n} {l : List α} (h) :
    l.modifyNth f n = l.set n (f (l.get ⟨n, h⟩)) := by
  rw [modifyNth_eq_set_get?, get?_eq_get h]; rfl

theorem exists_of_set {l : List α} (h : n < l.length) :
    ∃ l₁ a l₂, l = l₁ ++ a :: l₂ ∧ l₁.length = n ∧ l.set n a' = l₁ ++ a' :: l₂ := by
  rw [set_eq_modifyNth]; exact exists_of_modifyNth _ h

theorem exists_of_set' {l : List α} (h : n < l.length) :
    ∃ l₁ l₂, l = l₁ ++ l.get ⟨n, h⟩ :: l₂ ∧ l₁.length = n ∧ l.set n a' = l₁ ++ a' :: l₂ :=
  have ⟨_, _, _, h₁, h₂, h₃⟩ := exists_of_set h; ⟨_, _, get_of_append h₁ h₂ ▸ h₁, h₂, h₃⟩

theorem get?_set_eq (a : α) (n) (l : List α) : (set l n a).get? n = (fun _ => a) <$> l.get? n := by
  simp only [set_eq_modifyNth, get?_modifyNth_eq]

theorem get?_set_eq_of_lt (a : α) {n} {l : List α} (h : n < length l) :
  (set l n a).get? n = some a := by rw [get?_set_eq, get?_eq_get h]; rfl

theorem get?_set_ne (a : α) {m n} (l : List α) (h : m ≠ n) : (set l m a).get? n = l.get? n := by
  simp only [set_eq_modifyNth, get?_modifyNth_ne _ _ h]

theorem get?_set (a : α) {m n} (l : List α) :
    (set l m a).get? n = if m = n then (fun _ => a) <$> l.get? n else l.get? n := by
  by_cases m = n <;> simp [*, get?_set_eq, get?_set_ne]

theorem get?_set_of_lt (a : α) {m n} (l : List α) (h : n < length l) :
    (set l m a).get? n = if m = n then some a else l.get? n := by
  simp [get?_set, get?_eq_get h]

theorem get?_set_of_lt' (a : α) {m n} (l : List α) (h : m < length l) :
    (set l m a).get? n = if m = n then some a else l.get? n := by
  simp [get?_set]; split <;> subst_vars <;> simp [*, get?_eq_get h]

<<<<<<< HEAD
@[simp] theorem set_nil (n : Nat) (a : α) : [].set n a = [] := rfl

@[simp]
theorem set_eq_nil (l : List α) (n : Nat) (a : α) : l.set n a = [] ↔ l = [] := by
  cases l <;> cases n <;> simp only [set]

@[simp] theorem set_succ (x : α) (xs : List α) (n : Nat) (a : α) :
  (x :: xs).set n.succ a = x :: xs.set n a := rfl
=======
@[simp] theorem set_eq_nil (l : List α) (n : Nat) (a : α) : l.set n a = [] ↔ l = [] := by
  cases l <;> cases n <;> simp only [set]
>>>>>>> ed7b93b9

theorem set_comm (a b : α) : ∀ {n m : Nat} (l : List α), n ≠ m →
    (l.set n a).set m b = (l.set m b).set n a
  | _, _, [], _ => by simp
  | n+1, 0, _ :: _, _ => by simp [set]
  | 0, m+1, _ :: _, _ => by simp [set]
  | n+1, m+1, x :: t, h =>
    congrArg _ <| set_comm a b t fun h' => h <| Nat.succ_inj'.mpr h'

theorem set_set (a b : α) : ∀ (l : List α) (n : Nat), (l.set n a).set n b = l.set n b
  | [], _ => by simp
  | _ :: _, 0 => by simp [set]
  | _ :: _, _+1 => by simp [set, set_set]

theorem get_set (a : α) {m n} (l : List α) (h) :
    (set l m a).get ⟨n, h⟩ = if m = n then a else l.get ⟨n, length_set .. ▸ h⟩ := by
  if h : m = n then subst m; simp else simp [h]

theorem mem_or_eq_of_mem_set : ∀ {l : List α} {n : Nat} {a b : α}, a ∈ l.set n b → a ∈ l ∨ a = b
  | _ :: _, 0, _, _, h => ((mem_cons ..).1 h).symm.imp_left (.tail _)
  | _ :: _, _+1, _, _, .head .. => .inl (.head ..)
  | _ :: _, _+1, _, _, .tail _ h => (mem_or_eq_of_mem_set h).imp_left (.tail _)

/-! ### remove nth -/

theorem length_removeNth : ∀ {l i}, i < length l → length (@removeNth α l i) = length l - 1
  | [], _, _ => rfl
  | _::_, 0, _ => by simp [removeNth]
  | x::xs, i+1, h => by
    have : i < length xs := Nat.lt_of_succ_lt_succ h
    simp [removeNth, ← Nat.add_one]
    rw [length_removeNth this, Nat.sub_add_cancel (Nat.lt_of_le_of_lt (Nat.zero_le _) this)]

/-! ### tail -/

@[simp] theorem length_tail (l : List α) : length (tail l) = length l - 1 := by cases l <;> rfl

/-! ### all / any -/

@[simp] theorem contains_nil [BEq α] : ([] : List α).contains a = false := rfl

@[simp] theorem contains_cons [BEq α] :
    (a :: as : List α).contains x = (x == a || as.contains x) := by
  simp only [contains, elem]
  split <;> simp_all

theorem contains_eq_any_beq [BEq α] (l : List α) (a : α) : l.contains a = l.any (a == ·) := by
  induction l with simp | cons b l => cases a == b <;> simp [*]

theorem not_all_eq_any_not (l : List α) (p : α → Bool) : (!l.all p) = l.any fun a => !p a := by
  induction l with simp | cons _ _ ih => rw [Bool.not_and, ih]

theorem not_any_eq_all_not (l : List α) (p : α → Bool) : (!l.any p) = l.all fun a => !p a := by
  induction l with simp | cons _ _ ih => rw [Bool.not_or, ih]

theorem or_all_distrib_left (l : List α) (p : α → Bool) (q : Bool) :
    (q || l.all p) = l.all fun a => q || p a := by
  induction l with simp | cons _ _ ih => rw [Bool.or_and_distrib_left, ih]

theorem or_all_distrib_right (l : List α) (p : α → Bool) (q : Bool) :
    (l.all p || q) = l.all fun a => p a || q := by
  induction l with simp | cons _ _ ih => rw [Bool.or_and_distrib_right, ih]

theorem and_any_distrib_left (l : List α) (p : α → Bool) (q : Bool) :
    (q && l.any p) = l.any fun a => q && p a := by
  induction l with simp | cons _ _ ih => rw [Bool.and_or_distrib_left, ih]

theorem and_any_distrib_right (l : List α) (p : α → Bool) (q : Bool) :
    (l.any p && q) = l.any fun a => p a && q := by
  induction l with simp | cons _ _ ih => rw [Bool.and_or_distrib_right, ih]

theorem any_eq_not_all_not (l : List α) (p : α → Bool) : l.any p = !l.all (!p .) := by
  simp only [not_all_eq_any_not, Bool.not_not]

theorem all_eq_not_any_not (l : List α) (p : α → Bool) : l.all p = !l.any (!p .) := by
  simp only [not_any_eq_all_not, Bool.not_not]

/-! ### reverse -/

@[simp] theorem mem_reverseAux {x : α} : ∀ {as bs}, x ∈ reverseAux as bs ↔ x ∈ as ∨ x ∈ bs
  | [], _ => ⟨.inr, fun | .inr h => h⟩
  | a :: _, _ => by rw [reverseAux, mem_cons, or_assoc, or_left_comm, mem_reverseAux, mem_cons]

@[simp] theorem mem_reverse {x : α} {as : List α} : x ∈ reverse as ↔ x ∈ as := by simp [reverse]

/-! ### insert -/

section insert
variable [DecidableEq α]

@[simp] theorem insert_of_mem {l : List α} (h : a ∈ l) : l.insert a = l := by
  simp only [List.insert, elem_iff, if_pos h]

@[simp] theorem insert_of_not_mem {l : List α} (h : a ∉ l) : l.insert a = a :: l := by
  simp only [List.insert,  elem_iff, if_neg h]

@[simp] theorem mem_insert_iff {l : List α} : a ∈ l.insert b ↔ a = b ∨ a ∈ l := by
  if h : b ∈ l then
    rw [insert_of_mem h]
    constructor; {apply Or.inr}
    intro
    | Or.inl h' => rw [h']; exact h
    | Or.inr h' => exact h'
  else rw [insert_of_not_mem h, mem_cons]

@[simp 1100] theorem mem_insert_self (a : α) (l : List α) : a ∈ l.insert a :=
  mem_insert_iff.2 (Or.inl rfl)

theorem mem_insert_of_mem {l : List α} (h : a ∈ l) : a ∈ l.insert b :=
  mem_insert_iff.2 (Or.inr h)

theorem eq_or_mem_of_mem_insert {l : List α} (h : a ∈ l.insert b) : a = b ∨ a ∈ l :=
  mem_insert_iff.1 h

@[simp] theorem length_insert_of_mem {l : List α} (h : a ∈ l) :
    length (l.insert a) = length l := by rw [insert_of_mem h]

@[simp] theorem length_insert_of_not_mem {l : List α} (h : a ∉ l) :
    length (l.insert a) = length l + 1 := by rw [insert_of_not_mem h]; rfl

end insert

/-! ### eraseP -/

@[simp] theorem eraseP_nil : [].eraseP p = [] := rfl

theorem eraseP_cons (a : α) (l : List α) :
    (a :: l).eraseP p = bif p a then l else a :: l.eraseP p := rfl

@[simp] theorem eraseP_cons_of_pos {l : List α} (p) (h : p a) : (a :: l).eraseP p = l := by
  simp [eraseP_cons, h]

@[simp] theorem eraseP_cons_of_neg {l : List α} (p) (h : ¬p a) :
    (a :: l).eraseP p = a :: l.eraseP p := by simp [eraseP_cons, h]

theorem eraseP_of_forall_not {l : List α} (h : ∀ a, a ∈ l → ¬p a) : l.eraseP p = l := by
  induction l with
  | nil => rfl
  | cons _ _ ih => simp [h _ (.head ..), ih (forall_mem_cons.1 h).2]

theorem exists_of_eraseP : ∀ {l : List α} {a} (al : a ∈ l) (pa : p a),
    ∃ a l₁ l₂, (∀ b ∈ l₁, ¬p b) ∧ p a ∧ l = l₁ ++ a :: l₂ ∧ l.eraseP p = l₁ ++ l₂
  | b :: l, a, al, pa =>
    if pb : p b then
      ⟨b, [], l, forall_mem_nil _, pb, by simp [pb]⟩
    else
      match al with
      | .head .. => nomatch pb pa
      | .tail _ al =>
        let ⟨c, l₁, l₂, h₁, h₂, h₃, h₄⟩ := exists_of_eraseP al pa
        ⟨c, b::l₁, l₂, (forall_mem_cons ..).2 ⟨pb, h₁⟩,
          h₂, by rw [h₃, cons_append], by simp [pb, h₄]⟩

theorem exists_or_eq_self_of_eraseP (p) (l : List α) :
    l.eraseP p = l ∨
    ∃ a l₁ l₂, (∀ b ∈ l₁, ¬p b) ∧ p a ∧ l = l₁ ++ a :: l₂ ∧ l.eraseP p = l₁ ++ l₂ :=
  if h : ∃ a ∈ l, p a then
    let ⟨_, ha, pa⟩ := h
    .inr (exists_of_eraseP ha pa)
  else
    .inl (eraseP_of_forall_not (h ⟨·, ·, ·⟩))

@[simp] theorem length_eraseP_of_mem (al : a ∈ l) (pa : p a) :
    length (l.eraseP p) = Nat.pred (length l) := by
  let ⟨_, l₁, l₂, _, _, e₁, e₂⟩ := exists_of_eraseP al pa
  rw [e₂]; simp [length_append, e₁]; rfl

theorem eraseP_append_left {a : α} (pa : p a) :
    ∀ {l₁ : List α} l₂, a ∈ l₁ → (l₁++l₂).eraseP p = l₁.eraseP p ++ l₂
  | x :: xs, l₂, h => by
    by_cases h' : p x <;> simp [h']
    rw [eraseP_append_left pa l₂ ((mem_cons.1 h).resolve_left (mt _ h'))]
    intro | rfl => exact pa

theorem eraseP_append_right :
    ∀ {l₁ : List α} l₂, (∀ b ∈ l₁, ¬p b) → eraseP p (l₁++l₂) = l₁ ++ l₂.eraseP p
  | [],      l₂, _ => rfl
  | x :: xs, l₂, h => by
    simp [(forall_mem_cons.1 h).1, eraseP_append_right _ (forall_mem_cons.1 h).2]

theorem eraseP_sublist (l : List α) : l.eraseP p <+ l := by
  match exists_or_eq_self_of_eraseP p l with
  | .inl h => rw [h]; apply Sublist.refl
  | .inr ⟨c, l₁, l₂, _, _, h₃, h₄⟩ => rw [h₄, h₃]; simp

theorem eraseP_subset (l : List α) : l.eraseP p ⊆ l := (eraseP_sublist l).subset

theorem Sublist.eraseP : l₁ <+ l₂ → l₁.eraseP p <+ l₂.eraseP p
  | .slnil => Sublist.refl _
  | .cons a s => by
    by_cases h : p a <;> simp [h]
    exacts [s.eraseP.trans (eraseP_sublist _), s.eraseP.cons _]
  | .cons₂ a s => by
    by_cases h : p a <;> simp [h]
    exacts [s, s.eraseP.cons₂ _]

theorem mem_of_mem_eraseP {l : List α} : a ∈ l.eraseP p → a ∈ l := (eraseP_subset _ ·)

@[simp] theorem mem_eraseP_of_neg {l : List α} (pa : ¬p a) : a ∈ l.eraseP p ↔ a ∈ l := by
  refine ⟨mem_of_mem_eraseP, fun al => ?_⟩
  match exists_or_eq_self_of_eraseP p l with
  | .inl h => rw [h]; assumption
  | .inr ⟨c, l₁, l₂, h₁, h₂, h₃, h₄⟩ =>
    rw [h₄]; rw [h₃] at al
    have : a ≠ c := fun h => (h ▸ pa).elim h₂
    simp [this] at al; simp [al]

theorem eraseP_map (f : β → α) : ∀ (l : List β), (map f l).eraseP p = map f (l.eraseP (p ∘ f))
  | [] => rfl
  | b::l => by by_cases h : p (f b) <;> simp [h, eraseP_map f l, eraseP_cons_of_pos]

@[simp] theorem extractP_eq_find?_eraseP
    (l : List α) : extractP p l = (find? p l, eraseP p l) := by
  let rec go (acc) : ∀ xs, l = acc.data ++ xs →
    extractP.go p l xs acc = (xs.find? p, acc.data ++ xs.eraseP p)
  | [] => fun h => by simp [extractP.go, find?, eraseP, h]
  | x::xs => by
    simp [extractP.go, find?, eraseP]; cases p x <;> simp
    · intro h; rw [go _ xs]; {simp}; simp [h]
  exact go #[] _ rfl

/-! ### erase -/

section erase
variable [BEq α] [LawfulBEq α]

@[simp] theorem erase_nil (a : α) : [].erase a = [] := rfl

theorem erase_cons (a b : α) (l : List α) :
    (b :: l).erase a = if b == a then l else b :: l.erase a :=
  if h : b == a then by simp [List.erase, h]
  else by simp [List.erase, h, (beq_eq_false_iff_ne _ _).2 h]

@[simp] theorem erase_cons_head (a : α) (l : List α) : (a :: l).erase a = l := by
  simp [erase_cons]

@[simp] theorem erase_cons_tail {a b : α} (l : List α) (h : ¬(b == a)) :
    (b :: l).erase a = b :: l.erase a := by simp only [erase_cons, if_neg h]

theorem erase_eq_eraseP (a : α) : ∀ l : List α, l.erase a = l.eraseP (a == ·)
  | [] => rfl
  | b :: l => by
    if h : a = b then simp [h] else simp [h, Ne.symm h, erase_eq_eraseP a l]

theorem Sublist.erase (a : α) {l₁ l₂ : List α} (h : l₁ <+ l₂) : l₁.erase a <+ l₂.erase a := by
  simp [erase_eq_eraseP]; exact Sublist.eraseP h

theorem erase_of_not_mem {a : α} : ∀ {l : List α}, a ∉ l → l.erase a = l
  | [], _ => rfl
  | b :: l, h => by
    rw [mem_cons, not_or] at h
    simp only [erase_cons, if_neg, erase_of_not_mem h.2, beq_iff_eq, Ne.symm h.1, not_false_eq_true]

theorem exists_erase_eq {a : α} {l : List α} (h : a ∈ l) :
    ∃ l₁ l₂, a ∉ l₁ ∧ l = l₁ ++ a :: l₂ ∧ l.erase a = l₁ ++ l₂ := by
  let ⟨_, l₁, l₂, h₁, e, h₂, h₃⟩ := exists_of_eraseP h (beq_self_eq_true _)
  rw [erase_eq_eraseP]; exact ⟨l₁, l₂, fun h => h₁ _ h (beq_self_eq_true _), eq_of_beq e ▸ h₂, h₃⟩

@[simp] theorem length_erase_of_mem {a : α} {l : List α} (h : a ∈ l) :
    length (l.erase a) = Nat.pred (length l) := by
  rw [erase_eq_eraseP]; exact length_eraseP_of_mem h (beq_self_eq_true a)

theorem erase_append_left {l₁ : List α} (l₂) (h : a ∈ l₁) :
    (l₁ ++ l₂).erase a = l₁.erase a ++ l₂ := by
  simp [erase_eq_eraseP]; exact eraseP_append_left (beq_self_eq_true a) l₂ h

theorem erase_append_right {a : α} {l₁ : List α} (l₂ : List α) (h : a ∉ l₁) :
    (l₁ ++ l₂).erase a = (l₁ ++ l₂.erase a) := by
  rw [erase_eq_eraseP, erase_eq_eraseP, eraseP_append_right]
  intros b h' h''; rw [eq_of_beq h''] at h; exact h h'

theorem erase_sublist (a : α) (l : List α) : l.erase a <+ l :=
  erase_eq_eraseP a l ▸ eraseP_sublist l

theorem erase_subset (a : α) (l : List α) : l.erase a ⊆ l := (erase_sublist a l).subset

theorem sublist.erase (a : α) {l₁ l₂ : List α} (h : l₁ <+ l₂) : l₁.erase a <+ l₂.erase a := by
  simp only [erase_eq_eraseP]; exact h.eraseP

theorem mem_of_mem_erase {a b : α} {l : List α} (h : a ∈ l.erase b) : a ∈ l := erase_subset _ _ h

@[simp] theorem mem_erase_of_ne {a b : α} {l : List α} (ab : a ≠ b) : a ∈ l.erase b ↔ a ∈ l :=
  erase_eq_eraseP b l ▸ mem_eraseP_of_neg (mt eq_of_beq ab.symm)

theorem erase_comm (a b : α) (l : List α) : (l.erase a).erase b = (l.erase b).erase a := by
  if ab : a == b then rw [eq_of_beq ab] else ?_
  if ha : a ∈ l then ?_ else
    simp only [erase_of_not_mem ha, erase_of_not_mem (mt mem_of_mem_erase ha)]
  if hb : b ∈ l then ?_ else
    simp only [erase_of_not_mem hb, erase_of_not_mem (mt mem_of_mem_erase hb)]
  match l, l.erase a, exists_erase_eq ha with
  | _, _, ⟨l₁, l₂, ha', rfl, rfl⟩ =>
    if h₁ : b ∈ l₁ then
      rw [erase_append_left _ h₁, erase_append_left _ h₁,
          erase_append_right _ (mt mem_of_mem_erase ha'), erase_cons_head]
    else
      rw [erase_append_right _ h₁, erase_append_right _ h₁, erase_append_right _ ha',
          erase_cons_tail _ ab, erase_cons_head]

end erase

/-! ### filter and partition -/

@[simp] theorem filter_append {p : α → Bool} :
    ∀ (l₁ l₂ : List α), filter p (l₁ ++ l₂) = filter p l₁ ++ filter p l₂
  | [], l₂ => rfl
  | a :: l₁, l₂ => by simp [filter]; split <;> simp [filter_append l₁]

@[simp] theorem filter_sublist {p : α → Bool} : ∀ (l : List α), filter p l <+ l
  | [] => .slnil
  | a :: l => by rw [filter]; split <;> simp [Sublist.cons, Sublist.cons₂, filter_sublist l]

@[simp] theorem partition_eq_filter_filter (p : α → Bool) (l : List α) :
    partition p l = (filter p l, filter (not ∘ p) l) := by simp [partition, aux] where
  aux : ∀ l {as bs}, partition.loop p l (as, bs) =
    (as.reverse ++ filter p l, bs.reverse ++ filter (not ∘ p) l)
  | [] => by simp [partition.loop, filter]
  | a :: l => by cases pa : p a <;> simp [partition.loop, pa, aux, filter, append_assoc]

theorem filter_congr' {p q : α → Bool} :
    ∀ {l : List α}, (∀ x ∈ l, p x ↔ q x) → filter p l = filter q l
  | [], _ => rfl
  | a :: l, h => by
    rw [forall_mem_cons] at h; by_cases pa : p a
    · simp [pa, h.1.1 pa, filter_congr' h.2]
    · simp [pa, mt h.1.2 pa, filter_congr' h.2]

/-! ### filterMap -/

@[simp] theorem filterMap_nil (f : α → Option β) : filterMap f [] = [] := rfl

@[simp] theorem filterMap_cons (f : α → Option β) (a : α) (l : List α) :
    filterMap f (a :: l) =
      match f a with
      | none => filterMap f l
      | some b => b :: filterMap f l := rfl

theorem filterMap_cons_none {f : α → Option β} (a : α) (l : List α) (h : f a = none) :
    filterMap f (a :: l) = filterMap f l := by simp only [filterMap, h]

theorem filterMap_cons_some (f : α → Option β) (a : α) (l : List α) {b : β} (h : f a = some b) :
    filterMap f (a :: l) = b :: filterMap f l := by simp only [filterMap, h]

theorem filterMap_append {α β : Type _} (l l' : List α) (f : α → Option β) :
    filterMap f (l ++ l') = filterMap f l ++ filterMap f l' := by
  induction l <;> simp; split <;> simp [*]

theorem filterMap_eq_map (f : α → β) : filterMap (some ∘ f) = map f := by
  funext l; induction l <;> simp [*]

theorem filterMap_eq_filter (p : α → Bool) :
    filterMap (Option.guard (p ·)) = filter p := by
  funext l
  induction l with
  | nil => rfl
  | cons a l IH => by_cases pa : p a <;> simp [Option.guard, pa, ← IH]

theorem filterMap_filterMap (f : α → Option β) (g : β → Option γ) (l : List α) :
    filterMap g (filterMap f l) = filterMap (fun x => (f x).bind g) l := by
  induction l with
  | nil => rfl
  | cons a l IH => cases h : f a <;> simp [*]

theorem map_filterMap (f : α → Option β) (g : β → γ) (l : List α) :
    map g (filterMap f l) = filterMap (fun x => (f x).map g) l := by
  simp only [← filterMap_eq_map, filterMap_filterMap, Option.map_eq_bind]

theorem filterMap_map (f : α → β) (g : β → Option γ) (l : List α) :
    filterMap g (map f l) = filterMap (g ∘ f) l := by
  rw [← filterMap_eq_map, filterMap_filterMap]; rfl

theorem filter_filterMap (f : α → Option β) (p : β → Bool) (l : List α) :
    filter p (filterMap f l) = filterMap (fun x => (f x).filter p) l := by
  rw [← filterMap_eq_filter, filterMap_filterMap]
  congr; funext x; cases f x <;> simp [Option.filter, Option.guard]

theorem filterMap_filter (p : α → Bool) (f : α → Option β) (l : List α) :
    filterMap f (filter p l) = filterMap (fun x => if p x then f x else none) l := by
  rw [← filterMap_eq_filter, filterMap_filterMap]
  congr; funext x; by_cases h : p x <;> simp [Option.guard, h]

@[simp] theorem filterMap_some (l : List α) : filterMap some l = l := by
  erw [filterMap_eq_map, map_id]

theorem map_filterMap_some_eq_filter_map_is_some (f : α → Option β) (l : List α) :
    (l.filterMap f).map some = (l.map f).filter fun b => b.isSome := by
  induction l <;> simp; split <;> simp [*]

@[simp] theorem mem_filterMap (f : α → Option β) (l : List α) {b : β} :
    b ∈ filterMap f l ↔ ∃ a, a ∈ l ∧ f a = some b := by
  induction l <;> simp; split <;> simp [*, eq_comm]

@[simp] theorem filterMap_join (f : α → Option β) (L : List (List α)) :
    filterMap f (join L) = join (map (filterMap f) L) := by
  induction L <;> simp [*, filterMap_append]

theorem map_filterMap_of_inv (f : α → Option β) (g : β → α) (H : ∀ x : α, (f x).map g = some x)
    (l : List α) : map g (filterMap f l) = l := by simp only [map_filterMap, H, filterMap_some]

theorem length_filter_le (p : α → Bool) (l : List α) :
    (l.filter p).length ≤ l.length := (filter_sublist _).length_le

theorem length_filterMap_le (f : α → Option β) (l : List α) :
    (filterMap f l).length ≤ l.length := by
  rw [← length_map _ some, map_filterMap_some_eq_filter_map_is_some, ← length_map _ f]
  apply length_filter_le

theorem Sublist.filterMap (f : α → Option β) (s : l₁ <+ l₂) : filterMap f l₁ <+ filterMap f l₂ := by
  induction s <;> simp <;> split <;> simp [*, cons, cons₂]

theorem Sublist.filter (p : α → Bool) {l₁ l₂} (s : l₁ <+ l₂) : filter p l₁ <+ filter p l₂ := by
  rw [← filterMap_eq_filter]; apply s.filterMap

theorem map_filter (f : β → α) (l : List β) : filter p (map f l) = map f (filter (p ∘ f) l) := by
  rw [← filterMap_eq_map, filter_filterMap, filterMap_filter]; rfl

@[simp] theorem filter_filter (q) : ∀ l, filter p (filter q l) = filter (fun a => p a ∧ q a) l
  | [] => rfl
  | a :: l => by by_cases hp : p a <;> by_cases hq : q a <;> simp [hp, hq, filter_filter _ l]

theorem filter_eq_self {l} : filter p l = l ↔ ∀ a ∈ l, p a := by
  induction l with simp
  | cons a l ih =>
    cases h : p a <;> simp [*]
    intro h; exact Nat.lt_irrefl _ (h ▸ length_filter_le p l)

theorem filter_length_eq_length {l} : (filter p l).length = l.length ↔ ∀ a ∈ l, p a :=
  Iff.trans ⟨l.filter_sublist.eq_of_length, congrArg length⟩ filter_eq_self

/-! ### find? -/

theorem find?_cons_of_pos (l) (h : p a) : find? p (a :: l) = some a :=
  by simp [find?, h]

theorem find?_cons_of_neg (l) (h : ¬p a) : find? p (a :: l) = find? p l :=
  by simp [find?, h]

theorem find?_eq_none : find? p l = none ↔ ∀ x ∈ l, ¬ p x := by
  induction l <;> simp [find?_cons]; split <;> simp [*]

theorem find?_some : ∀ {l}, find? p l = some a → p a
  | b :: l, H => by
    by_cases h : p b <;> simp [find?, h] at H
    · exact H ▸ h
    · exact find?_some H

@[simp] theorem mem_of_find?_eq_some : ∀ {l}, find? p l = some a → a ∈ l
  | b :: l, H => by
    by_cases h : p b <;> simp [find?, h] at H
    · exact H ▸ .head _
    · exact .tail _ (mem_of_find?_eq_some H)

/-! ### findSome? -/

theorem exists_of_findSome?_eq_some {l : List α} {f : α → Option β} (w : l.findSome? f = some b) :
    ∃ a, a ∈ l ∧ f a = b := by
  induction l with
  | nil => simp_all
  | cons h l ih =>
    simp_all only [findSome?_cons, mem_cons, exists_eq_or_imp]
    split at w <;> simp_all

/-! ### findIdx -/

@[simp] theorem findIdx_nil {α : Type _} (p : α → Bool) : [].findIdx p = 0 := rfl

theorem findIdx_cons (p : α → Bool) (b : α) (l : List α) :
    (b :: l).findIdx p = bif p b then 0 else (l.findIdx p) + 1 := by
  cases H : p b with
  | true => simp [H, findIdx, findIdx.go]
  | false => simp [H, findIdx, findIdx.go, findIdx_go_succ]
where
  findIdx_go_succ (p : α → Bool) (l : List α) (n : Nat) :
      List.findIdx.go p l (n + 1) = (findIdx.go p l n) + 1 := by
    cases l with
    | nil => unfold findIdx.go; exact Nat.succ_eq_add_one n
    | cons head tail =>
      unfold findIdx.go
      cases p head <;> simp only [cond_false, cond_true]
      exact findIdx_go_succ p tail (n + 1)

theorem findIdx_of_get?_eq_some {xs : List α} (w : xs.get? (xs.findIdx p) = some y) : p y := by
  induction xs with
  | nil => simp_all
  | cons x xs ih => by_cases h : p x <;> simp_all [findIdx_cons]

theorem findIdx_get {xs : List α} {w : xs.findIdx p < xs.length} :
    p (xs.get ⟨xs.findIdx p, w⟩) :=
  xs.findIdx_of_get?_eq_some (get?_eq_get w)

theorem findIdx_lt_length_of_exists {xs : List α} (h : ∃ x ∈ xs, p x) :
    xs.findIdx p < xs.length := by
  induction xs with
  | nil => simp_all
  | cons x xs ih =>
    by_cases p x
    · simp_all only [forall_exists_index, and_imp, mem_cons, exists_eq_or_imp, true_or,
        findIdx_cons, cond_true, length_cons]
      apply Nat.succ_pos
    · simp_all [findIdx_cons]
      refine Nat.succ_lt_succ ?_
      obtain ⟨x', m', h'⟩ := h
      exact ih x' m' h'

theorem findIdx_get?_eq_get_of_exists {xs : List α} (h : ∃ x ∈ xs, p x) :
    xs.get? (xs.findIdx p) = some (xs.get ⟨xs.findIdx p, xs.findIdx_lt_length_of_exists h⟩) :=
  get?_eq_get (findIdx_lt_length_of_exists h)

  /-! ### findIdx? -/

@[simp] theorem findIdx?_nil : ([] : List α).findIdx? p i = none := rfl

@[simp] theorem findIdx?_cons :
    (x :: xs).findIdx? p i = if p x then some i else findIdx? p xs (i + 1) := rfl

@[simp] theorem findIdx?_succ :
    (xs : List α).findIdx? p (i+1) = (xs.findIdx? p i).map fun i => i + 1 := by
  induction xs generalizing i with simp
  | cons _ _ _ => split <;> simp_all

theorem findIdx?_eq_some_iff (xs : List α) (p : α → Bool) :
    xs.findIdx? p = some i ↔ (xs.take (i + 1)).map p = replicate i false ++ [true] := by
  induction xs generalizing i with
  | nil => simp
  | cons x xs ih =>
    simp only [findIdx?_cons, Nat.zero_add, findIdx?_succ, take_succ_cons, map_cons]
    split <;> cases i <;> simp_all

theorem findIdx?_of_eq_some {xs : List α} {p : α → Bool} (w : xs.findIdx? p = some i) :
    match xs.get? i with | some a => p a | none => false := by
  induction xs generalizing i with
  | nil => simp_all
  | cons x xs ih =>
    simp_all only [findIdx?_cons, Nat.zero_add, findIdx?_succ]
    split at w <;> cases i <;> simp_all

theorem findIdx?_of_eq_none {xs : List α} {p : α → Bool} (w : xs.findIdx? p = none) :
    ∀ i, match xs.get? i with | some a => ¬ p a | none => true := by
  intro i
  induction xs generalizing i with
  | nil => simp_all
  | cons x xs ih =>
    simp_all only [Bool.not_eq_true, findIdx?_cons, Nat.zero_add, findIdx?_succ]
    cases i with
    | zero =>
      split at w <;> simp_all
    | succ i =>
      simp only [get?_cons_succ]
      apply ih
      split at w <;> simp_all

@[simp] theorem findIdx?_append :
    (xs ++ ys : List α).findIdx? p =
      (xs.findIdx? p <|> (ys.findIdx? p).map fun i => i + xs.length) := by
  induction xs with simp
  | cons _ _ _ => split <;> simp_all [Option.map_orElse, Option.map_map]; rfl

@[simp] theorem findIdx?_replicate :
    (replicate n a).findIdx? p = if 0 < n ∧ p a then some 0 else none := by
  induction n with
  | zero => simp
  | succ n ih =>
    simp only [replicate, findIdx?_cons, Nat.zero_add, findIdx?_succ, Nat.zero_lt_succ, true_and]
    split <;> simp_all

/-! ### pairwise -/

theorem Pairwise.sublist : l₁ <+ l₂ → l₂.Pairwise R → l₁.Pairwise R
  | .slnil, h => h
  | .cons _ s, .cons _ h₂ => h₂.sublist s
  | .cons₂ _ s, .cons h₁ h₂ => (h₂.sublist s).cons fun _ h => h₁ _ (s.subset h)

theorem pairwise_map {l : List α} :
    (l.map f).Pairwise R ↔ l.Pairwise fun a b => R (f a) (f b) := by
  induction l
  · simp
  · simp only [map, pairwise_cons, forall_mem_map_iff, *]

theorem pairwise_append {l₁ l₂ : List α} :
    (l₁ ++ l₂).Pairwise R ↔ l₁.Pairwise R ∧ l₂.Pairwise R ∧ ∀ a ∈ l₁, ∀ b ∈ l₂, R a b := by
  induction l₁ <;> simp [*, or_imp, forall_and, and_assoc, and_left_comm]

theorem pairwise_reverse {l : List α} :
    l.reverse.Pairwise R ↔ l.Pairwise (fun a b => R b a) := by
  induction l <;> simp [*, pairwise_append, and_comm]

theorem Pairwise.imp {α R S} (H : ∀ {a b}, R a b → S a b) :
    ∀ {l : List α}, l.Pairwise R → l.Pairwise S
  | _, .nil => .nil
  | _, .cons h₁ h₂ => .cons (H ∘ h₁ ·) (h₂.imp H)

/-! ### replaceF -/

theorem replaceF_nil : [].replaceF p = [] := rfl

theorem replaceF_cons (a : α) (l : List α) :
    (a :: l).replaceF p = match p a with
      | none => a :: replaceF p l
      | some a' => a' :: l := rfl

theorem replaceF_cons_of_some {l : List α} (p) (h : p a = some a') :
    (a :: l).replaceF p = a' :: l := by
  simp [replaceF_cons, h]

theorem replaceF_cons_of_none {l : List α} (p) (h : p a = none) :
    (a :: l).replaceF p = a :: l.replaceF p := by simp [replaceF_cons, h]

theorem replaceF_of_forall_none {l : List α} (h : ∀ a, a ∈ l → p a = none) : l.replaceF p = l := by
  induction l with
  | nil => rfl
  | cons _ _ ih => simp [h _ (.head ..), ih (forall_mem_cons.1 h).2]

theorem exists_of_replaceF : ∀ {l : List α} {a a'} (al : a ∈ l) (pa : p a = some a'),
    ∃ a a' l₁ l₂,
      (∀ b ∈ l₁, p b = none) ∧ p a = some a' ∧ l = l₁ ++ a :: l₂ ∧ l.replaceF p = l₁ ++ a' :: l₂
  | b :: l, a, a', al, pa =>
    match pb : p b with
    | some b' => ⟨b, b', [], l, forall_mem_nil _, pb, by simp [pb]⟩
    | none =>
      match al with
      | .head .. => nomatch pb.symm.trans pa
      | .tail _ al =>
        let ⟨c, c', l₁, l₂, h₁, h₂, h₃, h₄⟩ := exists_of_replaceF al pa
        ⟨c, c', b::l₁, l₂, (forall_mem_cons ..).2 ⟨pb, h₁⟩,
          h₂, by rw [h₃, cons_append], by simp [pb, h₄]⟩

theorem exists_or_eq_self_of_replaceF (p) (l : List α) :
    l.replaceF p = l ∨ ∃ a a' l₁ l₂,
      (∀ b ∈ l₁, p b = none) ∧ p a = some a' ∧ l = l₁ ++ a :: l₂ ∧ l.replaceF p = l₁ ++ a' :: l₂ :=
  if h : ∃ a ∈ l, (p a).isSome then
    let ⟨_, ha, pa⟩ := h
    .inr (exists_of_replaceF ha (Option.get_mem pa))
  else
    .inl <| replaceF_of_forall_none fun a ha =>
      Option.not_isSome_iff_eq_none.1 fun h' => h ⟨a, ha, h'⟩

@[simp] theorem length_replaceF : length (replaceF f l) = length l := by
  induction l <;> simp [replaceF]; split <;> simp [*]

/-! ### disjoint -/

theorem disjoint_symm (d : Disjoint l₁ l₂) : Disjoint l₂ l₁ := fun _ i₂ i₁ => d i₁ i₂

theorem disjoint_comm : Disjoint l₁ l₂ ↔ Disjoint l₂ l₁ := ⟨disjoint_symm, disjoint_symm⟩

theorem disjoint_left : Disjoint l₁ l₂ ↔ ∀ ⦃a⦄, a ∈ l₁ → a ∉ l₂ := by simp [Disjoint]

theorem disjoint_right : Disjoint l₁ l₂ ↔ ∀ ⦃a⦄, a ∈ l₂ → a ∉ l₁ := disjoint_comm

theorem disjoint_iff_ne : Disjoint l₁ l₂ ↔ ∀ a ∈ l₁, ∀ b ∈ l₂, a ≠ b :=
  ⟨fun h _ al1 _ bl2 ab => h al1 (ab ▸ bl2), fun h _ al1 al2 => h _ al1 _ al2 rfl⟩

theorem disjoint_of_subset_left (ss : l₁ ⊆ l) (d : Disjoint l l₂) : Disjoint l₁ l₂ :=
  fun _ m => d (ss m)

theorem disjoint_of_subset_right (ss : l₂ ⊆ l) (d : Disjoint l₁ l) : Disjoint l₁ l₂ :=
  fun _ m m₁ => d m (ss m₁)

theorem disjoint_of_disjoint_cons_left {l₁ l₂} : Disjoint (a :: l₁) l₂ → Disjoint l₁ l₂ :=
disjoint_of_subset_left (subset_cons _ _)

theorem disjoint_of_disjoint_cons_right {l₁ l₂} : Disjoint l₁ (a :: l₂) → Disjoint l₁ l₂ :=
disjoint_of_subset_right (subset_cons _ _)

@[simp] theorem disjoint_nil_left (l : List α) : Disjoint [] l := fun a => (not_mem_nil a).elim

@[simp] theorem disjoint_nil_right (l : List α) : Disjoint l [] := by
  rw [disjoint_comm]; exact disjoint_nil_left _

@[simp 1100] theorem singleton_disjoint : Disjoint [a] l ↔ a ∉ l := by simp [Disjoint]

@[simp 1100] theorem disjoint_singleton : Disjoint l [a] ↔ a ∉ l := by
  rw [disjoint_comm, singleton_disjoint]

@[simp] theorem disjoint_append_left : Disjoint (l₁ ++ l₂) l ↔ Disjoint l₁ l ∧ Disjoint l₂ l := by
  simp [Disjoint, or_imp, forall_and]

@[simp] theorem disjoint_append_right : Disjoint l (l₁ ++ l₂) ↔ Disjoint l l₁ ∧ Disjoint l l₂ :=
  disjoint_comm.trans <| by rw [disjoint_append_left]; simp [disjoint_comm]

@[simp] theorem disjoint_cons_left : Disjoint (a::l₁) l₂ ↔ (a ∉ l₂) ∧ Disjoint l₁ l₂ :=
  (disjoint_append_left (l₁ := [a])).trans <| by simp [singleton_disjoint]

@[simp] theorem disjoint_cons_right : Disjoint l₁ (a :: l₂) ↔ (a ∉ l₁) ∧ Disjoint l₁ l₂ :=
  disjoint_comm.trans <| by rw [disjoint_cons_left]; simp [disjoint_comm]

theorem disjoint_of_disjoint_append_left_left (d : Disjoint (l₁ ++ l₂) l) : Disjoint l₁ l :=
  (disjoint_append_left.1 d).1

theorem disjoint_of_disjoint_append_left_right (d : Disjoint (l₁ ++ l₂) l) : Disjoint l₂ l :=
  (disjoint_append_left.1 d).2

theorem disjoint_of_disjoint_append_right_left (d : Disjoint l (l₁ ++ l₂)) : Disjoint l l₁ :=
  (disjoint_append_right.1 d).1

theorem disjoint_of_disjoint_append_right_right (d : Disjoint l (l₁ ++ l₂)) : Disjoint l l₂ :=
  (disjoint_append_right.1 d).2

/-! ### foldl / foldr -/

theorem foldl_map (f : β₁ → β₂) (g : α → β₂ → α) (l : List β₁) (init : α) :
    (l.map f).foldl g init = l.foldl (fun x y => g x (f y)) init := by
  induction l generalizing init <;> simp [*]

theorem foldr_map (f : α₁ → α₂) (g : α₂ → β → β) (l : List α₁) (init : β) :
    (l.map f).foldr g init = l.foldr (fun x y => g (f x) y) init := by
  induction l generalizing init <;> simp [*]

theorem foldl_hom (f : α₁ → α₂) (g₁ : α₁ → β → α₁) (g₂ : α₂ → β → α₂) (l : List β) (init : α₁)
    (H : ∀ x y, g₂ (f x) y = f (g₁ x y)) : l.foldl g₂ (f init) = f (l.foldl g₁ init) := by
  induction l generalizing init <;> simp [*, H]

theorem foldr_hom (f : β₁ → β₂) (g₁ : α → β₁ → β₁) (g₂ : α → β₂ → β₂) (l : List α) (init : β₁)
    (H : ∀ x y, g₂ x (f y) = f (g₁ x y)) : l.foldr g₂ (f init) = f (l.foldr g₁ init) := by
  induction l <;> simp [*, H]

theorem foldl_cons_fn (l₁ l₂ : List α) :
    l₁.foldl (init := l₂) (fun acc x => x :: acc) = l₁.reverse ++ l₂ := by
  induction l₁ generalizing l₂ <;> simp [*]

theorem foldl_append_fn (l₁ : List α) (l₂ : List β) (f : α → List β) :
    l₁.foldl (init := l₂) (fun acc x => acc ++ f x) = l₂ ++ l₁.bind f := by
  induction l₁ generalizing l₂ <;> simp [*]

/-! ### union -/

section union

variable [DecidableEq α]

theorem union_def [DecidableEq α] (l₁ l₂ : List α)  : l₁ ∪ l₂ = foldr .insert l₂ l₁ := rfl

@[simp] theorem nil_union (l : List α) : nil ∪ l = l := by simp [List.union_def, foldr]

@[simp] theorem cons_union (a : α) (l₁ l₂ : List α) :
    (a :: l₁) ∪ l₂ = (l₁ ∪ l₂).insert a := by simp [List.union_def, foldr]

@[simp] theorem mem_union_iff {_ : DecidableEq α} {x : α} {l₁ l₂ : List α} :
    x ∈ l₁ ∪ l₂ ↔ x ∈ l₁ ∨ x ∈ l₂ := by induction l₁ <;> simp [*, or_assoc]

end union

/-! ### inter -/

theorem inter_def [DecidableEq α] (l₁ l₂ : List α)  : l₁ ∩ l₂ = filter (· ∈ l₂) l₁ := rfl

@[simp] theorem mem_inter_iff {_ : DecidableEq α} {x : α} {l₁ l₂ : List α} :
    x ∈ l₁ ∩ l₂ ↔ x ∈ l₁ ∧ x ∈ l₂ := by
  cases l₁ <;> simp [List.inter_def, mem_filter]

/-! ### product -/

/-- List.prod satisfies a specification of cartesian product on lists. -/
theorem pair_mem_product {xs : List α} {ys : List β} {x : α} {y : β} :
    (x, y) ∈ product xs ys ↔ x ∈ xs ∧ y ∈ ys := by
  simp only [product, and_imp, exists_prop, mem_map, Prod.mk.injEq,
    exists_eq_right_right, mem_bind, iff_self]

/-! ### leftpad -/

/-- The length of the List returned by `List.leftpad n a l` is equal
  to the larger of `n` and `l.length` -/
theorem leftpad_length (n : Nat) (a : α) (l : List α) :
    (leftpad n a l).length = max n l.length := by
  simp only [leftpad, length_append, length_replicate, Nat.sub_add_eq_max]

theorem leftpad_prefix (n : Nat) (a : α) (l : List α) :
    IsPrefix (replicate (n - length l) a) (leftpad n a l) := by
  simp only [IsPrefix, leftpad]
  exact Exists.intro l rfl

theorem leftpad_suffix (n : Nat) (a : α) (l : List α) : IsSuffix l (leftpad n a l) := by
  simp only [IsSuffix, leftpad]
  exact Exists.intro (replicate (n - length l) a) rfl

/-! ### monadic operations -/

-- we use ForIn.forIn as the simp normal form
@[simp] theorem forIn_eq_forIn [Monad m] : @List.forIn α β m _ = forIn := rfl

theorem forIn_eq_bindList [Monad m] [LawfulMonad m]
    (f : α → β → m (ForInStep β)) (l : List α) (init : β) :
    forIn l init f = ForInStep.run <$> (ForInStep.yield init).bindList f l := by
  induction l generalizing init <;> simp [*, map_eq_pure_bind]
  congr; ext (b | b) <;> simp

@[simp] theorem forM_append [Monad m] [LawfulMonad m] (l₁ l₂ : List α) (f : α → m PUnit) :
    (l₁ ++ l₂).forM f = (do l₁.forM f; l₂.forM f) := by induction l₁ <;> simp [*]

/-! ### diff -/

section Diff
-- TODO: theorems about `BEq`
variable [DecidableEq α]

@[simp] theorem diff_nil (l : List α) : l.diff [] = l := rfl

@[simp] theorem diff_cons (l₁ l₂ : List α) (a : α) : l₁.diff (a :: l₂) = (l₁.erase a).diff l₂ := by
  simp_all [List.diff, erase_of_not_mem]

theorem diff_cons_right (l₁ l₂ : List α) (a : α) : l₁.diff (a :: l₂) = (l₁.diff l₂).erase a := by
  apply Eq.symm; induction l₂ generalizing l₁ <;> simp [erase_comm, *]

theorem diff_erase (l₁ l₂ : List α) (a : α) : (l₁.diff l₂).erase a = (l₁.erase a).diff l₂ := by
  rw [← diff_cons_right, diff_cons]

@[simp] theorem nil_diff (l : List α) : [].diff l = [] := by
  induction l <;> simp [*, erase_of_not_mem]

theorem cons_diff (a : α) (l₁ l₂ : List α) :
    (a :: l₁).diff l₂ = if a ∈ l₂ then l₁.diff (l₂.erase a) else a :: l₁.diff l₂ := by
  induction l₂ generalizing l₁ with
  | nil => rfl
  | cons b l₂ ih =>
    by_cases h : a = b
    next => simp [*]
    next =>
      have := Ne.symm h
      simp[*]

theorem cons_diff_of_mem {a : α} {l₂ : List α} (h : a ∈ l₂) (l₁ : List α) :
    (a :: l₁).diff l₂ = l₁.diff (l₂.erase a) := by rw [cons_diff, if_pos h]

theorem cons_diff_of_not_mem {a : α} {l₂ : List α} (h : a ∉ l₂) (l₁ : List α) :
    (a :: l₁).diff l₂ = a :: l₁.diff l₂ := by rw [cons_diff, if_neg h]

theorem diff_eq_foldl : ∀ l₁ l₂ : List α, l₁.diff l₂ = foldl List.erase l₁ l₂
  | _, [] => rfl
  | l₁, a :: l₂ => (diff_cons l₁ l₂ a).trans (diff_eq_foldl _ _)

@[simp] theorem diff_append (l₁ l₂ l₃ : List α) : l₁.diff (l₂ ++ l₃) = (l₁.diff l₂).diff l₃ := by
  simp only [diff_eq_foldl, foldl_append]

theorem diff_sublist : ∀ l₁ l₂ : List α, l₁.diff l₂ <+ l₁
  | _, [] => .refl _
  | l₁, a :: l₂ =>
    calc
      l₁.diff (a :: l₂) = (l₁.erase a).diff l₂ := diff_cons ..
      _ <+ l₁.erase a := diff_sublist ..
      _ <+ l₁ := erase_sublist ..

theorem diff_subset (l₁ l₂ : List α) : l₁.diff l₂ ⊆ l₁ := (diff_sublist ..).subset

theorem mem_diff_of_mem {a : α} : ∀ {l₁ l₂ : List α}, a ∈ l₁ → a ∉ l₂ → a ∈ l₁.diff l₂
  | _, [], h₁, _ => h₁
  | l₁, b :: l₂, h₁, h₂ => by
    rw [diff_cons]
    exact mem_diff_of_mem ((mem_erase_of_ne <| ne_of_not_mem_cons h₂).2 h₁) (mt (.tail _) h₂)

theorem Sublist.diff_right : ∀ {l₁ l₂ l₃ : List α}, l₁ <+ l₂ → l₁.diff l₃ <+ l₂.diff l₃
  | _,  _, [], h => h
  | l₁, l₂, a :: l₃, h => by simp only [diff_cons, (h.erase _).diff_right]

theorem Sublist.erase_diff_erase_sublist {a : α} :
    ∀ {l₁ l₂ : List α}, l₁ <+ l₂ → (l₂.erase a).diff (l₁.erase a) <+ l₂.diff l₁
  | [], l₂, _ => erase_sublist _ _
  | b :: l₁, l₂, h => by
    if heq : b = a then
      simp [heq]
    else
      simp [heq, erase_comm a]
      exact (erase_cons_head b _ ▸ h.erase b).erase_diff_erase_sublist

end Diff

/-! ### prefix, suffix, infix -/

@[simp] theorem prefix_append (l₁ l₂ : List α) : l₁ <+: l₁ ++ l₂ := ⟨l₂, rfl⟩

@[simp] theorem suffix_append (l₁ l₂ : List α) : l₂ <:+ l₁ ++ l₂ := ⟨l₁, rfl⟩

theorem infix_append (l₁ l₂ l₃ : List α) : l₂ <:+: l₁ ++ l₂ ++ l₃ := ⟨l₁, l₃, rfl⟩

@[simp] theorem infix_append' (l₁ l₂ l₃ : List α) : l₂ <:+: l₁ ++ (l₂ ++ l₃) := by
  rw [← List.append_assoc]; apply infix_append

theorem IsPrefix.isInfix : l₁ <+: l₂ → l₁ <:+: l₂ := fun ⟨t, h⟩ => ⟨[], t, h⟩

theorem IsSuffix.isInfix : l₁ <:+ l₂ → l₁ <:+: l₂ := fun ⟨t, h⟩ => ⟨t, [], by rw [h, append_nil]⟩

theorem nil_prefix (l : List α) : [] <+: l := ⟨l, rfl⟩

theorem nil_suffix (l : List α) : [] <:+ l := ⟨l, append_nil _⟩

theorem nil_infix (l : List α) : [] <:+: l := (nil_prefix _).isInfix

theorem prefix_refl (l : List α) : l <+: l := ⟨[], append_nil _⟩

theorem suffix_refl (l : List α) : l <:+ l := ⟨[], rfl⟩

theorem infix_refl (l : List α) : l <:+: l := (prefix_refl l).isInfix

@[simp] theorem suffix_cons (a : α) : ∀ l, l <:+ a :: l := suffix_append [a]

theorem infix_cons : l₁ <:+: l₂ → l₁ <:+: a :: l₂ := fun ⟨L₁, L₂, h⟩ => ⟨a :: L₁, L₂, h ▸ rfl⟩

theorem infix_concat : l₁ <:+: l₂ → l₁ <:+: concat l₂ a := fun ⟨L₁, L₂, h⟩ =>
  ⟨L₁, concat L₂ a, by simp [← h, concat_eq_append, append_assoc]⟩

theorem IsPrefix.trans : ∀ {l₁ l₂ l₃ : List α}, l₁ <+: l₂ → l₂ <+: l₃ → l₁ <+: l₃
  | _, _, _, ⟨r₁, rfl⟩, ⟨r₂, rfl⟩ => ⟨r₁ ++ r₂, (append_assoc _ _ _).symm⟩

theorem IsSuffix.trans : ∀ {l₁ l₂ l₃ : List α}, l₁ <:+ l₂ → l₂ <:+ l₃ → l₁ <:+ l₃
  | _, _, _, ⟨l₁, rfl⟩, ⟨l₂, rfl⟩ => ⟨l₂ ++ l₁, append_assoc _ _ _⟩

theorem IsInfix.trans : ∀ {l₁ l₂ l₃ : List α}, l₁ <:+: l₂ → l₂ <:+: l₃ → l₁ <:+: l₃
  | l, _, _, ⟨l₁, r₁, rfl⟩, ⟨l₂, r₂, rfl⟩ => ⟨l₂ ++ l₁, r₁ ++ r₂, by simp only [append_assoc]⟩

protected theorem IsInfix.sublist : l₁ <:+: l₂ → l₁ <+ l₂
  | ⟨_, _, h⟩ => h ▸ (sublist_append_right ..).trans (sublist_append_left ..)

protected theorem IsInfix.subset (hl : l₁ <:+: l₂) : l₁ ⊆ l₂ :=
  hl.sublist.subset

protected theorem IsPrefix.sublist (h : l₁ <+: l₂) : l₁ <+ l₂ :=
  h.isInfix.sublist

protected theorem IsPrefix.subset (hl : l₁ <+: l₂) : l₁ ⊆ l₂ :=
  hl.sublist.subset

protected theorem IsSuffix.sublist (h : l₁ <:+ l₂) : l₁ <+ l₂ :=
  h.isInfix.sublist

protected theorem IsSuffix.subset (hl : l₁ <:+ l₂) : l₁ ⊆ l₂ :=
  hl.sublist.subset

@[simp] theorem reverse_suffix : reverse l₁ <:+ reverse l₂ ↔ l₁ <+: l₂ :=
  ⟨fun ⟨r, e⟩ => ⟨reverse r, by rw [← reverse_reverse l₁, ← reverse_append, e, reverse_reverse]⟩,
   fun ⟨r, e⟩ => ⟨reverse r, by rw [← reverse_append, e]⟩⟩

@[simp] theorem reverse_prefix : reverse l₁ <+: reverse l₂ ↔ l₁ <:+ l₂ := by
  rw [← reverse_suffix]; simp only [reverse_reverse]

@[simp] theorem reverse_infix : reverse l₁ <:+: reverse l₂ ↔ l₁ <:+: l₂ := by
  refine ⟨fun ⟨s, t, e⟩ => ⟨reverse t, reverse s, ?_⟩, fun ⟨s, t, e⟩ => ⟨reverse t, reverse s, ?_⟩⟩
  · rw [← reverse_reverse l₁, append_assoc, ← reverse_append, ← reverse_append, e,
      reverse_reverse]
  · rw [append_assoc, ← reverse_append, ← reverse_append, e]

theorem IsInfix.length_le (h : l₁ <:+: l₂) : l₁.length ≤ l₂.length :=
  h.sublist.length_le

theorem IsPrefix.length_le (h : l₁ <+: l₂) : l₁.length ≤ l₂.length :=
  h.sublist.length_le

theorem IsSuffix.length_le (h : l₁ <:+ l₂) : l₁.length ≤ l₂.length :=
  h.sublist.length_le

@[simp] theorem infix_nil : l <:+: [] ↔ l = [] := ⟨(sublist_nil.1 ·.sublist), (· ▸ infix_refl _)⟩

@[simp] theorem prefix_nil : l <+: [] ↔ l = [] := ⟨(sublist_nil.1 ·.sublist), (· ▸ prefix_refl _)⟩

@[simp] theorem suffix_nil : l <:+ [] ↔ l = [] := ⟨(sublist_nil.1 ·.sublist), (· ▸ suffix_refl _)⟩

theorem infix_iff_prefix_suffix (l₁ l₂ : List α) : l₁ <:+: l₂ ↔ ∃ t, l₁ <+: t ∧ t <:+ l₂ :=
  ⟨fun ⟨_, t, e⟩ => ⟨l₁ ++ t, ⟨_, rfl⟩, e ▸ append_assoc .. ▸ ⟨_, rfl⟩⟩,
    fun ⟨_, ⟨t, rfl⟩, s, e⟩ => ⟨s, t, append_assoc .. ▸ e⟩⟩

theorem IsInfix.eq_of_length (h : l₁ <:+: l₂) : l₁.length = l₂.length → l₁ = l₂ :=
  h.sublist.eq_of_length

theorem IsPrefix.eq_of_length (h : l₁ <+: l₂) : l₁.length = l₂.length → l₁ = l₂ :=
  h.sublist.eq_of_length

theorem IsSuffix.eq_of_length (h : l₁ <:+ l₂) : l₁.length = l₂.length → l₁ = l₂ :=
  h.sublist.eq_of_length

theorem prefix_of_prefix_length_le :
    ∀ {l₁ l₂ l₃ : List α}, l₁ <+: l₃ → l₂ <+: l₃ → length l₁ ≤ length l₂ → l₁ <+: l₂
  | [], l₂, _, _, _, _ => nil_prefix _
  | a :: l₁, b :: l₂, _, ⟨r₁, rfl⟩, ⟨r₂, e⟩, ll => by
    injection e with _ e'; subst b
    rcases prefix_of_prefix_length_le ⟨_, rfl⟩ ⟨_, e'⟩ (le_of_succ_le_succ ll) with ⟨r₃, rfl⟩
    exact ⟨r₃, rfl⟩

theorem prefix_or_prefix_of_prefix (h₁ : l₁ <+: l₃) (h₂ : l₂ <+: l₃) : l₁ <+: l₂ ∨ l₂ <+: l₁ :=
  (Nat.le_total (length l₁) (length l₂)).imp (prefix_of_prefix_length_le h₁ h₂)
    (prefix_of_prefix_length_le h₂ h₁)

theorem suffix_of_suffix_length_le
    (h₁ : l₁ <:+ l₃) (h₂ : l₂ <:+ l₃) (ll : length l₁ ≤ length l₂) : l₁ <:+ l₂ :=
  reverse_prefix.1 <|
    prefix_of_prefix_length_le (reverse_prefix.2 h₁) (reverse_prefix.2 h₂) (by simp [ll])

theorem suffix_or_suffix_of_suffix (h₁ : l₁ <:+ l₃) (h₂ : l₂ <:+ l₃) : l₁ <:+ l₂ ∨ l₂ <:+ l₁ :=
  (prefix_or_prefix_of_prefix (reverse_prefix.2 h₁) (reverse_prefix.2 h₂)).imp reverse_prefix.1
    reverse_prefix.1

theorem suffix_cons_iff : l₁ <:+ a :: l₂ ↔ l₁ = a :: l₂ ∨ l₁ <:+ l₂ := by
  constructor
  · rintro ⟨⟨hd, tl⟩, hl₃⟩
    · exact Or.inl hl₃
    · simp only [cons_append] at hl₃
      injection hl₃ with _ hl₄
      exact Or.inr ⟨_, hl₄⟩
  · rintro (rfl | hl₁)
    · exact (a :: l₂).suffix_refl
    · exact hl₁.trans (l₂.suffix_cons _)

theorem infix_cons_iff : l₁ <:+: a :: l₂ ↔ l₁ <+: a :: l₂ ∨ l₁ <:+: l₂ := by
  constructor
  · rintro ⟨⟨hd, tl⟩, t, hl₃⟩
    · exact Or.inl ⟨t, hl₃⟩
    · simp only [cons_append] at hl₃
      injection hl₃ with _ hl₄
      exact Or.inr ⟨_, t, hl₄⟩
  · rintro (h | hl₁)
    · exact h.isInfix
    · exact infix_cons hl₁

theorem infix_of_mem_join : ∀ {L : List (List α)}, l ∈ L → l <:+: join L
  | l' :: _, h =>
    match h with
    | List.Mem.head .. => infix_append [] _ _
    | List.Mem.tail _ hlMemL =>
      IsInfix.trans (infix_of_mem_join hlMemL) <| (suffix_append _ _).isInfix

theorem prefix_append_right_inj (l) : l ++ l₁ <+: l ++ l₂ ↔ l₁ <+: l₂ :=
  exists_congr fun r => by rw [append_assoc, append_right_inj]

theorem prefix_cons_inj (a) : a :: l₁ <+: a :: l₂ ↔ l₁ <+: l₂ :=
  prefix_append_right_inj [a]

theorem take_prefix (n) (l : List α) : take n l <+: l :=
  ⟨_, take_append_drop _ _⟩

theorem drop_suffix (n) (l : List α) : drop n l <:+ l :=
  ⟨_, take_append_drop _ _⟩

theorem take_sublist (n) (l : List α) : take n l <+ l :=
  (take_prefix n l).sublist

theorem drop_sublist (n) (l : List α) : drop n l <+ l :=
  (drop_suffix n l).sublist

theorem take_subset (n) (l : List α) : take n l ⊆ l :=
  (take_sublist n l).subset

theorem drop_subset (n) (l : List α) : drop n l ⊆ l :=
  (drop_sublist n l).subset

theorem mem_of_mem_take {l : List α} (h : a ∈ l.take n) : a ∈ l :=
  take_subset n l h

theorem IsPrefix.filter (p : α → Bool) ⦃l₁ l₂ : List α⦄ (h : l₁ <+: l₂) :
    l₁.filter p <+: l₂.filter p := by
  obtain ⟨xs, rfl⟩ := h
  rw [filter_append]; apply prefix_append

theorem IsSuffix.filter (p : α → Bool) ⦃l₁ l₂ : List α⦄ (h : l₁ <:+ l₂) :
    l₁.filter p <:+ l₂.filter p := by
  obtain ⟨xs, rfl⟩ := h
  rw [filter_append]; apply suffix_append

theorem IsInfix.filter (p : α → Bool) ⦃l₁ l₂ : List α⦄ (h : l₁ <:+: l₂) :
    l₁.filter p <:+: l₂.filter p := by
  obtain ⟨xs, ys, rfl⟩ := h
  rw [filter_append, filter_append]; apply infix_append _

theorem mem_of_mem_drop {n} {l : List α} (h : a ∈ l.drop n) : a ∈ l := drop_subset _ _ h

theorem disjoint_take_drop : ∀ {l : List α}, l.Nodup → m ≤ n → Disjoint (l.take m) (l.drop n)
  | [], _, _ => by simp
  | x :: xs, hl, h => by
    cases m <;> cases n <;> simp only [disjoint_cons_left, drop, not_mem_nil, disjoint_nil_left,
      take, not_false_eq_true, and_self]
    · case succ.zero => cases h
    · cases hl with | cons h₀ h₁ =>
      refine ⟨fun h => h₀ _ (mem_of_mem_drop h) rfl, ?_⟩
      exact disjoint_take_drop h₁ (Nat.le_of_succ_le_succ h)

/-! ### takeWhile and dropWhile -/

@[simp] theorem takeWhile_append_dropWhile (p : α → Bool) :
    ∀ (l : List α), takeWhile p l ++ dropWhile p l = l
  | [] => rfl
  | x :: xs => by simp [takeWhile, dropWhile]; cases p x <;> simp [takeWhile_append_dropWhile p xs]

theorem dropWhile_append {xs ys : List α} :
    (xs ++ ys).dropWhile p =
      if (xs.dropWhile p).isEmpty then ys.dropWhile p else xs.dropWhile p ++ ys := by
  induction xs with
  | nil => simp
  | cons h t ih =>
    simp only [cons_append, dropWhile_cons]
    split <;> simp_all

/-! ### Chain -/

--Porting note: attribute in Lean3, but not in Lean4 Std so added here instead
attribute [simp] Chain.nil

@[simp]
theorem chain_cons {a b : α} {l : List α} : Chain R a (b :: l) ↔ R a b ∧ Chain R b l :=
  ⟨fun p => by cases p with | cons n p => exact ⟨n, p⟩,
   fun ⟨n, p⟩ => p.cons n⟩

theorem rel_of_chain_cons {a b : α} {l : List α} (p : Chain R a (b :: l)) : R a b :=
  (chain_cons.1 p).1

theorem chain_of_chain_cons {a b : α} {l : List α} (p : Chain R a (b :: l)) : Chain R b l :=
  (chain_cons.1 p).2

theorem Chain.imp' {R S : α → α → Prop} (HRS : ∀ ⦃a b⦄, R a b → S a b) {a b : α}
    (Hab : ∀ ⦃c⦄, R a c → S b c) {l : List α} (p : Chain R a l) : Chain S b l := by
  induction p generalizing b with
  | nil => constructor
  | cons r _ ih =>
    constructor
    · exact Hab r
    · exact ih (@HRS _)

theorem Chain.imp {R S : α → α → Prop} (H : ∀ a b, R a b → S a b) {a : α} {l : List α}
    (p : Chain R a l) : Chain S a l :=
  p.imp' H (H a)

protected theorem Pairwise.chain (p : Pairwise R (a :: l)) : Chain R a l := by
  let ⟨r, p'⟩ := pairwise_cons.1 p; clear p
  induction p' generalizing a with
  | nil => exact Chain.nil
  | @cons b l r' _ IH =>
    simp only [chain_cons, forall_mem_cons] at r
    exact chain_cons.2 ⟨r.1, IH r'⟩

/-! ### range', range -/

@[simp] theorem length_range' (s step) : ∀ n : Nat, length (range' s n step) = n
  | 0 => rfl
  | _ + 1 => congrArg succ (length_range' _ _ _)

@[simp] theorem range'_eq_nil : range' s n step = [] ↔ n = 0 := by
  rw [← length_eq_zero, length_range']

theorem mem_range' : ∀{n}, m ∈ range' s n step ↔ ∃ i < n, m = s + step * i
  | 0 => by simp [range', Nat.not_lt_zero]
  | n + 1 => by
    have h (i) : i ≤ n ↔ i = 0 ∨ ∃ j, i = succ j ∧ j < n := by cases i <;> simp [Nat.succ_le]
    simp [range', mem_range', Nat.lt_succ, h]; simp only [← exists_and_right, and_assoc]
    rw [exists_comm]; simp [Nat.mul_succ, Nat.add_assoc, Nat.add_comm]

@[simp] theorem mem_range'_1 : m ∈ range' s n ↔ s ≤ m ∧ m < s + n := by
  simp [mem_range']; exact ⟨
    fun ⟨i, h, e⟩ => e ▸ ⟨Nat.le_add_right .., Nat.add_lt_add_left h _⟩,
    fun ⟨h₁, h₂⟩ => ⟨m - s, Nat.sub_lt_left_of_lt_add h₁ h₂, (Nat.add_sub_cancel' h₁).symm⟩⟩

theorem map_add_range' (a) : ∀ s n step, map (a + ·) (range' s n step) = range' (a + s) n step
  | _, 0, _ => rfl
  | s, n + 1, step => by simp [range', map_add_range' _ (s + step) n step, Nat.add_assoc]

theorem map_sub_range' (a s n : Nat) (h : a ≤ s) :
    map (· - a) (range' s n step) = range' (s - a) n step := by
  conv => lhs; rw [← Nat.add_sub_cancel' h]
  rw [← map_add_range', map_map, (?_ : _∘_ = _), map_id]
  funext x; apply Nat.add_sub_cancel_left

theorem chain_succ_range' : ∀ s n step : Nat,
    Chain (fun a b => b = a + step) s (range' (s + step) n step)
  | _, 0, _ => Chain.nil
  | s, n + 1, step => (chain_succ_range' (s + step) n step).cons rfl

theorem chain_lt_range' (s n : Nat) {step} (h : 0 < step) :
    Chain (· < ·) s (range' (s + step) n step) :=
  (chain_succ_range' s n step).imp fun _ _ e => e.symm ▸ Nat.lt_add_of_pos_right h

theorem range'_append : ∀ s m n step : Nat,
    range' s m step ++ range' (s + step * m) n step = range' s (n + m) step
  | s, 0, n, step => rfl
  | s, m + 1, n, step => by
    simpa [range', Nat.mul_succ, Nat.add_assoc, Nat.add_comm]
      using range'_append (s + step) m n step

@[simp] theorem range'_append_1 (s m n : Nat) :
    range' s m ++ range' (s + m) n = range' s (n + m) := by simpa using range'_append s m n 1

theorem range'_sublist_right {s m n : Nat} : range' s m step <+ range' s n step ↔ m ≤ n :=
  ⟨fun h => by simpa only [length_range'] using h.length_le,
   fun h => by rw [← Nat.sub_add_cancel h, ← range'_append]; apply sublist_append_left⟩

theorem range'_subset_right {s m n : Nat} (step0 : 0 < step) :
    range' s m step ⊆ range' s n step ↔ m ≤ n := by
  refine ⟨fun h => Nat.le_of_not_lt fun hn => ?_, fun h => (range'_sublist_right.2 h).subset⟩
  have ⟨i, h', e⟩ := mem_range'.1 <| h <| mem_range'.2 ⟨_, hn, rfl⟩
  exact Nat.ne_of_gt h' (Nat.eq_of_mul_eq_mul_left step0 (Nat.add_left_cancel e))

theorem range'_subset_right_1 {s m n : Nat} : range' s m ⊆ range' s n ↔ m ≤ n :=
  range'_subset_right (by decide)

theorem get?_range' (s step) : ∀ {m n : Nat}, m < n → get? (range' s n step) m = some (s + step * m)
  | 0, n + 1, _ => rfl
  | m + 1, n + 1, h =>
    (get?_range' (s + step) step (Nat.lt_of_add_lt_add_right h)).trans <| by
      simp [Nat.mul_succ, Nat.add_assoc, Nat.add_comm]

@[simp] theorem get_range' {n m step} (i) (H : i < (range' n m step).length) :
    get (range' n m step) ⟨i, H⟩ = n + step * i :=
  (get?_eq_some.1 <| get?_range' n step (by simpa using H)).2

theorem range'_concat (s n : Nat) : range' s (n + 1) step = range' s n step ++ [s + step * n] := by
  rw [Nat.add_comm n 1]; exact (range'_append s n 1 step).symm

theorem range'_1_concat (s n : Nat) : range' s (n + 1) = range' s n ++ [s + n] := by
  simp [range'_concat]

theorem range_loop_range' : ∀ s n : Nat, range.loop s (range' s n) = range' 0 (n + s)
  | 0, n => rfl
  | s + 1, n => by rw [← Nat.add_assoc, Nat.add_right_comm n s 1]; exact range_loop_range' s (n + 1)

theorem range_eq_range' (n : Nat) : range n = range' 0 n :=
  (range_loop_range' n 0).trans <| by rw [Nat.zero_add]

theorem range_succ_eq_map (n : Nat) : range (n + 1) = 0 :: map succ (range n) := by
  rw [range_eq_range', range_eq_range', range', Nat.add_comm, ← map_add_range']
  congr; exact funext one_add

theorem range'_eq_map_range (s n : Nat) : range' s n = map (s + ·) (range n) := by
  rw [range_eq_range', map_add_range']; rfl

@[simp] theorem length_range (n : Nat) : length (range n) = n := by
  simp only [range_eq_range', length_range']

@[simp] theorem range_eq_nil {n : Nat} : range n = [] ↔ n = 0 := by
  rw [← length_eq_zero, length_range]

theorem range_sublist {m n : Nat} : range m <+ range n ↔ m ≤ n := by
  simp only [range_eq_range', range'_sublist_right]

theorem range_subset {m n : Nat} : range m ⊆ range n ↔ m ≤ n := by
  simp only [range_eq_range', range'_subset_right, lt_succ_self]

@[simp]
theorem mem_range {m n : Nat} : m ∈ range n ↔ m < n := by
  simp only [range_eq_range', mem_range'_1, Nat.zero_le, true_and, Nat.zero_add]

theorem not_mem_range_self {n : Nat} : n ∉ range n := by simp

theorem self_mem_range_succ (n : Nat) : n ∈ range (n + 1) := by simp

theorem get?_range {m n : Nat} (h : m < n) : get? (range n) m = some m := by
  simp [range_eq_range', get?_range' _ _ h]

theorem range_succ (n : Nat) : range (succ n) = range n ++ [n] := by
  simp only [range_eq_range', range'_1_concat, Nat.zero_add]

@[simp] theorem range_zero : range 0 = [] := rfl

theorem range_add (a b : Nat) : range (a + b) = range a ++ (range b).map (a + ·) := by
  rw [← range'_eq_map_range]
  simpa [range_eq_range', Nat.add_comm] using (range'_append_1 0 a b).symm

theorem iota_eq_reverse_range' : ∀ n : Nat, iota n = reverse (range' 1 n)
  | 0 => rfl
  | n + 1 => by simp [iota, range'_concat, iota_eq_reverse_range' n, reverse_append, Nat.add_comm]

@[simp] theorem length_iota (n : Nat) : length (iota n) = n := by simp [iota_eq_reverse_range']

theorem mem_iota {m n : Nat} : m ∈ iota n ↔ 1 ≤ m ∧ m ≤ n := by
  simp [iota_eq_reverse_range', Nat.add_comm, Nat.lt_succ]

theorem reverse_range' : ∀ s n : Nat, reverse (range' s n) = map (s + n - 1 - ·) (range n)
  | s, 0 => rfl
  | s, n + 1 => by
    rw [range'_1_concat, reverse_append, range_succ_eq_map,
      show s + (n + 1) - 1 = s + n from rfl, map, map_map]
    simp [reverse_range', Nat.sub_right_comm]; rfl

@[simp] theorem get_range {n} (i) (H : i < (range n).length) : get (range n) ⟨i, H⟩ = i :=
  Option.some.inj <| by rw [← get?_eq_get _, get?_range (by simpa using H)]

/-! ### enum, enumFrom -/

@[simp] theorem enumFrom_map_fst (n) :
    ∀ (l : List α), map Prod.fst (enumFrom n l) = range' n l.length
  | [] => rfl
  | _ :: _ => congrArg (cons _) (enumFrom_map_fst _ _)

@[simp] theorem enum_map_fst (l : List α) : map Prod.fst (enum l) = range l.length := by
  simp only [enum, enumFrom_map_fst, range_eq_range']

@[simp] theorem enumFrom_length : ∀ {n} {l : List α}, (enumFrom n l).length = l.length
  | _, [] => rfl
  | _, _ :: _ => congrArg Nat.succ enumFrom_length

@[simp] theorem enum_length : (enum l).length = l.length :=
  enumFrom_length

/-! ### maximum? -/

@[simp] theorem maximum?_nil [Max α] : ([] : List α).maximum? = none := rfl

-- We don't put `@[simp]` on `minimum?_cons`,
-- because the definition in terms of `foldl` is not useful for proofs.
theorem maximum?_cons [Max α] {xs : List α} : (x :: xs).maximum? = foldl max x xs := rfl

@[simp] theorem maximum?_eq_none_iff {xs : List α} [Max α] : xs.maximum? = none ↔ xs = [] := by
  cases xs <;> simp [maximum?]

theorem maximum?_mem [Max α] (min_eq_or : ∀ a b : α, max a b = a ∨ max a b = b) :
    {xs : List α} → xs.maximum? = some a → a ∈ xs
  | nil => by simp
  | cons x xs => by
    rw [maximum?]; rintro ⟨⟩
    induction xs generalizing x with simp at *
    | cons y xs ih =>
      rcases ih (max x y) with h | h <;> simp [h]
      simp [← or_assoc, min_eq_or x y]

theorem maximum?_le_iff [Max α] [LE α]
    (max_le_iff : ∀ a b c : α, max b c ≤ a ↔ b ≤ a ∧ c ≤ a) :
    {xs : List α} → xs.maximum? = some a → ∀ x, a ≤ x ↔ ∀ b ∈ xs, b ≤ x
  | nil => by simp
  | cons x xs => by
    rw [maximum?]; rintro ⟨⟩ y
    induction xs generalizing x with
    | nil => simp
    | cons y xs ih => simp [ih, max_le_iff, and_assoc]

-- This could be refactored by designing appropriate typeclasses to replace `le_refl`, `max_eq_or`,
-- and `le_min_iff`.
theorem maximum?_eq_some_iff [Max α] [LE α] [anti : Antisymm ((· : α) ≤ ·)]
    (le_refl : ∀ a : α, a ≤ a)
    (max_eq_or : ∀ a b : α, max a b = a ∨ max a b = b)
    (max_le_iff : ∀ a b c : α, max b c ≤ a ↔ b ≤ a ∧ c ≤ a) {xs : List α} :
    xs.maximum? = some a ↔ a ∈ xs ∧ ∀ b ∈ xs, b ≤ a := by
  refine ⟨fun h => ⟨maximum?_mem max_eq_or h, (maximum?_le_iff max_le_iff h _).1 (le_refl _)⟩, ?_⟩
  intro ⟨h₁, h₂⟩
  cases xs with
  | nil => simp at h₁
  | cons x xs =>
    exact congrArg some <| anti.1
      (h₂ _ (maximum?_mem max_eq_or (xs := x::xs) rfl))
      ((maximum?_le_iff max_le_iff (xs := x::xs) rfl _).1 (le_refl _) _ h₁)

-- A specialization of `maximum?_eq_some_iff` to Nat.
theorem maximum?_eq_some_iff' {xs : List Nat} :
    xs.maximum? = some a ↔ (a ∈ xs ∧ ∀ b ∈ xs, b ≤ a) :=
  maximum?_eq_some_iff
    (le_refl := Nat.le_refl)
    (max_eq_or := fun _ _ => Nat.max_def .. ▸ by split <;> simp)
    (max_le_iff := fun _ _ _ => Nat.max_le)

/-! ### indexOf and indexesOf -/

theorem foldrIdx_start :
    (xs : List α).foldrIdx f i s = (xs : List α).foldrIdx (fun i => f (i + s)) i := by
  induction xs generalizing f i s with
  | nil => rfl
  | cons h t ih =>
    dsimp [foldrIdx]
    simp only [@ih f]
    simp only [@ih (fun i => f (i + s))]
    simp [Nat.add_assoc, Nat.add_comm 1 s]

@[simp] theorem foldrIdx_cons :
    (x :: xs : List α).foldrIdx f i s = f s x (foldrIdx f i xs (s + 1)) := rfl

theorem findIdxs_cons_aux (p : α → Bool) :
    foldrIdx (fun i a is => if p a = true then (i + 1) :: is else is) [] xs s =
      map (· + 1) (foldrIdx (fun i a is => if p a = true then i :: is else is) [] xs s) := by
  induction xs generalizing s with
  | nil => rfl
  | cons x xs ih =>
    simp only [foldrIdx]
    split <;> simp [ih]

theorem findIdxs_cons :
    (x :: xs : List α).findIdxs p =
      bif p x then 0 :: (xs.findIdxs p).map (· + 1) else (xs.findIdxs p).map (· + 1) := by
  dsimp [findIdxs]
  rw [cond_eq_if]
  split <;>
  · simp only [Nat.zero_add, foldrIdx_start, Nat.add_zero, cons.injEq, true_and]
    apply findIdxs_cons_aux

@[simp] theorem indexesOf_nil [BEq α] : ([] : List α).indexesOf x = [] := rfl
theorem indexesOf_cons [BEq α] : (x :: xs : List α).indexesOf y =
    bif x == y then 0 :: (xs.indexesOf y).map (· + 1) else (xs.indexesOf y).map (· + 1) := by
  simp [indexesOf, findIdxs_cons]

@[simp] theorem indexOf_nil [BEq α] : ([] : List α).indexOf x = 0 := rfl
theorem indexOf_cons [BEq α] :
    (x :: xs : List α).indexOf y = bif x == y then 0 else xs.indexOf y + 1 := by
  dsimp [indexOf]
  simp [findIdx_cons]

theorem indexOf_mem_indexesOf [BEq α] [LawfulBEq α] {xs : List α} (m : x ∈ xs) :
    xs.indexOf x ∈ xs.indexesOf x := by
  induction xs with
  | nil => simp_all
  | cons h t ih =>
    simp [indexOf_cons, indexesOf_cons, cond_eq_if]
    split <;> rename_i w
    · apply mem_cons_self
    · cases m
      case _ => simp_all
      case tail m =>
        specialize ih m
        simpa

theorem merge_loop_nil_left (s : α → α → Bool) (r t) :
    merge.loop s [] r t = reverseAux t r := by
  rw [merge.loop]

theorem merge_loop_nil_right (s : α → α → Bool) (l t) :
    merge.loop s l [] t = reverseAux t l := by
  cases l <;> rw [merge.loop]; intro; contradiction

theorem merge_loop (s : α → α → Bool) (l r t) :
    merge.loop s l r t = reverseAux t (merge s l r) := by
  rw [merge]; generalize hn : l.length + r.length = n
  induction n using Nat.recAux generalizing l r t with
  | zero =>
    rw [eq_nil_of_length_eq_zero (Nat.eq_zero_of_add_eq_zero_left hn)]
    rw [eq_nil_of_length_eq_zero (Nat.eq_zero_of_add_eq_zero_right hn)]
    rfl
  | succ n ih =>
    match l, r with
    | [], r => simp only [merge_loop_nil_left]; rfl
    | l, [] => simp only [merge_loop_nil_right]; rfl
    | a::l, b::r =>
      simp only [merge.loop, cond]
      split
      · have hn : l.length + (b :: r).length = n := by
          apply Nat.add_right_cancel (m:=1)
          rw [←hn]; simp only [length_cons, Nat.add_succ, Nat.succ_add]
        rw [ih _ _ (a::t) hn, ih _ _ [] hn, ih _ _ [a] hn]; rfl
      · have hn : (a::l).length + r.length = n := by
          apply Nat.add_right_cancel (m:=1)
          rw [←hn]; simp only [length_cons, Nat.add_succ, Nat.succ_add]
        rw [ih _ _ (b::t) hn, ih _ _ [] hn, ih _ _ [b] hn]; rfl

@[simp] theorem merge_nil (s : α → α → Bool) (l) : merge s l [] = l := merge_loop_nil_right ..

@[simp] theorem nil_merge (s : α → α → Bool) (r) : merge s [] r = r := merge_loop_nil_left ..

theorem cons_merge_cons (s : α → α → Bool) (a b l r) :
  merge s (a::l) (b::r) = if s a b then a :: merge s l (b::r) else b :: merge s (a::l) r := by
  simp only [merge, merge.loop, cond]; split <;> (next hs => rw [hs, merge_loop]; rfl)

@[simp] theorem cons_merge_cons_pos (s : α → α → Bool) (l r) (h : s a b) :
    merge s (a::l) (b::r) = a :: merge s l (b::r) := by
  rw [cons_merge_cons, if_pos h]

@[simp] theorem cons_merge_cons_neg (s : α → α → Bool) (l r) (h : ¬ s a b) :
    merge s (a::l) (b::r) = b :: merge s (a::l) r := by
  rw [cons_merge_cons, if_neg h]

@[simp] theorem length_merge (s : α → α → Bool) (l r) :
    (merge s l r).length = l.length + r.length := by
  match l, r with
  | [], r => simp
  | l, [] => simp
  | a::l, b::r =>
    rw [cons_merge_cons]
    split
    · simp_arith [length_merge s l (b::r)]
    · simp_arith [length_merge s (a::l) r]

theorem mem_merge_left (s : α → α → Bool) (h : x ∈ l) : x ∈ merge s l r := by
  match l, r with
  | l, [] => simp [h]
  | a::l, b::r =>
    match mem_cons.1 h with
    | .inl rfl =>
      rw [cons_merge_cons]
      split
      · exact mem_cons_self ..
      · apply mem_cons_of_mem; exact mem_merge_left s h
    | .inr h' =>
      rw [cons_merge_cons]
      split
      · apply mem_cons_of_mem; exact mem_merge_left s h'
      · apply mem_cons_of_mem; exact mem_merge_left s h

theorem mem_merge_right (s : α → α → Bool) (h : x ∈ r) : x ∈ merge s l r := by
  match l, r with
  | [], r => simp [h]
  | a::l, b::r =>
    match mem_cons.1 h with
    | .inl rfl =>
      rw [cons_merge_cons]
      split
      · apply mem_cons_of_mem; exact mem_merge_right s h
      · exact mem_cons_self ..
    | .inr h' =>
      rw [cons_merge_cons]
      split
      · apply mem_cons_of_mem; exact mem_merge_right s h
      · apply mem_cons_of_mem; exact mem_merge_right s h'<|MERGE_RESOLUTION|>--- conflicted
+++ resolved
@@ -685,21 +685,6 @@
 @[simp] theorem next?_nil : @next? α [] = none := rfl
 @[simp] theorem next?_cons (a l) : @next? α (a :: l) = some (a, l) := rfl
 
-<<<<<<< HEAD
-/-! ### dropLast -/
-
-theorem dropLast_cons_of_ne_nil {α : Type u} {x : α}
-    {l : List α} (h : l ≠ []) : (x :: l).dropLast = x :: l.dropLast :=
-  by simp [dropLast, h]
-
-@[simp]
-theorem dropLast_append_of_ne_nil {α : Type u} {l : List α} :
-    ∀ (l' : List α) (_ : l ≠ []), (l' ++ l).dropLast = l' ++ l.dropLast
-  | [], _ => by simp only [nil_append]
-  | a :: l', h => by
-    rw [cons_append, dropLast, dropLast_append_of_ne_nil l' h, cons_append]
-    simp [h]
-=======
 /-! ### getLast -/
 
 @[simp] theorem getLastD_nil (a) : @getLastD α [] a = a := rfl
@@ -729,16 +714,16 @@
 theorem getLastD_mem_cons : ∀ (l : List α) (a : α), getLastD l a ∈ a::l
   | [], _ => .head ..
   | _::_, _ => .tail _ <| getLast_mem _
->>>>>>> ed7b93b9
-
-@[simp 1100] theorem dropLast_concat : dropLast (l₁ ++ [b]) = l₁ := by simp
-
-<<<<<<< HEAD
-theorem dropLast_append_cons : dropLast (l₁ ++ b::l₂) = l₁ ++ dropLast (b::l₂) := by
-  induction l₁ <;> simp [*, dropLast]
-
-/-! ### nth element -/
-=======
+
+/-! ### dropLast -/
+
+theorem dropLast_cons_of_ne_nil {α : Type u} {x : α}
+    {l : List α} (h : l ≠ []) : (x :: l).dropLast = x :: l.dropLast :=
+  by simp [dropLast, h]
+
+@[simp]
+theorem dropLast_append_of_ne_nil {α : Type u} {l : List α} :
+
 /-! NB: `dropLast` is the specification for `Array.pop`, so theorems about `List.dropLast`
 are often used for theorems about `Array.pop`.  -/
 
@@ -752,7 +737,6 @@
   | a :: l', h => by
     rw [cons_append, dropLast, dropLast_append_of_ne_nil l' h, cons_append]
     simp [h]
->>>>>>> ed7b93b9
 
 theorem dropLast_append_cons : dropLast (l₁ ++ b::l₂) = l₁ ++ dropLast (b::l₂) := by
   simp only [ne_eq, not_false_eq_true, dropLast_append_of_ne_nil]
@@ -892,13 +876,6 @@
   | _a::l, n+1 => get!_eq_getD l n
 
 /-! ### take -/
-<<<<<<< HEAD
-
-@[simp]
-theorem take_cons (n) (a : α) (l : List α) : take (succ n) (a :: l) = a :: take n l :=
-  rfl
-=======
->>>>>>> ed7b93b9
 
 alias take_succ_cons := take_cons_succ
 
@@ -935,20 +912,12 @@
   | 0, m, l => by rw [Nat.zero_min, take_zero, take_zero]
   | succ n, succ m, nil => by simp only [take_nil]
   | succ n, succ m, a :: l => by
-<<<<<<< HEAD
-    simp only [take, min_succ_succ, take_take n m l]
-=======
     simp only [take, succ_min_succ, take_take n m l]
->>>>>>> ed7b93b9
 
 theorem take_replicate (a : α) : ∀ n m : Nat, take n (replicate m a) = replicate (min n m) a
   | n, 0 => by simp [Nat.min_zero]
   | 0, m => by simp [Nat.zero_min]
-<<<<<<< HEAD
-  | succ n, succ m => by simp [min_succ_succ, take_replicate]
-=======
   | succ n, succ m => by simp [succ_min_succ, take_replicate]
->>>>>>> ed7b93b9
 
 theorem map_take {α β : Type u} (f : α → β) :
     ∀ (L : List α) (i : Nat), (L.take i).map f = (L.map f).take i
@@ -962,8 +931,6 @@
     take n (l₁ ++ l₂) = take n l₁ ++ take (n - l₁.length) l₂ := by
   induction l₁ generalizing n; {simp}
   cases n <;> simp [*]
-<<<<<<< HEAD
-=======
 
 theorem take_append_of_le_length {l₁ l₂ : List α} {n : Nat} (h : n ≤ l₁.length) :
     (l₁ ++ l₂).take n = l₁.take n := by
@@ -1039,7 +1006,34 @@
   apply Nat.le_trans (m := m)
   · apply length_take_le
   · apply Nat.le_add_right
->>>>>>> ed7b93b9
+
+theorem take_left' {l₁ l₂ : List α} {n} (h : length l₁ = n) : take n (l₁ ++ l₂) = l₁ := by
+  rw [← h]; apply take_left
+
+theorem take_take : ∀ (n m) (l : List α), take n (take m l) = take (min n m) l
+  | n, 0, l => by rw [Nat.min_zero, take_zero, take_nil]
+  | 0, m, l => by rw [Nat.zero_min, take_zero, take_zero]
+  | succ n, succ m, nil => by simp only [take_nil]
+  | succ n, succ m, a :: l => by
+    simp only [take, min_succ_succ, take_take n m l]
+
+theorem take_replicate (a : α) : ∀ n m : Nat, take n (replicate m a) = replicate (min n m) a
+  | n, 0 => by simp [Nat.min_zero]
+  | 0, m => by simp [Nat.zero_min]
+  | succ n, succ m => by simp [min_succ_succ, take_replicate]
+
+theorem map_take {α β : Type u} (f : α → β) :
+    ∀ (L : List α) (i : Nat), (L.take i).map f = (L.map f).take i
+  | [], i => by simp
+  | _, 0 => by simp
+  | h :: t, n + 1 => by dsimp; rw [map_take f t n]
+
+/-- Taking the first `n` elements in `l₁ ++ l₂` is the same as appending the first `n` elements
+of `l₁` to the first `n - l₁.length` elements of `l₂`. -/
+theorem take_append_eq_append_take {l₁ l₂ : List α} {n : Nat} :
+    take n (l₁ ++ l₂) = take n l₁ ++ take (n - l₁.length) l₂ := by
+  induction l₁ generalizing n; {simp}
+  cases n <;> simp [*]
 
 theorem take_append_of_le_length {l₁ l₂ : List α} {n : Nat} (h : n ≤ l₁.length) :
     (l₁ ++ l₂).take n = l₁.take n :=
@@ -1077,7 +1071,6 @@
         · simp only [get?, take]
         · simpa only using hn (Nat.lt_of_succ_lt_succ h)
 
-<<<<<<< HEAD
 @[simp]
 theorem nth_take_of_succ {l : List α} {n : Nat} : (l.take (n + 1)).get? n = l.get? n :=
   get?_take (Nat.lt_succ_self n)
@@ -1128,10 +1121,6 @@
 theorem dropLast_take {n : Nat} {l : List α} (h : n < l.length) :
     (l.take n).dropLast = l.take n.pred := by
   simp only [dropLast_eq_take, length_take, Nat.le_of_lt h, take_take, pred_le, Nat.min_eq_left]
-=======
-theorem ne_nil_of_take_ne_nil {as : List α} {i : Nat} (h: as.take i ≠ []) : as ≠ [] :=
-  mt take_eq_nil_of_eq_nil h
->>>>>>> ed7b93b9
 
 theorem dropLast_eq_take (l : List α) : l.dropLast = l.take l.length.pred := by
   cases l with
@@ -1157,13 +1146,10 @@
 
 /-! ### drop -/
 
-<<<<<<< HEAD
 theorem drop_eq_get_cons : ∀ {n} {l : List α} (h), drop n l = get l ⟨n, h⟩ :: drop (n + 1) l
   | 0, _ :: _, _ => rfl
   | n + 1, _ :: _, _ => drop_eq_get_cons (n := n) _
 
-=======
->>>>>>> ed7b93b9
 theorem drop_eq_nil_iff_le {l : List α} {k : Nat} : l.drop k = [] ↔ l.length ≤ k := by
   refine' ⟨fun h => _, drop_eq_nil_of_le⟩
   induction k generalizing l with
@@ -1184,7 +1170,6 @@
     · simp
     · simp [hl]
 
-<<<<<<< HEAD
 @[simp]
 theorem drop_one : ∀ l : List α, drop 1 l = tail l
   | [] | _ :: _ => rfl
@@ -1202,8 +1187,6 @@
 theorem drop_left' {l₁ l₂ : List α} {n} (h : length l₁ = n) : drop n (l₁ ++ l₂) = l₂ := by
   rw [← h]; apply drop_left
 
-=======
->>>>>>> ed7b93b9
 theorem drop_length_cons {l : List α} (h : l ≠ []) (a : α) :
     (a :: l).drop l.length = [l.getLast h] := by
   induction l generalizing a with
@@ -1212,11 +1195,7 @@
   | cons y l ih =>
     simp only [drop, length]
     by_cases h₁ : l = []
-<<<<<<< HEAD
-    . simp [h₁]
-=======
     · simp [h₁]
->>>>>>> ed7b93b9
     rw [getLast_cons' _ h₁]
     exact ih h₁ y
 
@@ -1231,10 +1210,6 @@
     (l₁ ++ l₂).drop n = l₁.drop n ++ l₂ := by
   simp [drop_append_eq_append_drop, Nat.sub_eq_zero_of_le h]
 
-<<<<<<< HEAD
-=======
-
->>>>>>> ed7b93b9
 /-- Dropping the elements up to `l₁.length + i` in `l₁ + l₂` is the same as dropping the elements
 up to `i` in `l₂`. -/
 theorem drop_append {l₁ l₂ : List α} (i : Nat) : drop (l₁.length + i) (l₁ ++ l₂) = drop i l₂ := by
@@ -1250,16 +1225,6 @@
     | succ n =>
       exact Trans.trans (lih _) (Nat.le_add_left _ _)
 
-<<<<<<< HEAD
-/-- The `i + j`-th element of a list coincides with the `j`-th element of the list obtained by
-dropping the first `i` elements. Version designed to rewrite from the big list to the small list. -/
-theorem get_drop (L : List α) {i j : Nat} (h : i + j < L.length) :
-    get L ⟨i + j, h⟩ = get (L.drop i) ⟨j, by
-      have A : i < L.length := Nat.lt_of_le_of_lt (Nat.le.intro rfl) h
-      rw [(take_append_drop i L).symm] at h
-      simpa only [Nat.le_of_lt A, Nat.min_eq_left, Nat.add_lt_add_iff_left, length_take,
-        length_append] using h⟩ := by
-=======
 theorem lt_length_drop (L : List α) {i j : Nat} (h : i + j < L.length) : j < (L.drop i).length := by
   have A : i < L.length := Nat.lt_of_le_of_lt (Nat.le.intro rfl) h
   rw [(take_append_drop i L).symm] at h
@@ -1270,7 +1235,6 @@
 dropping the first `i` elements. Version designed to rewrite from the big list to the small list. -/
 theorem get_drop (L : List α) {i j : Nat} (h : i + j < L.length) :
     get L ⟨i + j, h⟩ = get (L.drop i) ⟨j, lt_length_drop L h⟩ := by
->>>>>>> ed7b93b9
   have : i ≤ L.length := Nat.le_trans (Nat.le_add_right _ _) (Nat.le_of_lt h)
   rw [get_of_eq (take_append_drop i L).symm ⟨i + j, h⟩, get_append_right'] <;>
     simp [Nat.min_eq_left this, Nat.add_sub_cancel_left, Nat.le_add_right]
@@ -1287,23 +1251,13 @@
   ext
   simp only [get?_eq_some, get_drop', Option.mem_def]
   constructor <;> intro ⟨h, ha⟩
-<<<<<<< HEAD
-  . exact ⟨_, ha⟩
-  . refine ⟨?_, ha⟩
-=======
   · exact ⟨_, ha⟩
   · refine ⟨?_, ha⟩
->>>>>>> ed7b93b9
     rw [length_drop]
     rw [Nat.add_comm] at h
     apply Nat.lt_sub_of_add_lt h
 
-<<<<<<< HEAD
-@[simp]
-theorem drop_drop (n : Nat) : ∀ (m) (l : List α), drop n (drop m l) = drop (n + m) l
-=======
 @[simp] theorem drop_drop (n : Nat) : ∀ (m) (l : List α), drop n (drop m l) = drop (n + m) l
->>>>>>> ed7b93b9
   | m, [] => by simp
   | 0, l => by simp
   | m + 1, a :: l =>
@@ -1317,11 +1271,7 @@
   | m + 1, n, nil => by simp
   | m + 1, n, _ :: l => by
     have h : m + 1 + n = m + n + 1 := by rw [Nat.add_assoc, Nat.add_comm 1 n, ← Nat.add_assoc]
-<<<<<<< HEAD
-    simpa [take_cons, h] using drop_take m n l
-=======
     simpa [take_cons_succ, h] using drop_take m n l
->>>>>>> ed7b93b9
 
 theorem map_drop {α β : Type u} (f : α → β) :
     ∀ (L : List α) (i : Nat), (L.drop i).map f = (L.map f).drop i
@@ -1331,7 +1281,6 @@
     dsimp
     rw [map_drop f t]
 
-<<<<<<< HEAD
 theorem drop_ext (l₁ l₂ : List α) (j : Nat)
     : (∀ i ≥ j, l₁.get? i = l₂.get? i) → l₁.drop j = l₂.drop j := by
   intro H
@@ -1339,29 +1288,11 @@
   rw [get?_drop, get?_drop]
   apply H _ (Nat.le_add_right _ _)
 
-=======
->>>>>>> ed7b93b9
 theorem reverse_take {α} {xs : List α} (n : Nat) (h : n ≤ xs.length) :
     xs.reverse.take n = (xs.drop (xs.length - n)).reverse := by
   induction xs generalizing n <;>
     simp only [reverse_cons, drop, reverse_nil, Nat.zero_sub, length, take_nil]
   next xs_hd xs_tl xs_ih =>
-<<<<<<< HEAD
-    cases Nat.lt_or_eq_of_le h with
-    | inl h' =>
-      have h' := Nat.le_of_succ_le_succ h'
-      rw [take_append_of_le_length, xs_ih _ h']
-      rw [show xs_tl.length + 1 - n = succ (xs_tl.length - n) from _, drop]
-      · rwa [succ_eq_add_one, Nat.sub_add_comm]
-      · rwa [length_reverse]
-    | inr h' =>
-      subst h'
-      rw [length, Nat.sub_self, drop]
-      suffices xs_tl.length + 1 = (xs_tl.reverse ++ [xs_hd]).length by
-        rw [this, take_length, reverse_cons]
-      rw [length_append, length_reverse]
-      rfl
-=======
   cases Nat.lt_or_eq_of_le h with
   | inl h' =>
     have h' := Nat.le_of_succ_le_succ h'
@@ -1389,7 +1320,6 @@
 
 theorem ne_nil_of_drop_ne_nil {as : List α} {i : Nat} (h: as.drop i ≠ []) : as ≠ [] :=
   mt drop_eq_nil_of_eq_nil h
->>>>>>> ed7b93b9
 
 /-! ### modify nth -/
 
@@ -1511,19 +1441,13 @@
     (set l m a).get? n = if m = n then some a else l.get? n := by
   simp [get?_set]; split <;> subst_vars <;> simp [*, get?_eq_get h]
 
-<<<<<<< HEAD
 @[simp] theorem set_nil (n : Nat) (a : α) : [].set n a = [] := rfl
 
-@[simp]
-theorem set_eq_nil (l : List α) (n : Nat) (a : α) : l.set n a = [] ↔ l = [] := by
+@[simp] theorem set_eq_nil (l : List α) (n : Nat) (a : α) : l.set n a = [] ↔ l = [] := by
   cases l <;> cases n <;> simp only [set]
 
 @[simp] theorem set_succ (x : α) (xs : List α) (n : Nat) (a : α) :
   (x :: xs).set n.succ a = x :: xs.set n a := rfl
-=======
-@[simp] theorem set_eq_nil (l : List α) (n : Nat) (a : α) : l.set n a = [] ↔ l = [] := by
-  cases l <;> cases n <;> simp only [set]
->>>>>>> ed7b93b9
 
 theorem set_comm (a b : α) : ∀ {n m : Nat} (l : List α), n ≠ m →
     (l.set n a).set m b = (l.set m b).set n a
