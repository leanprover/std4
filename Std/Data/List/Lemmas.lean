--- conflicted
+++ resolved
@@ -508,13 +508,8 @@
 theorem getLast!_cons [Inhabited α] : @getLast! α _ (a::l) = getLastD l a := by
   simp [getLast!, getLast_eq_getLastD]
 
-@[simp] theorem getLast?_nil : @getLast? α [] = none := rfl
 theorem getLast?_cons : @getLast? α (a::l) = getLastD l a := by
   simp [getLast?, getLast_eq_getLastD]
-
-theorem getLast?_eq_getLast : ∀ l h, @getLast? α l = some (getLast l h)
-  | [], h => nomatch h rfl
-  | _::_, _ => rfl
 
 /-! ### sublists -/
 
@@ -689,26 +684,7 @@
 @[simp] theorem next?_nil : @next? α [] = none := rfl
 @[simp] theorem next?_cons (a l) : @next? α (a :: l) = some (a, l) := rfl
 
-<<<<<<< HEAD
-=======
 /-! ### getLast -/
-
-@[simp] theorem getLastD_nil (a) : @getLastD α [] a = a := rfl
-@[simp] theorem getLastD_cons (a b l) : @getLastD α (b::l) a = getLastD l b := by cases l <;> rfl
-
-theorem getLast_eq_getLastD (a l h) : @getLast α (a::l) h = getLastD l a := by
-  cases l <;> rfl
-
-theorem getLastD_eq_getLast? (a l) : @getLastD α l a = (getLast? l).getD a := by
-  cases l <;> rfl
-
-theorem getLast_singleton (a h) : @getLast α [a] h = a := rfl
-
-theorem getLast!_cons [Inhabited α] : @getLast! α _ (a::l) = getLastD l a := by
-  simp [getLast!, getLast_eq_getLastD]
-
-theorem getLast?_cons : @getLast? α (a::l) = getLastD l a := by
-  simp [getLast?, getLast_eq_getLastD]
 
 @[simp] theorem getLast?_singleton (a : α) : getLast? [a] = a := rfl
 
@@ -721,7 +697,6 @@
   | [], _ => .head ..
   | _::_, _ => .tail _ <| getLast_mem _
 
->>>>>>> 8b3d3e92
 /-! ### dropLast -/
 
 /-! NB: `dropLast` is the specification for `Array.pop`, so theorems about `List.dropLast`
@@ -1032,10 +1007,6 @@
 
 /-! ### drop -/
 
-theorem drop_eq_get_cons : ∀ {n} {l : List α} (h), drop n l = get l ⟨n, h⟩ :: drop (n + 1) l
-  | 0, _ :: _, _ => rfl
-  | n + 1, _ :: _, _ => drop_eq_get_cons (n := n) _
-
 theorem drop_eq_nil_iff_le {l : List α} {k : Nat} : l.drop k = [] ↔ l.length ≤ k := by
   refine' ⟨fun h => _, drop_eq_nil_of_le⟩
   induction k generalizing l with
@@ -1056,23 +1027,6 @@
     · simp
     · simp [hl]
 
-@[simp]
-theorem drop_one : ∀ l : List α, drop 1 l = tail l
-  | [] | _ :: _ => rfl
-
-theorem drop_add : ∀ (m n) (l : List α), drop (m + n) l = drop m (drop n l)
-  | _, 0, _ => rfl
-  | _, _ + 1, [] => drop_nil.symm
-  | m, n + 1, _ :: _ => drop_add m n _
-
-@[simp]
-theorem drop_left : ∀ l₁ l₂ : List α, drop (length l₁) (l₁ ++ l₂) = l₂
-  | [], _ => rfl
-  | _ :: l₁, l₂ => drop_left l₁ l₂
-
-theorem drop_left' {l₁ l₂ : List α} {n} (h : length l₁ = n) : drop n (l₁ ++ l₂) = l₂ := by
-  rw [← h]; apply drop_left
-
 theorem drop_length_cons {l : List α} (h : l ≠ []) (a : α) :
     (a :: l).drop l.length = [l.getLast h] := by
   induction l generalizing a with
@@ -1095,6 +1049,7 @@
 theorem drop_append_of_le_length {l₁ l₂ : List α} {n : Nat} (h : n ≤ l₁.length) :
     (l₁ ++ l₂).drop n = l₁.drop n ++ l₂ := by
   simp [drop_append_eq_append_drop, Nat.sub_eq_zero_of_le h]
+
 
 /-- Dropping the elements up to `l₁.length + i` in `l₁ + l₂` is the same as dropping the elements
 up to `i` in `l₂`. -/
@@ -1188,6 +1143,22 @@
     rw [length_append, length_reverse]
     rfl
 
+theorem get_cons_drop : ∀ (l : List α) i, get l i :: drop (i + 1) l = drop i l
+  | _::_, ⟨0, _⟩ => rfl
+  | _::_, ⟨i+1, _⟩ => get_cons_drop _ ⟨i, _⟩
+
+theorem drop_eq_nil_of_eq_nil : ∀ {as : List α} {i}, as = [] → as.drop i = []
+  | _, _, rfl => drop_nil
+
+theorem take_eq_nil_of_eq_nil : ∀ {as : List α} {i}, as = [] → as.take i = []
+  | _, _, rfl => take_nil
+
+theorem ne_nil_of_drop_ne_nil {as : List α} {i : Nat} (h: as.drop i ≠ []) : as ≠ [] :=
+  mt drop_eq_nil_of_eq_nil h
+
+theorem ne_nil_of_take_ne_nil {as : List α} {i : Nat} (h: as.take i ≠ []) : as ≠ [] :=
+  mt take_eq_nil_of_eq_nil h
+
 /-! ### modify nth -/
 
 theorem modifyNthTail_id : ∀ n (l : List α), l.modifyNthTail id n = l
@@ -1308,18 +1279,10 @@
     (set l m a).get? n = if m = n then some a else l.get? n := by
   simp [get?_set]; split <;> subst_vars <;> simp [*, get?_eq_get h]
 
-<<<<<<< HEAD
-@[simp] theorem set_nil (n : Nat) (a : α) : [].set n a = [] := rfl
-
 @[simp]
 theorem set_eq_nil (l : List α) (n : Nat) (a : α) : l.set n a = [] ↔ l = [] := by
   cases l <;> cases n <;> simp only [set]
 
-@[simp] theorem set_succ (x : α) (xs : List α) (n : Nat) (a : α) :
-  (x :: xs).set n.succ a = x :: xs.set n a := rfl
-
-=======
->>>>>>> 8b3d3e92
 theorem set_comm (a b : α) : ∀ {n m : Nat} (l : List α), n ≠ m →
     (l.set n a).set m b = (l.set m b).set n a
   | _, _, [], _ => by simp
@@ -1844,7 +1807,7 @@
   induction xs generalizing i with
   | nil => simp
   | cons x xs ih =>
-    simp only [findIdx?_cons, Nat.zero_add, findIdx?_succ, take_succ_cons, map_cons]
+    simp only [findIdx?_cons, Nat.zero_add, findIdx?_succ, take_cons, map_cons]
     split <;> cases i <;> simp_all
 
 theorem findIdx?_of_eq_some {xs : List α} {p : α → Bool} (w : xs.findIdx? p = some i) :
