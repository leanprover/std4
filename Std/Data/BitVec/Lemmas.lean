--- conflicted
+++ resolved
@@ -222,17 +222,10 @@
 
 /-! ### or -/
 
-<<<<<<< HEAD
-@[simp] theorem toNat_or {x y : BitVec w} :
+@[simp] theorem toNat_or (x y : BitVec w) :
     BitVec.toNat (x ||| y) = BitVec.toNat x ||| BitVec.toNat y := rfl
 
-@[simp] theorem toFin_or {x y : BitVec w} :
-=======
-@[simp] theorem toNat_or (x y : BitVec v) :
-    BitVec.toNat (x ||| y) = BitVec.toNat x ||| BitVec.toNat y := rfl
-
-@[simp] theorem toFin_or (x y : BitVec v) :
->>>>>>> ae9ae7f2
+@[simp] theorem toFin_or (x y : BitVec w) :
     BitVec.toFin (x ||| y) = BitVec.toFin x ||| BitVec.toFin y := by
   simp only [HOr.hOr, OrOp.or, BitVec.or, Fin.lor, val_toFin, Fin.mk.injEq]
   exact (Nat.mod_eq_of_lt <| Nat.or_lt_two_pow x.isLt y.isLt).symm
@@ -243,17 +236,10 @@
 
 /-! ### and -/
 
-<<<<<<< HEAD
-@[simp] theorem toNat_and {x y : BitVec w} :
+@[simp] theorem toNat_and (x y : BitVec w) :
     BitVec.toNat (x &&& y) = BitVec.toNat x &&& BitVec.toNat y := rfl
 
-@[simp] theorem toFin_and {x y : BitVec w} :
-=======
-@[simp] theorem toNat_and (x y : BitVec v) :
-    BitVec.toNat (x &&& y) = BitVec.toNat x &&& BitVec.toNat y := rfl
-
-@[simp] theorem toFin_and (x y : BitVec v) :
->>>>>>> ae9ae7f2
+@[simp] theorem toFin_and (x y : BitVec w) :
     BitVec.toFin (x &&& y) = BitVec.toFin x &&& BitVec.toFin y := by
   simp only [HAnd.hAnd, AndOp.and, BitVec.and, Fin.land, val_toFin, Fin.mk.injEq]
   exact (Nat.mod_eq_of_lt <| Nat.and_lt_two_pow _ y.isLt).symm
@@ -264,17 +250,10 @@
 
 /-! ### xor -/
 
-<<<<<<< HEAD
-@[simp] theorem toNat_xor {x y : BitVec w} :
+@[simp] theorem toNat_xor (x y : BitVec w) :
     BitVec.toNat (x ^^^ y) = BitVec.toNat x ^^^ BitVec.toNat y := rfl
 
-@[simp] theorem toFin_xor {x y : BitVec w} :
-=======
-@[simp] theorem toNat_xor (x y : BitVec v) :
-    BitVec.toNat (x ^^^ y) = BitVec.toNat x ^^^ BitVec.toNat y := rfl
-
-@[simp] theorem toFin_xor (x y : BitVec v) :
->>>>>>> ae9ae7f2
+@[simp] theorem toFin_xor (x y : BitVec w) :
     BitVec.toFin (x ^^^ y) = BitVec.toFin x ^^^ BitVec.toFin y := by
   simp only [HXor.hXor, Xor.xor, BitVec.xor, Fin.xor, val_toFin, Fin.mk.injEq]
   exact (Nat.mod_eq_of_lt <| Nat.xor_lt_two_pow x.isLt y.isLt).symm
@@ -446,15 +425,9 @@
 
 theorem sub_def (x y : BitVec w) : x - y = .ofNat w (x.toNat + (2^w - y.toNat)) := by rfl
 
-<<<<<<< HEAD
 @[simp] theorem toNat_sub (x y : BitVec w) :
   (x - y).toNat = ((x.toNat + (2^w - y.toNat)) % 2^w) := rfl
-@[simp] theorem toFin_sub (x y : BitVec w) : (x - y).toFin = toFin x - toFin y := rfl
-=======
-@[simp] theorem toNat_sub {n} (x y : BitVec n) :
-  (x - y).toNat = ((x.toNat + (2^n - y.toNat)) % 2^n) := rfl
 @[simp] theorem toFin_sub (x y : BitVec n) : (x - y).toFin = toFin x - toFin y := rfl
->>>>>>> ae9ae7f2
 
 /-- Replaced 2024-02-06. -/
 @[deprecated] alias sub_toNat := toNat_sub
