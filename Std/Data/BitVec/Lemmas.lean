--- conflicted
+++ resolved
@@ -92,14 +92,10 @@
 theorem ofNat_one (w : Nat) : BitVec.ofNat 1 w = BitVec.ofBool (w % 2 = 1) :=  by
   rcases (Nat.mod_two_eq_zero_or_one w) with h | h <;> simp [h, BitVec.ofNat, Fin.ofNat']
 
-<<<<<<< HEAD
-@[simp] theorem toNat_ofFin (x : Fin (2^w)) : (BitVec.ofFin x).toNat = x.val := rfl
-=======
 theorem ofBool_eq_iff_eq : ∀(b b' : Bool), BitVec.ofBool b = BitVec.ofBool b' ↔ b = b' := by
   decide
 
-@[simp] theorem toNat_ofFin (x : Fin (2^n)) : (BitVec.ofFin x).toNat = x.val := rfl
->>>>>>> a61a015e
+@[simp] theorem toNat_ofFin (x : Fin (2^w)) : (BitVec.ofFin x).toNat = x.val := rfl
 
 @[simp] theorem toNat_ofNat (x w : Nat) : (x#w).toNat = x % 2^w := by
   simp [BitVec.toNat, BitVec.ofNat, Fin.ofNat']
