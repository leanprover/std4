--- conflicted
+++ resolved
@@ -44,47 +44,7 @@
 
 theorem eq_false_iff : {b : Bool} → b = false ↔ b ≠ true := by decide
 
-<<<<<<< HEAD
-theorem eq_true_iff : {b : Bool} → b = true ↔ b ≠ false := by decide
-
-/-! ### beq -/
-
-@[simp] theorem beq_false_left : ∀ (x : Bool), (false == x) = !x := by decide
-
-@[simp] theorem beq_false_right : ∀ (x : Bool), (x == false) = !x := by decide
-
-@[simp] theorem beq_true_left : ∀ (x : Bool), (true == x) = x := by decide
-
-@[simp] theorem beq_true_right : ∀ (x : Bool), (x == true) = x := by decide
-
-theorem beq_not_left : ∀ (x y : Bool), ((!x) == y) = !(x == y) := by decide
-
-theorem beq_not_right : ∀ (x y : Bool), (x == (!y)) = !(x == y) := by decide
-
-@[simp] theorem beq_not_not : ∀ (x y : Bool), ((!x) == (!y)) = (x == y) := by decide
-
-theorem beq_eq_not_xor : ∀ (x y : Bool), (x == y) = !xor x y := by decide
-
-/-! ### bne -/
-
-theorem bne_false_left : ∀ (x : Bool), (false != x) = x := by decide
-
-theorem bne_false_right : ∀ (x : Bool), (x != false) = x := by decide
-
-theorem bne_true_left : ∀ (x : Bool), (true != x) = !x := by decide
-
-theorem bne_true_right : ∀ (x : Bool), (x != true) = !x := by decide
-
-theorem bne_not_left : ∀ (x y : Bool), ((!x) != y) = (x == y) := by decide
-
-theorem bne_not_right : ∀ (x y : Bool), (x != (!y)) = (x == y) := by decide
-
-theorem bne_not_not : ∀ (x y : Bool), ((!x) != (!y)) = (x != y) := by decide
-
-theorem bne_eq_xor : ∀ (x y : Bool), (x != y) = xor x y := by decide
-=======
 theorem ne_false_iff : {b : Bool} → b ≠ false ↔ b = true := by decide
->>>>>>> 86627c62
 
 /-! ### and -/
 
