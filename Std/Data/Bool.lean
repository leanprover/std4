/-
Copyright (c) 2023 F. G. Dorais. No rights reserved.
Released under Apache 2.0 license as described in the file LICENSE.
Authors: F. G. Dorais
-/

import Std.Tactic.Alias

/-- Boolean exclusive or -/
abbrev xor : Bool → Bool → Bool := bne

namespace Bool

/- Namespaced versions that can be used instead of prefixing `_root_` -/
@[inherit_doc not] protected abbrev not := not
@[inherit_doc or]  protected abbrev or  := or
@[inherit_doc and] protected abbrev and := and
@[inherit_doc xor] protected abbrev xor := xor

instance (p : Bool → Prop) [inst : DecidablePred p] : Decidable (∀ x, p x) :=
  match inst true, inst false with
  | isFalse ht, _ => isFalse fun h => absurd (h _) ht
  | _, isFalse hf => isFalse fun h => absurd (h _) hf
  | isTrue ht, isTrue hf => isTrue fun | true => ht | false => hf

instance (p : Bool → Prop) [inst : DecidablePred p] : Decidable (∃ x, p x) :=
  match inst true, inst false with
  | isTrue ht, _ => isTrue ⟨_, ht⟩
  | _, isTrue hf => isTrue ⟨_, hf⟩
  | isFalse ht, isFalse hf => isFalse fun | ⟨true, h⟩ => absurd h ht | ⟨false, h⟩ => absurd h hf

instance : LE Bool := ⟨(. → .)⟩
instance : LT Bool := ⟨(!. && .)⟩

instance (x y : Bool) : Decidable (x ≤ y) := inferInstanceAs (Decidable (x → y))
instance (x y : Bool) : Decidable (x < y) := inferInstanceAs (Decidable (!x && y))

instance : Max Bool := ⟨or⟩
instance : Min Bool := ⟨and⟩

/-! ### and -/

@[simp] theorem not_and_self : ∀ (x : Bool), (!x && x) = false := by decide

@[simp] theorem and_not_self : ∀ (x : Bool), (x && !x) = false := by decide

theorem and_comm : ∀ (x y : Bool), (x && y) = (y && x) := by decide

theorem and_left_comm : ∀ (x y z : Bool), (x && (y && z)) = (y && (x && z)) := by decide

theorem and_right_comm : ∀ (x y z : Bool), ((x && y) && z) = ((x && z) && y) := by decide

theorem and_or_distrib_left : ∀ (x y z : Bool), (x && (y || z)) = ((x && y) || (x && z)) := by
  decide

theorem and_or_distrib_right : ∀ (x y z : Bool), ((x || y) && z) = ((x && z) || (y && z)) := by
  decide

theorem and_xor_distrib_left : ∀ (x y z : Bool), (x && xor y z) = xor (x && y) (x && z) := by decide

theorem and_xor_distrib_right : ∀ (x y z : Bool), (xor x y && z) = xor (x && z) (y && z) := by
  decide

/-- De Morgan's law for boolean and -/
theorem not_and : ∀ (x y : Bool), (!(x && y)) = (!x || !y) := by decide

theorem and_eq_true_iff : ∀ (x y : Bool), (x && y) = true ↔ x = true ∧ y = true := by decide

theorem and_eq_false_iff : ∀ (x y : Bool), (x && y) = false ↔ x = false ∨ y = false := by decide

/-! ### or -/

@[simp] theorem not_or_self : ∀ (x : Bool), (!x || x) = true := by decide

@[simp] theorem or_not_self : ∀ (x : Bool), (x || !x) = true := by decide

theorem or_comm : ∀ (x y : Bool), (x || y) = (y || x) := by decide

theorem or_left_comm : ∀ (x y z : Bool), (x || (y || z)) = (y || (x || z)) := by decide

theorem or_right_comm : ∀ (x y z : Bool), ((x || y) || z) = ((x || z) || y) := by decide

theorem or_and_distrib_left : ∀ (x y z : Bool), (x || (y && z)) = ((x || y) && (x || z)) := by
  decide

theorem or_and_distrib_right : ∀ (x y z : Bool), ((x && y) || z) = ((x || z) && (y || z)) := by
  decide

/-- De Morgan's law for boolean or -/
theorem not_or : ∀ (x y : Bool), (!(x || y)) = (!x && !y) := by decide

theorem or_eq_true_iff : ∀ (x y : Bool), (x || y) = true ↔ x = true ∨ y = true := by decide

theorem or_eq_false_iff : ∀ (x y : Bool), (x || y) = false ↔ x = false ∧ y = false := by decide

/-! ### xor -/

@[simp] theorem false_xor : ∀ (x : Bool), xor false x = x := by decide

@[simp] theorem xor_false : ∀ (x : Bool), xor x false = x := by decide

@[simp] theorem true_xor : ∀ (x : Bool), xor true x = !x := by decide

@[simp] theorem xor_true : ∀ (x : Bool), xor x true = !x := by decide

@[simp] theorem not_xor_self : ∀ (x : Bool), xor (!x) x = true := by decide

@[simp] theorem xor_not_self : ∀ (x : Bool), xor x (!x) = true := by decide

theorem not_xor : ∀ (x y : Bool), xor (!x) y = !(xor x y) := by decide

theorem xor_not : ∀ (x y : Bool), xor x (!y) = !(xor x y) := by decide

@[simp] theorem not_xor_not : ∀ (x y : Bool), xor (!x) (!y) = (xor x y) := by decide

theorem xor_self : ∀ (x : Bool), xor x x = false := by decide

theorem xor_comm : ∀ (x y : Bool), xor x y = xor y x := by decide

theorem xor_left_comm : ∀ (x y z : Bool), xor x (xor y z) = xor y (xor x z) := by decide

theorem xor_right_comm : ∀ (x y z : Bool), xor (xor x y) z = xor (xor x z) y := by decide

theorem xor_assoc : ∀ (x y z : Bool), xor (xor x y) z = xor x (xor y z) := by decide

@[simp]
theorem xor_left_inj : ∀ (x y z : Bool), xor x y = xor x z ↔ y = z := by decide

@[simp]
theorem xor_right_inj : ∀ (x y z : Bool), xor x z = xor y z ↔ x = y := by decide

/-! ### le/lt -/

@[simp] protected theorem le_true : ∀ (x : Bool), x ≤ true := by decide

@[simp] protected theorem false_le : ∀ (x : Bool), false ≤ x := by decide

@[simp] protected theorem le_refl : ∀ (x : Bool), x ≤ x := by decide

@[simp] protected theorem lt_irrefl : ∀ (x : Bool), ¬ x < x := by decide

protected theorem le_trans : ∀ {x y z : Bool}, x ≤ y → y ≤ z → x ≤ z := by decide

protected theorem le_antisymm : ∀ {x y : Bool}, x ≤ y → y ≤ x → x = y := by decide

protected theorem le_total : ∀ (x y : Bool), x ≤ y ∨ y ≤ x := by decide

protected theorem lt_asymm : ∀ {x y : Bool}, x < y → ¬ y < x := by decide

protected theorem lt_trans : ∀ {x y z : Bool}, x < y → y < z → x < z := by decide

protected theorem lt_iff_le_not_le : ∀ {x y : Bool}, x < y ↔ x ≤ y ∧ ¬ y ≤ x := by decide

protected theorem lt_of_le_of_lt : ∀ {x y z : Bool}, x ≤ y → y < z → x < z := by decide

protected theorem lt_of_lt_of_le : ∀ {x y z : Bool}, x < y → y ≤ z → x < z := by decide

protected theorem le_of_lt : ∀ {x y : Bool}, x < y → x ≤ y := by decide

protected theorem le_of_eq : ∀ {x y : Bool}, x = y → x ≤ y := by decide

protected theorem ne_of_lt : ∀ {x y : Bool}, x < y → x ≠ y := by decide

protected theorem lt_of_le_of_ne : ∀ {x y : Bool}, x ≤ y → x ≠ y → x < y := by decide

protected theorem le_of_lt_or_eq : ∀ {x y : Bool}, x < y ∨ x = y → x ≤ y := by decide

protected theorem eq_true_of_true_le : ∀ {x : Bool}, true ≤ x → x = true := by decide

protected theorem eq_false_of_le_false : ∀ {x : Bool}, x ≤ false → x = false := by decide

/-! ### min/max -/

@[simp] protected theorem max_eq_or : max = or := rfl

@[simp] protected theorem min_eq_and : min = and := rfl

/-! ### injectivity lemmas -/

theorem not_inj : ∀ {x y : Bool}, (!x) = (!y) → x = y := by decide

theorem not_inj_iff : ∀ {x y : Bool}, (!x) = (!y) ↔ x = y := by decide
@[deprecated] alias not_inj' := not_inj_iff

theorem and_or_inj_right : ∀ {m x y : Bool}, (x && m) = (y && m) → (x || m) = (y || m) → x = y := by
  decide

theorem and_or_inj_right_iff :
    ∀ {m x y : Bool}, (x && m) = (y && m) ∧ (x || m) = (y || m) ↔ x = y := by decide
@[deprecated] alias and_or_inj_right' := and_or_inj_right_iff

theorem and_or_inj_left : ∀ {m x y : Bool}, (m && x) = (m && y) → (m || x) = (m || y) → x = y := by
  decide

theorem and_or_inj_left_iff :
    ∀ {m x y : Bool}, (m && x) = (m && y) ∧ (m || x) = (m || y) ↔ x = y := by decide
@[deprecated] alias and_or_inj_left' := and_or_inj_left_iff

<<<<<<< HEAD
end Bool

/-! ### cond -/

theorem cond_eq_if : (bif b then x else y) = (if b then x else y) := by
  cases b <;> simp
=======
@[simp] theorem false_eq_decide_iff {p : Prop} [h : Decidable p] : false = decide p ↔ ¬p := by
  cases h with | _ q => simp [q]

@[simp] theorem true_eq_decide_iff {p : Prop} [h : Decidable p] : true = decide p ↔ p := by
  cases h with | _ q => simp [q]

/-! ## toNat -/

/-- convert a `Bool` to a `Nat`, `false -> 0`, `true -> 1` -/
def toNat (b:Bool) : Nat := cond b 1 0

@[simp] theorem toNat_false : false.toNat = 0 := rfl

@[simp] theorem toNat_true : true.toNat = 1 := rfl

theorem toNat_le_one (c:Bool) : c.toNat ≤ 1 := by
  cases c <;> trivial
>>>>>>> 9e37a01f
<|MERGE_RESOLUTION|>--- conflicted
+++ resolved
@@ -196,14 +196,15 @@
     ∀ {m x y : Bool}, (m && x) = (m && y) ∧ (m || x) = (m || y) ↔ x = y := by decide
 @[deprecated] alias and_or_inj_left' := and_or_inj_left_iff
 
-<<<<<<< HEAD
 end Bool
 
 /-! ### cond -/
 
 theorem cond_eq_if : (bif b then x else y) = (if b then x else y) := by
   cases b <;> simp
-=======
+
+/-! ### decide -/
+
 @[simp] theorem false_eq_decide_iff {p : Prop} [h : Decidable p] : false = decide p ↔ ¬p := by
   cases h with | _ q => simp [q]
 
@@ -220,5 +221,4 @@
 @[simp] theorem toNat_true : true.toNat = 1 := rfl
 
 theorem toNat_le_one (c:Bool) : c.toNat ≤ 1 := by
-  cases c <;> trivial
->>>>>>> 9e37a01f
+  cases c <;> trivial