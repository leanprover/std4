--- conflicted
+++ resolved
@@ -4,11 +4,6 @@
 Authors: François G. Dorais
 -/
 import Std.Data.Array.Lemmas
-<<<<<<< HEAD
-import Std.Data.Fin.Basic
-import Std.Tactic.Ext.Attr
-=======
->>>>>>> 1fa3d92b
 
 namespace ByteArray
 
