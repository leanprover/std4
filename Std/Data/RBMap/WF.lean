--- conflicted
+++ resolved
@@ -356,17 +356,10 @@
     have ⟨_, IH⟩ := (hb.append hc).of_false (· rfl rfl); split
     · next e =>
       have .red hb' hc' := e ▸ IH
-<<<<<<< HEAD
-      exact .redred (nofun) (.red ha hb') (.red hc' hd)
-    · next bcc _ H =>
-      match bcc, append b c, IH, H with
-      | black, _, IH, _ => exact .redred (nofun) ha (.red IH hd)
-=======
       exact .redred nofun (.red ha hb') (.red hc' hd)
     · next bcc _ H =>
       match bcc, append b c, IH, H with
       | black, _, IH, _ => exact .redred nofun ha (.red IH hd)
->>>>>>> 26ff4aba
       | red, _, .red .., H => cases H _ _ _ rfl
   · next b c _ _ =>
     have .black ha hb := hl; have .black hc hd := hr
@@ -384,17 +377,10 @@
       | _, .redred .., H => cases H _ _ _ rfl
   · have .red hc hd := hr; have IH := hl.append hc
     have .black ha hb := hl; have ⟨c, IH⟩ := IH.of_false (· rfl rfl)
-<<<<<<< HEAD
-    exact .redred (nofun) IH hd
-  · have .red ha hb := hl; have IH := hb.append hr
-    have .black hc hd := hr; have ⟨c, IH⟩ := IH.of_false (· rfl rfl)
-    exact .redred (nofun) ha IH
-=======
     exact .redred nofun IH hd
   · have .red ha hb := hl; have IH := hb.append hr
     have .black hc hd := hr; have ⟨c, IH⟩ := IH.of_false (· rfl rfl)
     exact .redred nofun ha IH
->>>>>>> 26ff4aba
 termination_by l.size + r.size
 
 /-! ## erase -/
