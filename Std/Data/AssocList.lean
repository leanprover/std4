/-
Copyright (c) 2019 Microsoft Corporation. All rights reserved.
Released under Apache 2.0 license as described in the file LICENSE.
Authors: Leonardo de Moura, Mario Carneiro
-/
import Std.Data.List.Basic

namespace Std

/--
`AssocList α β` is "the same as" `List (α × β)`, but flattening the structure
leads to one fewer pointer indirection (in the current code generator).
It is mainly intended as a component of `HashMap`, but it can also be used as a plain
key-value map.
-/
inductive AssocList (α : Type u) (β : Type v) where
  /-- An empty list -/
  | nil
  /-- Add a `key, value` pair to the list -/
  | cons (key : α) (value : β) (tail : AssocList α β)
  deriving Inhabited

namespace AssocList

/--
`O(n)`. Convert an `AssocList α β` into the equivalent `List (α × β)`.
This is used to give specifications for all the `AssocList` functions
in terms of corresponding list functions.
-/
@[simp] def toList : AssocList α β → List (α × β)
  | nil => []
  | cons a b es => (a, b) :: es.toList

instance : EmptyCollection (AssocList α β) := ⟨nil⟩

@[simp] theorem empty_eq : (∅ : AssocList α β) = nil := rfl

/-- `O(1)`. Is the list empty? -/
def isEmpty : AssocList α β → Bool
  | nil => true
  | _   => false

@[simp] theorem isEmpty_eq (l : AssocList α β) : isEmpty l = l.toList.isEmpty := by
  cases l <;> simp [*, isEmpty, List.isEmpty]

/-- The number of entries in an `AssocList`. -/
def length (L : AssocList α β) : Nat :=
  match L with
  | .nil => 0
  | .cons _ _ t => t.length + 1

@[simp] theorem length_nil : length (nil : AssocList α β) = 0 := rfl
@[simp] theorem length_cons : length (cons a b t) = length t + 1 := rfl

theorem toList_length (l : AssocList α β) : l.toList.length = l.length := by
  induction l <;> simp_all

/-- `O(n)`. Fold a monadic function over the list, from head to tail. -/
@[specialize] def foldlM [Monad m] (f : δ → α → β → m δ) : (init : δ) → AssocList α β → m δ
  | d, nil         => pure d
  | d, cons a b es => do foldlM f (← f d a b) es

@[simp] theorem foldlM_eq [Monad m] (f : δ → α → β → m δ) (init l) :
    foldlM f init l = l.toList.foldlM (fun d (a, b) => f d a b) init := by
  induction l generalizing init <;> simp [*, foldlM]

/-- `O(n)`. Fold a function over the list, from head to tail. -/
@[inline] def foldl (f : δ → α → β → δ) (init : δ) (as : AssocList α β) : δ :=
  Id.run (foldlM f init as)

@[simp] theorem foldl_eq (f : δ → α → β → δ) (init l) :
    foldl f init l = l.toList.foldl (fun d (a, b) => f d a b) init := by
  simp [List.foldl_eq_foldlM, foldl, Id.run]

/-- Optimized version of `toList`. -/
def toListTR (as : AssocList α β) : List (α × β) :=
  as.foldl (init := #[]) (fun r a b => r.push (a, b)) |>.toList

@[csimp] theorem toList_eq_toListTR : @toList = @toListTR := by
  funext α β as; simp [toListTR]
  exact .symm <| (Array.foldl_data_eq_map (toList as) _ id).trans (List.map_id _)

/-- `O(n)`. Run monadic function `f` on all elements in the list, from head to tail. -/
@[specialize] def forM [Monad m] (f : α → β → m PUnit) : AssocList α β → m PUnit
  | nil         => pure ⟨⟩
  | cons a b es => do f a b; forM f es

@[simp] theorem forM_eq [Monad m] (f : α → β → m PUnit) (l) :
    forM f l = l.toList.forM (fun (a, b) => f a b) := by
  induction l <;> simp [*, forM]

/-- `O(n)`. Map a function `f` over the keys of the list. -/
@[simp] def mapKey (f : α → δ) : AssocList α β → AssocList δ β
  | nil        => nil
  | cons k v t => cons (f k) v (mapKey f t)

@[simp] theorem mapKey_toList (f : α → δ) (l : AssocList α β) :
    (mapKey f l).toList = l.toList.map (fun (a, b) => (f a, b)) := by
  induction l <;> simp [*]

@[simp] theorem mapKey_length : (mapKey f l).length = l.length := by
  induction l <;> simp_all

/-- `O(n)`. Map a function `f` over the values of the list. -/
@[simp] def mapVal (f : α → β → δ) : AssocList α β → AssocList α δ
  | nil        => nil
  | cons k v t => cons k (f k v) (mapVal f t)

@[simp] theorem mapVal_toList (f : α → β → δ) (l : AssocList α β) :
    (mapVal f l).toList = l.toList.map (fun (a, b) => (a, f a b)) := by
  induction l <;> simp [*]

@[simp] theorem mapVal_length : (mapVal f l).length = l.length := by
  induction l <;> simp_all

/-- `O(n)`. Returns the first entry in the list whose entry satisfies `p`. -/
@[specialize] def findEntryP? (p : α → β → Bool) : AssocList α β → Option (α × β)
  | nil         => none
  | cons k v es => bif p k v then some (k, v) else findEntryP? p es

@[simp] theorem findEntryP?_eq (p : α → β → Bool) (l : AssocList α β) :
    findEntryP? p l = l.toList.find? fun (a, b) => p a b := by
  induction l <;> simp [findEntryP?, List.find?_cons]; split <;> simp [*]

/-- `O(n)`. Returns the first entry in the list whose key is equal to `a`. -/
@[inline] def findEntry? [BEq α] (a : α) (l : AssocList α β) : Option (α × β) :=
  findEntryP? (fun k _ => k == a) l

@[simp] theorem findEntry?_eq [BEq α] (a : α) (l : AssocList α β) :
    findEntry? a l = l.toList.find? (·.1 == a) := findEntryP?_eq ..

/-- `O(n)`. Returns the first value in the list whose key is equal to `a`. -/
def find? [BEq α] (a : α) : AssocList α β → Option β
  | nil         => none
  | cons k v es => match k == a with
    | true  => some v
    | false => find? a es

theorem find?_eq_findEntry? [BEq α] (a : α) (l : AssocList α β) :
    find? a l = (l.findEntry? a).map (·.2) := by
  induction l <;> simp [find?, List.find?_cons]; split <;> simp [*]

@[simp] theorem find?_eq [BEq α] (a : α) (l : AssocList α β) :
    find? a l = (l.toList.find? (·.1 == a)).map (·.2) := by simp [find?_eq_findEntry?]

/-- `O(n)`. Returns true if any entry in the list satisfies `p`. -/
@[specialize] def any (p : α → β → Bool) : AssocList α β → Bool
  | nil         => false
  | cons k v es => p k v || any p es

@[simp] theorem any_eq (p : α → β → Bool) (l : AssocList α β) :
    any p l = l.toList.any fun (a, b) => p a b := by induction l <;> simp [any, *]

/-- `O(n)`. Returns true if every entry in the list satisfies `p`. -/
@[specialize] def all (p : α → β → Bool) : AssocList α β → Bool
  | nil         => true
  | cons k v es => p k v && all p es

@[simp] theorem all_eq (p : α → β → Bool) (l : AssocList α β) :
    all p l = l.toList.all fun (a, b) => p a b := by induction l <;> simp [all, *]

/-- Returns true if every entry in the list satisfies `p`. -/
def All (p : α → β → Prop) (l : AssocList α β) : Prop := ∀ a ∈ l.toList, p a.1 a.2

/-- `O(n)`. Returns true if there is an element in the list whose key is equal to `a`. -/
@[inline] def contains [BEq α] (a : α) (l : AssocList α β) : Bool := any (fun k _ => k == a) l

@[simp] theorem contains_eq [BEq α] (a : α) (l : AssocList α β) :
    contains a l = l.toList.any (·.1 == a) := by
  induction l <;> simp [*, contains]

/--
`O(n)`. Replace the first entry in the list
with key equal to `a` to have key `a` and value `b`.
-/
@[simp] def replace [BEq α] (a : α) (b : β) : AssocList α β → AssocList α β
  | nil         => nil
  | cons k v es => match k == a with
    | true  => cons a b es
    | false => cons k v (replace a b es)

@[simp] theorem replace_toList [BEq α] (a : α) (b : β) (l : AssocList α β) :
    (replace a b l).toList =
    l.toList.replaceF (bif ·.1 == a then some (a, b) else none) := by
  induction l <;> simp [replace]; split <;> simp [*]

@[simp] theorem replace_length [BEq α] {a : α} : (replace a b l).length = l.length := by
  induction l
  · rfl
  · simp only [replace, length_cons]
    split <;> simp_all

/-- `O(n)`. Remove the first entry in the list with key equal to `a`. -/
@[specialize, simp] def eraseP (p : α → β → Bool) : AssocList α β → AssocList α β
  | nil         => nil
  | cons k v es => bif p k v then es else cons k v (eraseP p es)

@[simp] theorem eraseP_toList (p) (l : AssocList α β) :
    (eraseP p l).toList = l.toList.eraseP fun (a, b) => p a b := by
  induction l <;> simp [List.eraseP, cond]; split <;> simp [*]

/-- `O(n)`. Remove the first entry in the list with key equal to `a`. -/
@[inline] def erase [BEq α] (a : α) (l : AssocList α β) : AssocList α β :=
  eraseP (fun k _ => k == a) l

@[simp] theorem erase_toList [BEq α] (a : α) (l : AssocList α β) :
    (erase a l).toList = l.toList.eraseP (·.1 == a) := eraseP_toList ..

/--
`O(n)`. Replace the first entry `a', b` in the list
with key equal to `a` to have key `a` and value `f a' b`.
-/
@[simp] def modify [BEq α] (a : α) (f : α → β → β) : AssocList α β → AssocList α β
  | nil         => nil
  | cons k v es => match k == a with
    | true  => cons a (f k v) es
    | false => cons k v (modify a f es)

@[simp] theorem modify_toList [BEq α] (a : α) (l : AssocList α β) :
    (modify a f l).toList =
    l.toList.replaceF fun (k, v) => bif k == a then some (a, f k v) else none := by
  simp [cond]
  induction l with simp [List.replaceF]
  | cons k v es ih => cases k == a <;> simp [ih]

@[simp] theorem modify_length [BEq α] {a : α} : (modify a f l).length = l.length := by
  induction l
  · rfl
  · simp only [modify, length_cons]
    split <;> simp_all

/-- The implementation of `ForIn`, which enables `for (k, v) in aList do ...` notation. -/
@[specialize] protected def forIn [Monad m]
    (as : AssocList α β) (init : δ) (f : (α × β) → δ → m (ForInStep δ)) : m δ :=
  match as with
  | nil => pure init
  | cons k v es => do
    match (← f (k, v) init) with
    | ForInStep.done d  => pure d
    | ForInStep.yield d => es.forIn d f

instance : ForIn m (AssocList α β) (α × β) where
  forIn := AssocList.forIn

@[simp] theorem forIn_eq [Monad m] (l : AssocList α β) (init : δ)
    (f : (α × β) → δ → m (ForInStep δ)) : forIn l init f = forIn l.toList init f := by
  simp [forIn, List.forIn]
  induction l generalizing init <;> simp [AssocList.forIn, List.forIn.loop]
  congr; funext a; split <;> simp [*]

/-- Split the list into head and tail, if possible. -/
def pop? : AssocList α β → Option ((α × β) × AssocList α β)
  | nil => none
  | cons a b l => some ((a, b), l)

instance : ToStream (AssocList α β) (AssocList α β) := ⟨fun x => x⟩
instance : Stream (AssocList α β) (α × β) := ⟨pop?⟩

/-- Converts a list into an `AssocList`. This is the inverse function to `AssocList.toList`. -/
@[simp] def _root_.List.toAssocList : List (α × β) → AssocList α β
  | []          => nil
  | (a,b) :: es => cons a b (toAssocList es)

@[simp] theorem _root_.List.toAssocList_toList (l : List (α × β)) : l.toAssocList.toList = l := by
  induction l <;> simp [*]

@[simp] theorem toList_toAssocList (l : AssocList α β) : l.toList.toAssocList = l := by
  induction l <;> simp [*]

<<<<<<< HEAD
@[simp] theorem _root_.List.toAssocList_length (l : List (α × β)) :
    l.toAssocList.length = l.length := by
  induction l <;> simp [*]
=======
/-- Implementation of `==` on `AssocList`. -/
protected def beq [BEq α] [BEq β] : AssocList α β → AssocList α β → Bool
  | .nil, .nil => true
  | .cons _ _ _, .nil => false
  | .nil, .cons _ _ _ => false
  | .cons a b t, .cons a' b' t' => a == a' && b == b' && AssocList.beq t t'

/--
Boolean equality for `AssocList`.
(This relation cares about the ordering of the key-value pairs.)
-/
instance [BEq α] [BEq β] : BEq (AssocList α β) where beq := AssocList.beq

@[simp] theorem beq_nil₂ [BEq α] [BEq β] : ((.nil : AssocList α β) == .nil) = true := rfl
@[simp] theorem beq_nil_cons [BEq α] [BEq β] : ((.nil : AssocList α β) == .cons a b t) = false :=
  rfl
@[simp] theorem beq_cons_nil [BEq α] [BEq β] : ((.cons a b t : AssocList α β) == .nil) = false :=
  rfl
@[simp] theorem beq_cons₂ [BEq α] [BEq β] :
    ((.cons a b t : AssocList α β) == .cons a' b' t') = (a == a' && b == b' && t == t') := rfl

instance [BEq α] [LawfulBEq α] [BEq β] [LawfulBEq β] : LawfulBEq (AssocList α β) where
  rfl {L} := by induction L <;> simp_all
  eq_of_beq {L M} := by
    induction L generalizing M with
    | nil => cases M <;> simp_all
    | cons a b L ih =>
      cases M with
      | nil => simp_all
      | cons a' b' M =>
        simp_all only [beq_cons₂, Bool.and_eq_true, beq_iff_eq, cons.injEq, true_and, and_imp]
        exact fun _ _ => ih

protected theorem beq_eq [BEq α] [BEq β] {l m : AssocList α β} :
    (l == m) = (l.toList == m.toList) := by
  simp [(· == ·)]
  induction l generalizing m <;> cases m <;> simp [*, (· == ·), AssocList.beq, List.beq]
>>>>>>> 6b4cf96c
<|MERGE_RESOLUTION|>--- conflicted
+++ resolved
@@ -267,11 +267,10 @@
 @[simp] theorem toList_toAssocList (l : AssocList α β) : l.toList.toAssocList = l := by
   induction l <;> simp [*]
 
-<<<<<<< HEAD
 @[simp] theorem _root_.List.toAssocList_length (l : List (α × β)) :
     l.toAssocList.length = l.length := by
   induction l <;> simp [*]
-=======
+
 /-- Implementation of `==` on `AssocList`. -/
 protected def beq [BEq α] [BEq β] : AssocList α β → AssocList α β → Bool
   | .nil, .nil => true
@@ -308,5 +307,4 @@
 protected theorem beq_eq [BEq α] [BEq β] {l m : AssocList α β} :
     (l == m) = (l.toList == m.toList) := by
   simp [(· == ·)]
-  induction l generalizing m <;> cases m <;> simp [*, (· == ·), AssocList.beq, List.beq]
->>>>>>> 6b4cf96c
+  induction l generalizing m <;> cases m <;> simp [*, (· == ·), AssocList.beq, List.beq]