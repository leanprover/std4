/-
Copyright (c) 2022 Jannis Limperg. All rights reserved.
Released under Apache 2.0 license as described in the file LICENSE.
Authors: Jannis Limperg
-/
<<<<<<< HEAD
=======
import Std.Tactic.Alias
>>>>>>> 48643957

namespace Array

/--
`O(|xs| + |ys|)`. Merge arrays `xs` and `ys`. If the arrays are sorted according to `lt`, then the
result is sorted as well. If two (or more) elements are equal according to `lt`, they are preserved.
-/
def merge (lt : α → α → Bool) (xs ys : Array α) : Array α :=
  go (Array.mkEmpty (xs.size + ys.size)) 0 0
where
  /-- Auxiliary definition for `merge`. -/
  go (acc : Array α) (i j : Nat) : Array α :=
    if hi : i ≥ xs.size then
      acc ++ ys[j:]
    else if hj : j ≥ ys.size then
      acc ++ xs[i:]
    else
      let x := xs[i]
      let y := ys[j]
      if lt x y then go (acc.push x) (i + 1) j else go (acc.push y) i (j + 1)
  termination_by xs.size + ys.size - (i + j)

set_option linter.unusedVariables false in
@[deprecated merge, inherit_doc merge]
def mergeSortedPreservingDuplicates [ord : Ord α] (xs ys : Array α) : Array α :=
  merge (compare · · |>.isLT) xs ys

/--
`O(|xs| + |ys|)`. Merge arrays `xs` and `ys`, which must be sorted according to `compare` and must
not contain duplicates. Equal elements are merged using `merge`. If `merge` respects the order
(i.e. for all `x`, `y`, `y'`, `z`, if `x < y < z` and `x < y' < z` then `x < merge y y' < z`)
then the resulting array is again sorted.
-/
def mergeDedupWith [ord : Ord α] (xs ys : Array α) (merge : α → α → α) : Array α :=
  go (Array.mkEmpty (xs.size + ys.size)) 0 0
where
  /-- Auxiliary definition for `mergeDedupWith`. -/
  go (acc : Array α) (i j : Nat) : Array α :=
    if hi : i ≥ xs.size then
      acc ++ ys[j:]
    else if hj : j ≥ ys.size then
      acc ++ xs[i:]
    else
      let x := xs[i]
      let y := ys[j]
      match compare x y with
      | .lt => go (acc.push x) (i + 1) j
      | .gt => go (acc.push y) i (j + 1)
      | .eq => go (acc.push (merge x y)) (i + 1) (j + 1)
  termination_by xs.size + ys.size - (i + j)

@[deprecated] alias mergeSortedMergingDuplicates := mergeDedupWith

/--
`O(|xs| + |ys|)`. Merge arrays `xs` and `ys`, which must be sorted according to `compare` and must
not contain duplicates. If an element appears in both `xs` and `ys`, only one copy is kept.
-/
@[inline] def mergeDedup [ord : Ord α] (xs ys : Array α) : Array α :=
  mergeDedupWith (ord := ord) xs ys fun x _ => x

@[deprecated] alias mergeSortedDeduplicating := mergeDedup

set_option linter.unusedVariables false in
/--
`O(|xs| * |ys|)`. Merge `xs` and `ys`, which do not need to be sorted. Elements which occur in
both `xs` and `ys` are only added once. If `xs` and `ys` do not contain duplicates, then neither
does the result.
-/
def mergeUnsortedDedup [eq : BEq α] (xs ys : Array α) : Array α :=
  -- Ideally we would check whether `xs` or `ys` have spare capacity, to prevent
  -- copying if possible. But Lean arrays don't expose their capacity.
  if xs.size < ys.size then go ys xs else go xs ys
where
  /-- Auxiliary definition for `mergeUnsortedDedup`. -/
  @[inline] go (xs ys : Array α) :=
    let xsSize := xs.size
    ys.foldl (init := xs) fun xs y =>
      if xs.any (· == y) (stop := xsSize) then xs else xs.push y

@[deprecated] alias mergeUnsortedDeduplicating := mergeUnsortedDedup

/--
`O(|xs|)`. Replace each run `[x₁, ⋯, xₙ]` of equal elements in `xs` with
`f ⋯ (f (f x₁ x₂) x₃) ⋯ xₙ`.
-/
def mergeAdjacentDups [eq : BEq α] (f : α → α → α) (xs : Array α) : Array α :=
  if h : 0 < xs.size then go (mkEmpty xs.size) 1 (xs.get ⟨0, h⟩) else xs
where
  /-- Auxiliary definition for `mergeAdjacentDups`. -/
  go (acc : Array α) (i : Nat) (hd : α) :=
    if h : i < xs.size then
      let x := xs[i]
      if x == hd then go acc (i + 1) (f hd x) else go (acc.push hd) (i + 1) x
    else
      acc.push hd
  termination_by xs.size - i

@[deprecated] alias mergeAdjacentDuplicates := mergeAdjacentDups

/--
`O(|xs|)`. Deduplicate a sorted array. The array must be sorted with to an order which agrees with
`==`, i.e. whenever `x == y` then `compare x y == .eq`.
-/
def dedupSorted [eq : BEq α] (xs : Array α) : Array α :=
  xs.mergeAdjacentDups (eq := eq) fun x _ => x

@[deprecated] alias deduplicateSorted := dedupSorted

/-- `O(|xs| log |xs|)`. Sort and deduplicate an array. -/
def sortDedup [ord : Ord α] (xs : Array α) : Array α :=
  have := ord.toBEq
  dedupSorted <| xs.qsort (compare · · |>.isLT)

@[deprecated] alias sortAndDeduplicate := sortDedup

end Array<|MERGE_RESOLUTION|>--- conflicted
+++ resolved
@@ -3,10 +3,7 @@
 Released under Apache 2.0 license as described in the file LICENSE.
 Authors: Jannis Limperg
 -/
-<<<<<<< HEAD
-=======
 import Std.Tactic.Alias
->>>>>>> 48643957
 
 namespace Array
 
