--- conflicted
+++ resolved
@@ -340,7 +340,6 @@
       rw [loop (i := i)]; rw [← ij, Nat.succ_add]; rfl
   simp [forIn, Array.forIn]; rw [loop (Nat.zero_add _)]; rfl
 
-<<<<<<< HEAD
 /-! ### map -/
 
 @[simp] theorem mem_map {f : α → β} {l : Array α} : b ∈ l.map f ↔ ∃ a, a ∈ l ∧ f a = b := by
@@ -393,7 +392,7 @@
 @[simp] theorem mem_filterMap (f : α → Option β) (l : Array α) {b : β} :
     b ∈ filterMap f l ↔ ∃ a, a ∈ l ∧ f a = some b := by
   simp only [mem_def, filterMap_data, List.mem_filterMap]
-=======
+
 /-! ### join -/
 
 @[simp] theorem join_data {l : Array (Array α)} : l.join.data = (l.data.map data).join := by
@@ -443,5 +442,4 @@
     exact w as[i] ⟨i, (getElem_eq_data_get as i.2).symm⟩
 
 theorem all_eq_true_iff_forall_mem {l : Array α} : l.all p ↔ ∀ x, x ∈ l → p x := by
-  simp only [all_def, List.all_eq_true, mem_def]
->>>>>>> d2d9ea14
+  simp only [all_def, List.all_eq_true, mem_def]