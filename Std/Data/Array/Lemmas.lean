--- conflicted
+++ resolved
@@ -39,9 +39,8 @@
 @[simp] theorem toArray_data : (a : Array α) → a.data.toArray = a
   | ⟨l⟩ => ext' (data_toArray l)
 
-<<<<<<< HEAD
 @[simp] theorem data_length {l : Array α} : l.data.length = l.size := rfl
-=======
+
 theorem mem_data {a : α} {l : Array α} : a ∈ l.data ↔ a ∈ l := (mem_def _ _).symm
 
 theorem not_mem_nil (a : α) : ¬ a ∈ #[] := fun.
@@ -49,7 +48,6 @@
 theorem getElem?_mem {l : Array α} {i : Fin l.size} : l[i] ∈ l := by
   erw [Array.mem_def, getElem_eq_data_get]
   apply List.get_mem
->>>>>>> a93d4aab
 
 @[simp] theorem get_eq_getElem (a : Array α) (i : Fin _) : a.get i = a[i.1] := rfl
 @[simp] theorem get?_eq_getElem? (a : Array α) (i : Nat) : a.get? i = a[i]? := rfl
