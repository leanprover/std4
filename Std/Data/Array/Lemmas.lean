/-
Copyright (c) 2021 Mario Carneiro. All rights reserved.
Released under Apache 2.0 license as described in the file LICENSE.

Authors: Mario Carneiro, Gabriel Ebner
-/
import Std.Data.Nat.Lemmas
import Std.Data.List.Lemmas
import Std.Data.Array.Basic
import Std.Tactic.HaveI
import Std.Tactic.Simpa
import Std.Util.ProofWanted

local macro_rules | `($x[$i]'$h) => `(getElem $x $i $h)

@[simp] theorem getElem_fin [GetElem Cont Nat Elem Dom] (a : Cont) (i : Fin n) (h : Dom a i) :
    a[i] = a[i.1] := rfl

@[simp] theorem getElem?_fin [GetElem Cont Nat Elem Dom] (a : Cont) (i : Fin n)
    [Decidable (Dom a i)] : a[i]? = a[i.1]? := rfl

@[simp] theorem getElem!_fin [GetElem Cont Nat Elem Dom] (a : Cont) (i : Fin n)
    [Decidable (Dom a i)] [Inhabited Elem] : a[i]! = a[i.1]! := rfl

theorem getElem?_pos [GetElem Cont Idx Elem Dom]
    (a : Cont) (i : Idx) (h : Dom a i) [Decidable (Dom a i)] : a[i]? = a[i] := dif_pos h

theorem getElem?_neg [GetElem Cont Idx Elem Dom]
    (a : Cont) (i : Idx) (h : ¬Dom a i) [Decidable (Dom a i)] : a[i]? = none := dif_neg h

@[simp] theorem mkArray_data (n : Nat) (v : α) : (mkArray n v).data = List.replicate n v := rfl

namespace Array

attribute [simp] isEmpty uget

@[simp] theorem singleton_def (v : α) : singleton v = #[v] := rfl

@[simp] theorem toArray_data : (a : Array α) → a.data.toArray = a
  | ⟨l⟩ => ext' (data_toArray l)

@[simp] theorem data_length {l : Array α} : l.data.length = l.size := rfl

theorem mem_data {a : α} {l : Array α} : a ∈ l.data ↔ a ∈ l := (mem_def _ _).symm

theorem not_mem_nil (a : α) : ¬ a ∈ #[] := fun.

theorem getElem?_mem {l : Array α} {i : Fin l.size} : l[i] ∈ l := by
  erw [Array.mem_def, getElem_eq_data_get]
  apply List.get_mem

@[simp] theorem get_eq_getElem (a : Array α) (i : Fin _) : a.get i = a[i.1] := rfl
@[simp] theorem get?_eq_getElem? (a : Array α) (i : Nat) : a.get? i = a[i]? := rfl
theorem getElem_fin_eq_data_get (a : Array α) (i : Fin _) : a[i] = a.data.get i := rfl

@[simp] theorem ugetElem_eq_getElem (a : Array α) {i : USize} (h : i.toNat < a.size) :
  a[i] = a[i.toNat] := rfl

theorem getElem?_eq_getElem (a : Array α) (i : Nat) (h : i < a.size) : a[i]? = a[i] :=
  getElem?_pos ..

theorem get?_len_le (a : Array α) (i : Nat) (h : a.size ≤ i) : a[i]? = none := by
  simp [getElem?_neg, h]

theorem getElem_mem_data (a : Array α) (h : i < a.size) : a[i] ∈ a.data := by
  simp only [getElem_eq_data_get, List.get_mem]

theorem getElem?_eq_data_get? (a : Array α) (i : Nat) : a[i]? = a.data.get? i := by
  by_cases i < a.size <;> simp_all [getElem?_pos, getElem?_neg, List.get?_eq_get, eq_comm]; rfl

theorem get?_eq_data_get? (a : Array α) (i : Nat) : a.get? i = a.data.get? i :=
  getElem?_eq_data_get? ..

@[simp] theorem getD_eq_get? (a : Array α) (n d) : a.getD n d = (a.get? n).getD d := by
  simp [get?, getD]; split <;> simp

theorem get!_eq_getD [Inhabited α] (a : Array α) : a.get! n = a.getD n default := rfl

@[simp] theorem get!_eq_get? [Inhabited α] (a : Array α) : a.get! n = (a.get? n).getD default := by
  simp [get!_eq_getD]

@[simp] theorem back_eq_back? [Inhabited α] (a : Array α) : a.back = a.back?.getD default := by
  simp [back, back?]

@[simp] theorem back?_push (a : Array α) : (a.push x).back? = some x := by
  simp [back?, getElem?_eq_data_get?]

theorem back_push [Inhabited α] (a : Array α) : (a.push x).back = x := by simp

theorem get?_push_lt (a : Array α) (x : α) (i : Nat) (h : i < a.size) :
    (a.push x)[i]? = some a[i] := by
  rw [getElem?_pos, get_push_lt]

theorem get?_push_eq (a : Array α) (x : α) : (a.push x)[a.size]? = some x := by
  rw [getElem?_pos, get_push_eq]

theorem get?_push {a : Array α} : (a.push x)[i]? = if i = a.size then some x else a[i]? := by
  split
  . next heq => rw [heq, getElem?_pos, get_push_eq]
  · next hne =>
    simp only [getElem?, size_push]
    split <;> split <;> try simp only [*, get_push_lt]
    · next p q => exact Or.elim (Nat.eq_or_lt_of_le (Nat.le_of_lt_succ p)) hne q
    · next p q => exact p (Nat.lt.step q)

@[simp] theorem get?_size {a : Array α} : a[a.size]? = none := by
  simp only [getElem?, Nat.lt_irrefl, dite_false]

@[simp] theorem data_set (a : Array α) (i v) : (a.set i v).data = a.data.set i.1 v := rfl

@[simp] theorem get_set_eq (a : Array α) (i : Fin a.size) (v : α) :
    (a.set i v)[i.1]'(by simp [i.2]) = v := by
  simp only [set, getElem_eq_data_get, List.get_set_eq]

@[simp] theorem get_set_ne (a : Array α) (i : Fin a.size) {j : Nat} (v : α) (hj : j < a.size)
    (h : i.1 ≠ j) : (a.set i v)[j]'(by simp [*]) = a[j] := by
  simp only [set, getElem_eq_data_get, List.get_set_ne h]

@[simp] theorem get?_set_eq (a : Array α) (i : Fin a.size) (v : α) :
    (a.set i v)[i.1]? = v := by simp [getElem?_pos, i.2]

@[simp] theorem get?_set_ne (a : Array α) (i : Fin a.size) {j : Nat} (v : α)
    (h : i.1 ≠ j) : (a.set i v)[j]? = a[j]? := by
  by_cases j < a.size <;> simp [getElem?_pos, getElem?_neg, *]

theorem get?_set (a : Array α) (i : Fin a.size) (j : Nat) (v : α) :
    (a.set i v)[j]? = if i.1 = j then some v else a[j]? := by
  if h : i.1 = j then subst j; simp [*] else simp [*]

theorem get_set (a : Array α) (i : Fin a.size) (j : Nat) (hj : j < a.size) (v : α) :
    (a.set i v)[j]'(by simp [*]) = if i = j then v else a[j] := by
  if h : i.1 = j then subst j; simp [*] else simp [*]

theorem set_set (a : Array α) (i : Fin a.size) (v v' : α) :
    (a.set i v).set ⟨i, by simp [i.2]⟩ v' = a.set i v' := by simp [set, List.set_set]

private theorem fin_cast_val (e : n = n') (i : Fin n) : e ▸ i = ⟨i.1, e ▸ i.2⟩ := by cases e; rfl

theorem swap_def (a : Array α) (i j : Fin a.size) :
    a.swap i j = (a.set i (a.get j)).set ⟨j.1, by simp [j.2]⟩ (a.get i) := by
  simp [swap, fin_cast_val]

theorem data_swap (a : Array α) (i j : Fin a.size) :
    (a.swap i j).data = (a.data.set i (a.get j)).set j (a.get i) := by simp [swap_def]

theorem get?_swap (a : Array α) (i j : Fin a.size) (k : Nat) : (a.swap i j)[k]? =
    if j = k then some a[i.1] else if i = k then some a[j.1] else a[k]? := by
  simp [swap_def, get?_set, ← getElem_fin_eq_data_get]

@[simp] theorem swapAt_def (a : Array α) (i : Fin a.size) (v : α) :
    a.swapAt i v = (a[i.1], a.set i v) := rfl

-- @[simp] -- FIXME: gives a weird linter error
theorem swapAt!_def (a : Array α) (i : Nat) (v : α) (h : i < a.size) :
    a.swapAt! i v = (a[i], a.set ⟨i, h⟩ v) := by simp [swapAt!, h]

@[simp] theorem data_pop (a : Array α) : a.pop.data = a.data.dropLast := by simp [pop]

@[simp] theorem pop_empty : (#[] : Array α).pop = #[] := rfl

@[simp] theorem pop_push (a : Array α) : (a.push x).pop = a := by simp [pop]

@[simp] theorem getElem_pop (a : Array α) (i : Nat) (hi : i < a.pop.size) :
    a.pop[i] = a[i]'(Nat.lt_of_lt_of_le (a.size_pop ▸ hi) (Nat.sub_le _ _)) :=
  List.get_dropLast ..

theorem SatisfiesM_foldrM [Monad m] [LawfulMonad m]
    {as : Array α} (motive : Nat → β → Prop)
    {init : β} (h0 : motive as.size init) {f : α → β → m β}
    (hf : ∀ i : Fin as.size, ∀ b, motive (i.1 + 1) b → SatisfiesM (motive i.1) (f as[i] b)) :
    SatisfiesM (motive 0) (as.foldrM f init) := by
  let rec go {i b} (hi : i ≤ as.size) (H : motive i b) :
    SatisfiesM (motive 0) (foldrM.fold f as 0 i hi b) := by
    unfold foldrM.fold; simp; split
    · next hi => exact .pure (hi ▸ H)
    · next hi =>
      split; {simp at hi}
      · next i hi' =>
        exact (hf ⟨i, hi'⟩ b H).bind fun _ => go _
  simp [foldrM]; split; {exact go _ h0}
  · next h => exact .pure (Nat.eq_zero_of_not_pos h ▸ h0)

theorem foldr_induction
    {as : Array α} (motive : Nat → β → Prop) {init : β} (h0 : motive as.size init) {f : α → β → β}
    (hf : ∀ i : Fin as.size, ∀ b, motive (i.1 + 1) b → motive i.1 (f as[i] b)) :
    motive 0 (as.foldr f init) := by
  have := SatisfiesM_foldrM (m := Id) (as := as) (f := f) motive h0
  simp [SatisfiesM_Id_eq] at this
  exact this hf

theorem mapM_eq_mapM_data [Monad m] [LawfulMonad m] (f : α → m β) (arr : Array α) :
    arr.mapM f = return mk (← arr.data.mapM f) := by
  rw [mapM_eq_foldlM, foldlM_eq_foldlM_data, ← List.foldrM_reverse]
  conv => rhs; rw [← List.reverse_reverse arr.data]
  induction arr.data.reverse with
  | nil => simp; rfl
  | cons a l ih => simp [ih]; simp [map_eq_pure_bind, push]

theorem SatisfiesM_mapIdxM [Monad m] [LawfulMonad m] (as : Array α) (f : Fin as.size → α → m β)
    (motive : Nat → Prop) (h0 : motive 0)
    (p : Fin as.size → β → Prop)
    (hs : ∀ i, motive i.1 → SatisfiesM (p i · ∧ motive (i + 1)) (f i as[i])) :
    SatisfiesM
      (fun arr => motive as.size ∧ ∃ eq : arr.size = as.size, ∀ i h, p ⟨i, h⟩ (arr[i]'(eq ▸ h)))
      (Array.mapIdxM as f) := by
  let rec go {bs i j h} (h₁ : j = bs.size) (h₂ : ∀ i h h', p ⟨i, h⟩ bs[i]) (hm : motive j) :
    SatisfiesM
      (fun arr => motive as.size ∧ ∃ eq : arr.size = as.size, ∀ i h, p ⟨i, h⟩ (arr[i]'(eq ▸ h)))
      (Array.mapIdxM.map as f i j h bs) := by
    induction i generalizing j bs with simp [mapIdxM.map]
    | zero =>
      have := (Nat.zero_add _).symm.trans h
      exact .pure ⟨this ▸ hm, h₁ ▸ this, fun _ _ => h₂ ..⟩
    | succ i ih =>
      refine (hs _ (by exact hm)).bind fun b hb => ih (by simp [h₁]) (fun i hi hi' => ?_) hb.2
      simp at hi'; simp [get_push]; split
      · next h => exact h₂ _ _ h
      · next h => cases h₁.symm ▸ (Nat.le_or_eq_of_le_succ hi').resolve_left h; exact hb.1
  simp [mapIdxM]; exact go rfl (fun.) h0

theorem mapIdx_induction (as : Array α) (f : Fin as.size → α → β)
    (motive : Nat → Prop) (h0 : motive 0)
    (p : Fin as.size → β → Prop)
    (hs : ∀ i, motive i.1 → p i (f i as[i]) ∧ motive (i + 1)) :
    motive as.size ∧ ∃ eq : (Array.mapIdx as f).size = as.size,
      ∀ i h, p ⟨i, h⟩ ((Array.mapIdx as f)[i]'(eq ▸ h)) := by
  have := SatisfiesM_mapIdxM (m := Id) (as := as) (f := f) motive h0
  simp [SatisfiesM_Id_eq] at this
  exact this _ hs

theorem mapIdx_induction' (as : Array α) (f : Fin as.size → α → β)
    (p : Fin as.size → β → Prop) (hs : ∀ i, p i (f i as[i])) :
    ∃ eq : (Array.mapIdx as f).size = as.size,
      ∀ i h, p ⟨i, h⟩ ((Array.mapIdx as f)[i]'(eq ▸ h)) :=
  (mapIdx_induction _ _ (fun _ => True) trivial p fun _ _ => ⟨hs .., trivial⟩).2

@[simp] theorem size_mapIdx (a : Array α) (f : Fin a.size → α → β) : (a.mapIdx f).size = a.size :=
  (mapIdx_induction' (p := fun _ _ => True) (hs := fun _ => trivial)).1

@[simp] theorem getElem_mapIdx (a : Array α) (f : Fin a.size → α → β) (i : Nat) (h) :
    haveI : i < a.size := by simp_all
    (a.mapIdx f)[i]'h = f ⟨i, this⟩ a[i] :=
  (mapIdx_induction' _ _ (fun i b => b = f i a[i]) fun _ => rfl).2 i _

theorem size_eq_length_data (as : Array α) : as.size = as.data.length := rfl

@[simp] theorem size_swap! (a : Array α) (i j) (hi : i < a.size) (hj : j < a.size) :
    (a.swap! i j).size = a.size := by simp [swap!, hi, hj]

@[simp] theorem size_reverse (a : Array α) : a.reverse.size = a.size := by
  let rec go (as : Array α) (i j) : (reverse.loop as i j).size = as.size := by
    rw [reverse.loop]
    if h : i < j then
      have := reverse.termination h
      simp [(go · (i+1) ⟨j-1, ·⟩), h]
    else simp [h]
  simp only [reverse]; split <;> simp [go]
termination_by _ => j - i

@[simp] theorem size_range {n : Nat} : (range n).size = n := by
  unfold range
  induction n with
  | zero      => simp only [Nat.fold, size_toArray, List.length_nil, Nat.zero_eq]
  | succ k ih => simp only [Nat.fold, flip, size_push, ih]

theorem size_modifyM [Monad m] [LawfulMonad m] (a : Array α) (i : Nat) (f : α → m α) :
    SatisfiesM (·.size = a.size) (a.modifyM i f) := by
  unfold modifyM; split
  · exact .bind_pre <| .of_true fun _ => .pure <| by simp only [size_set]
  · exact .pure rfl

@[simp] theorem size_modify (a : Array α) (i : Nat) (f : α → α) : (a.modify i f).size = a.size := by
  rw [← SatisfiesM_Id_eq (p := (·.size = a.size)) (x := a.modify i f)]
  apply size_modifyM

@[simp] theorem reverse_data (a : Array α) : a.reverse.data = a.data.reverse := by
  let rec go (as : Array α) (i j hj)
      (h : i + j + 1 = a.size) (h₂ : as.size = a.size)
      (H : ∀ k, as.data.get? k = if i ≤ k ∧ k ≤ j then a.data.get? k else a.data.reverse.get? k)
      (k) : (reverse.loop as i ⟨j, hj⟩).data.get? k = a.data.reverse.get? k := by
    rw [reverse.loop]; dsimp; split <;> rename_i h₁
    · have := reverse.termination h₁
      match j with | j+1 => ?_
      simp at *
      rw [(go · (i+1) j)]
      · rwa [Nat.add_right_comm i]
      · simp [size_swap, h₂]
      · intro k
        rw [← getElem?_eq_data_get?, get?_swap]
        simp [getElem?_eq_data_get?, getElem_eq_data_get, ← List.get?_eq_get, H, Nat.le_of_lt h₁]
        split <;> rename_i h₂
        · simp [← h₂, Nat.not_le.2 (Nat.lt_succ_self _)]
          exact (List.get?_reverse' _ _ (Eq.trans (by simp_arith) h)).symm
        split <;> rename_i h₃
        · simp [← h₃, Nat.not_le.2 (Nat.lt_succ_self _)]
          exact (List.get?_reverse' _ _ (Eq.trans (by simp_arith) h)).symm
        simp only [Nat.succ_le, Nat.lt_iff_le_and_ne.trans (and_iff_left h₃),
          Nat.lt_succ.symm.trans (Nat.lt_iff_le_and_ne.trans (and_iff_left (Ne.symm h₂)))]
    · rw [H]; split <;> rename_i h₂
      · cases Nat.le_antisymm (Nat.not_lt.1 h₁) (Nat.le_trans h₂.1 h₂.2)
        cases Nat.le_antisymm h₂.1 h₂.2
        exact (List.get?_reverse' _ _ h).symm
      · rfl
  simp only [reverse]; split
  · match a with | ⟨[]⟩ | ⟨[_]⟩ => rfl
  · have := Nat.sub_add_cancel (Nat.le_of_not_le ‹_›)
    refine List.ext <| go _ _ _ _ (by simp [this]) rfl fun k => ?_
    split; {rfl}; rename_i h
    simp [← show k < _ + 1 ↔ _ from Nat.lt_succ (n := a.size - 1), this] at h
    rw [List.get?_eq_none.2 ‹_›, List.get?_eq_none.2 (a.data.length_reverse ▸ ‹_›)]
termination_by _ => j - i

@[simp] theorem size_ofFn_go {n} (f : Fin n → α) (i acc) :
    (ofFn.go f i acc).size = acc.size + (n - i) := by
  if hin : i < n then
    unfold ofFn.go
    have : 1 + (n - (i + 1)) = n - i :=
      Nat.sub_sub .. ▸ Nat.add_sub_cancel' (Nat.le_sub_of_add_le (Nat.add_comm .. ▸ hin))
    rw [dif_pos hin, size_ofFn_go f (i+1), size_push, Nat.add_assoc, this]
  else
    have : n - i = 0 := Nat.sub_eq_zero_of_le (Nat.le_of_not_lt hin)
    unfold ofFn.go
    simp [hin, this]
termination_by _ => n - i

@[simp] theorem size_ofFn (f : Fin n → α) : (ofFn f).size = n := by simp [ofFn]

theorem getElem_ofFn_go (f : Fin n → α) (i) {acc k}
    (hki : k < n) (hin : i ≤ n) (hi : i = acc.size)
    (hacc : ∀ j, ∀ hj : j < acc.size, acc[j] = f ⟨j, Nat.lt_of_lt_of_le hj (hi ▸ hin)⟩) :
    haveI : acc.size + (n - acc.size) = n := Nat.add_sub_cancel' (hi ▸ hin)
    (ofFn.go f i acc)[k]'(by simp [*]) = f ⟨k, hki⟩ := by
  unfold ofFn.go
  if hin : i < n then
    have : 1 + (n - (i + 1)) = n - i :=
      Nat.sub_sub .. ▸ Nat.add_sub_cancel' (Nat.le_sub_of_add_le (Nat.add_comm .. ▸ hin))
    simp only [dif_pos hin]
    rw [getElem_ofFn_go f (i+1) _ hin (by simp [*]) (fun j hj => ?hacc)]
    cases (Nat.lt_or_eq_of_le <| Nat.le_of_lt_succ (by simpa using hj)) with
    | inl hj => simp [get_push, hj, hacc j hj]
    | inr hj => simp [get_push, *]
  else
    simp [hin, hacc k (Nat.lt_of_lt_of_le hki (Nat.le_of_not_lt (hi ▸ hin)))]
termination_by _ => n - i

@[simp] theorem getElem_ofFn (f : Fin n → α) (i : Nat) (h) :
    (ofFn f)[i] = f ⟨i, size_ofFn f ▸ h⟩ :=
  getElem_ofFn_go _ _ _ (by simp) (by simp) fun.

theorem forIn_eq_data_forIn [Monad m]
    (as : Array α) (b : β) (f : α → β → m (ForInStep β)) :
    forIn as b f = forIn as.data b f := by
  let rec loop : ∀ {i h b j}, j + i = as.size →
      Array.forIn.loop as f i h b = forIn (as.data.drop j) b f
    | 0, _, _, _, rfl => by rw [List.drop_length]; rfl
    | i+1, _, _, j, ij => by
      simp [forIn.loop]
      have j_eq : j = size as - 1 - i := by simp [← ij, ← Nat.add_assoc]
      have : as.size - 1 - i < as.size := j_eq ▸ ij ▸ Nat.lt_succ_of_le (Nat.le_add_right ..)
      have : as[size as - 1 - i] :: as.data.drop (j + 1) = as.data.drop j := by
        rw [j_eq]; exact List.get_cons_drop _ ⟨_, this⟩
      simp [← this]; congr; funext x; congr; funext b
      rw [loop (i := i)]; rw [← ij, Nat.succ_add]; rfl
  simp [forIn, Array.forIn]; rw [loop (Nat.zero_add _)]; rfl

<<<<<<< HEAD
/-! ### zipWith / zip -/

theorem zipWith_eq_zipWith_data (f : α → β → γ) (as : Array α) (bs : Array β) :
    (as.zipWith bs f).data = as.data.zipWith f bs.data := by
  let rec loop : ∀ (i : Nat) cs, i ≤ as.size → i ≤ bs.size →
      (zipWithAux f as bs i cs).data = cs.data ++ (as.data.drop i).zipWith f (bs.data.drop i) := by
    intro i cs hia hib
    unfold zipWithAux
    by_cases h : i = as.size ∨ i = bs.size
    case pos =>
      have : ¬(i < as.size) ∨ ¬(i < bs.size) := by
        cases h <;> simp_all only [Nat.not_lt, Nat.le_refl, true_or, or_true]
      -- Cleaned up aesop output below
      simp_all only [Nat.not_lt]
      cases h <;> [(cases this); (cases this)]
      · simp_all only [Nat.le_refl, Nat.lt_irrefl, dite_false, List.drop_length,
                      List.zipWith_nil_left, List.append_nil]
      · simp_all only [Nat.le_refl, Nat.lt_irrefl, dite_false, List.drop_length,
                      List.zipWith_nil_left, List.append_nil]
      · simp_all only [Nat.le_refl, Nat.lt_irrefl, dite_false, List.drop_length,
                      List.zipWith_nil_right, List.append_nil]
        split <;> simp_all only [Nat.not_lt]
      · simp_all only [Nat.le_refl, Nat.lt_irrefl, dite_false, List.drop_length,
                      List.zipWith_nil_right, List.append_nil]
        split <;> simp_all only [Nat.not_lt]
    case neg =>
      rw [not_or] at h
      have has : i < as.size := Nat.lt_of_le_of_ne hia h.1
      have hbs : i < bs.size := Nat.lt_of_le_of_ne hib h.2
      simp only [has, hbs, dite_true]
      rw [loop (i+1) _ has hbs, Array.push_data]
      have h₁ : [f as[i] bs[i]] = List.zipWith f [as[i]] [bs[i]] := rfl
      let i_as : Fin as.data.length := ⟨i, has⟩
      let i_bs : Fin bs.data.length := ⟨i, hbs⟩
      rw [h₁, List.append_assoc]
      congr
      rw [← List.zipWith_append (h := by simp), getElem_eq_data_get, getElem_eq_data_get]
      show List.zipWith f ((List.get as.data i_as) :: List.drop (i_as + 1) as.data)
        ((List.get bs.data i_bs) :: List.drop (i_bs + 1) bs.data) =
        List.zipWith f (List.drop i as.data) (List.drop i bs.data)
      simp only [List.get_cons_drop]
  simp [zipWith, loop 0 #[] (by simp) (by simp)]
termination_by loop i _ _ _ => as.size - i

theorem size_zipWith (as : Array α) (bs : Array β) (f : α → β → γ) :
    (as.zipWith bs f).size = min as.size bs.size := by
  simp [size_eq_length_data, zipWith_eq_zipWith_data, List.length_zipWith]

theorem zip_eq_zip_data (as : Array α) (bs : Array β) :
    (as.zip bs).data = as.data.zip bs.data :=
  zipWith_eq_zipWith_data Prod.mk as bs

theorem size_zip (as : Array α) (bs : Array β) :
    (as.zip bs).size = min as.size bs.size :=
  as.size_zipWith bs Prod.mk

@[simp] theorem size_zipWithIndex (as : Array α) : as.zipWithIndex.size = as.size :=
  Array.size_mapIdx _ _
=======
/-! ### map -/

@[simp] theorem mem_map {f : α → β} {l : Array α} : b ∈ l.map f ↔ ∃ a, a ∈ l ∧ f a = b := by
  simp only [mem_def, map_data, List.mem_map]

/-! ### filter -/

@[simp] theorem filter_data (p : α → Bool) (l : Array α) :
    (l.filter p).data = l.data.filter p := by
  dsimp only [filter]
  rw [foldl_eq_foldl_data]
  generalize l.data = l
  suffices ∀ a, (List.foldl (fun r a => if p a = true then push r a else r) a l).data =
      a.data ++ List.filter p l by
    simpa using this #[]
  induction l with simp
  | cons => split <;> simp [*]

@[simp] theorem filter_filter (q) (l : Array α) :
    filter p (filter q l) = filter (fun a => p a ∧ q a) l := by
  apply ext'
  simp only [filter_data, List.filter_filter]

theorem size_filter_le (p : α → Bool) (l : Array α) :
    (l.filter p).size ≤ l.size := by
  simp only [← data_length, filter_data]
  apply List.length_filter_le

@[simp] theorem mem_filter : x ∈ filter p as ↔ x ∈ as ∧ p x := by
  simp only [mem_def, filter_data, List.mem_filter]

theorem mem_of_mem_filter {a : α} {l} (h : a ∈ filter p l) : a ∈ l :=
  (mem_filter.mp h).1

/-! ### filterMap -/

@[simp] theorem filterMap_data (f : α → Option β) (l : Array α) :
    (l.filterMap f).data = l.data.filterMap f := by
  dsimp only [filterMap, filterMapM]
  rw [foldlM_eq_foldlM_data]
  generalize l.data = l
  have this : ∀ a : Array β, (Id.run (List.foldlM (m := Id) ?_ a l)).data =
    a.data ++ List.filterMap f l := ?_
  exact this #[]
  induction l
  · simp_all [Id.run]
  · simp_all [Id.run]
    split <;> simp_all

@[simp] theorem mem_filterMap (f : α → Option β) (l : Array α) {b : β} :
    b ∈ filterMap f l ↔ ∃ a, a ∈ l ∧ f a = some b := by
  simp only [mem_def, filterMap_data, List.mem_filterMap]
>>>>>>> 604b4078

/-! ### join -/

@[simp] theorem join_data {l : Array (Array α)} : l.join.data = (l.data.map data).join := by
  dsimp [join]
  simp only [foldl_eq_foldl_data]
  generalize l.data = l
  have : ∀ a : Array α, (List.foldl ?_ a l).data = a.data ++ ?_ := ?_
  exact this #[]
  induction l with
  | nil => simp
  | cons h => induction h.data <;> simp [*]

theorem mem_join : ∀ {L : Array (Array α)}, a ∈ L.join ↔ ∃ l, l ∈ L ∧ a ∈ l := by
  simp only [mem_def, join_data, List.mem_join, List.mem_map]
  intro l
  constructor
  · rintro ⟨_, ⟨s, m, rfl⟩, h⟩
    exact ⟨s, m, h⟩
  · rintro ⟨s, h₁, h₂⟩
    refine ⟨s.data, ⟨⟨s, h₁, rfl⟩, h₂⟩⟩

/-! ### append -/

@[simp] theorem mem_append {a : α} {s t : Array α} : a ∈ s ++ t ↔ a ∈ s ∨ a ∈ t := by
  simp only [mem_def, append_data, List.mem_append]

/-! ### all -/

theorem all_iff_forall (p : α → Bool) (as : Array α) (start stop) :
    all as p start stop ↔ ∀ i : Fin as.size, start ≤ i.1 ∧ i.1 < stop → p as[i] := by
  have := SatisfiesM_anyM_iff_exists (m := Id) (fun a => ! p a) as start stop (! p as[·]) (by simp)
  rw [SatisfiesM_Id_eq] at this
  dsimp [all, allM, Id.run]
  rw [Bool.not_eq_true', Bool.eq_false_iff, Ne]
  simp [this]

theorem all_eq_true (p : α → Bool) (as : Array α) : all as p ↔ ∀ i : Fin as.size, p as[i] := by
  simp [all_iff_forall, Fin.isLt]

theorem all_def {p : α → Bool} (as : Array α) : as.all p = as.data.all p := by
  rw [Bool.eq_iff_iff, all_eq_true, List.all_eq_true]; simp only [List.mem_iff_get]
  constructor
  · rintro w x ⟨r, rfl⟩
    rw [← getElem_eq_data_get]
    apply w
  · intro w i
    exact w as[i] ⟨i, (getElem_eq_data_get as i.2).symm⟩

theorem all_eq_true_iff_forall_mem {l : Array α} : l.all p ↔ ∀ x, x ∈ l → p x := by
  simp only [all_def, List.all_eq_true, mem_def]

/-! ### erase -/

@[simp] proof_wanted erase_data [BEq α] {l : Array α} {a : α} : (l.erase a).data = l.data.erase a<|MERGE_RESOLUTION|>--- conflicted
+++ resolved
@@ -363,7 +363,6 @@
       rw [loop (i := i)]; rw [← ij, Nat.succ_add]; rfl
   simp [forIn, Array.forIn]; rw [loop (Nat.zero_add _)]; rfl
 
-<<<<<<< HEAD
 /-! ### zipWith / zip -/
 
 theorem zipWith_eq_zipWith_data (f : α → β → γ) (as : Array α) (bs : Array β) :
@@ -410,7 +409,7 @@
 
 theorem size_zipWith (as : Array α) (bs : Array β) (f : α → β → γ) :
     (as.zipWith bs f).size = min as.size bs.size := by
-  simp [size_eq_length_data, zipWith_eq_zipWith_data, List.length_zipWith]
+  rw [size_eq_length_data, zipWith_eq_zipWith_data, List.length_zipWith]
 
 theorem zip_eq_zip_data (as : Array α) (bs : Array β) :
     (as.zip bs).data = as.data.zip bs.data :=
@@ -422,7 +421,7 @@
 
 @[simp] theorem size_zipWithIndex (as : Array α) : as.zipWithIndex.size = as.size :=
   Array.size_mapIdx _ _
-=======
+
 /-! ### map -/
 
 @[simp] theorem mem_map {f : α → β} {l : Array α} : b ∈ l.map f ↔ ∃ a, a ∈ l ∧ f a = b := by
@@ -475,7 +474,6 @@
 @[simp] theorem mem_filterMap (f : α → Option β) (l : Array α) {b : β} :
     b ∈ filterMap f l ↔ ∃ a, a ∈ l ∧ f a = some b := by
   simp only [mem_def, filterMap_data, List.mem_filterMap]
->>>>>>> 604b4078
 
 /-! ### join -/
 
