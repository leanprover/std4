--- conflicted
+++ resolved
@@ -271,11 +271,7 @@
       simp at hi'; simp [get_push]; split
       · next h => exact h₂ _ _ h
       · next h => cases h₁.symm ▸ (Nat.le_or_eq_of_le_succ hi').resolve_left h; exact hb.1
-<<<<<<< HEAD
-  simp [mapIdxM]; exact go rfl (nofun) h0
-=======
   simp [mapIdxM]; exact go rfl nofun h0
->>>>>>> 26ff4aba
 
 theorem mapIdx_induction (as : Array α) (f : Fin as.size → α → β)
     (motive : Nat → Prop) (h0 : motive 0)
