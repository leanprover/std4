/-
Copyright (c) 2021 Mario Carneiro. All rights reserved.
Released under Apache 2.0 license as described in the file LICENSE.

Authors: Mario Carneiro, Gabriel Ebner
-/
import Std.Data.List.Lemmas
import Std.Data.Array.Basic
import Std.Tactic.SeqFocus
import Std.Util.ProofWanted

@[simp] theorem getElem_fin [GetElem Cont Nat Elem Dom] (a : Cont) (i : Fin n) (h : Dom a i) :
    a[i] = a[i.1] := rfl

@[simp] theorem getElem?_fin [GetElem Cont Nat Elem Dom] (a : Cont) (i : Fin n)
    [Decidable (Dom a i)] : a[i]? = a[i.1]? := rfl

@[simp] theorem getElem!_fin [GetElem Cont Nat Elem Dom] (a : Cont) (i : Fin n)
    [Decidable (Dom a i)] [Inhabited Elem] : a[i]! = a[i.1]! := rfl

@[simp] theorem mkArray_data (n : Nat) (v : α) : (mkArray n v).data = List.replicate n v := rfl

@[simp] theorem getElem_mkArray (n : Nat) (v : α) (h : i < (mkArray n v).size) :
    (mkArray n v)[i] = v := by simp [Array.getElem_eq_data_get]

namespace Array

attribute [simp] isEmpty uget

@[simp] theorem singleton_def (v : α) : singleton v = #[v] := rfl

@[simp] theorem toArray_data : (a : Array α) → a.data.toArray = a
  | ⟨l⟩ => ext' (data_toArray l)

@[simp] theorem data_length {l : Array α} : l.data.length = l.size := rfl

/-- # mem -/

theorem mem_data {a : α} {l : Array α} : a ∈ l.data ↔ a ∈ l := (mem_def _ _).symm

theorem not_mem_nil (a : α) : ¬ a ∈ #[] := nofun

/-- # get lemmas -/

theorem getElem?_mem {l : Array α} {i : Fin l.size} : l[i] ∈ l := by
  erw [Array.mem_def, getElem_eq_data_get]
  apply List.get_mem

theorem getElem_fin_eq_data_get (a : Array α) (i : Fin _) : a[i] = a.data.get i := rfl

@[simp] theorem ugetElem_eq_getElem (a : Array α) {i : USize} (h : i.toNat < a.size) :
  a[i] = a[i.toNat] := rfl

theorem getElem?_eq_getElem (a : Array α) (i : Nat) (h : i < a.size) : a[i]? = a[i] :=
  getElem?_pos ..

theorem get?_len_le (a : Array α) (i : Nat) (h : a.size ≤ i) : a[i]? = none := by
  simp [getElem?_neg, h]

theorem getElem_mem_data (a : Array α) (h : i < a.size) : a[i] ∈ a.data := by
  simp only [getElem_eq_data_get, List.get_mem]

theorem getElem?_eq_data_get? (a : Array α) (i : Nat) : a[i]? = a.data.get? i := by
  by_cases i < a.size <;> simp_all [getElem?_pos, getElem?_neg, List.get?_eq_get, eq_comm]; rfl

theorem get?_eq_data_get? (a : Array α) (i : Nat) : a.get? i = a.data.get? i :=
  getElem?_eq_data_get? ..

theorem get!_eq_get? [Inhabited α] (a : Array α) : a.get! n = (a.get? n).getD default := by
  simp [get!_eq_getD]

@[simp] theorem back_eq_back? [Inhabited α] (a : Array α) : a.back = a.back?.getD default := by
  simp [back, back?]

@[simp] theorem back?_push (a : Array α) : (a.push x).back? = some x := by
  simp [back?, getElem?_eq_data_get?]

theorem back_push [Inhabited α] (a : Array α) : (a.push x).back = x := by simp

theorem get?_push_lt (a : Array α) (x : α) (i : Nat) (h : i < a.size) :
    (a.push x)[i]? = some a[i] := by
  rw [getElem?_pos, get_push_lt]

theorem get?_push_eq (a : Array α) (x : α) : (a.push x)[a.size]? = some x := by
  rw [getElem?_pos, get_push_eq]

theorem get?_push {a : Array α} : (a.push x)[i]? = if i = a.size then some x else a[i]? := by
  match Nat.lt_trichotomy i a.size with
  | Or.inl g =>
    have h1 : i < a.size + 1 := by omega
    have h2 : i ≠ a.size := by omega
    simp [getElem?, size_push, g, h1, h2, get_push_lt]
  | Or.inr (Or.inl heq) =>
    simp [heq, getElem?_pos, get_push_eq]
  | Or.inr (Or.inr g) =>
    simp only [getElem?, size_push]
    have h1 : ¬ (i < a.size) := by omega
    have h2 : ¬ (i < a.size + 1) := by omega
    have h3 : i ≠ a.size := by omega
    simp [h1, h2, h3]

@[simp] theorem get?_size {a : Array α} : a[a.size]? = none := by
  simp only [getElem?, Nat.lt_irrefl, dite_false]

@[simp] theorem data_set (a : Array α) (i v) : (a.set i v).data = a.data.set i.1 v := rfl

theorem get_set_eq (a : Array α) (i : Fin a.size) (v : α) :
    (a.set i v)[i.1] = v := by
  simp only [set, getElem_eq_data_get, List.get_set_eq]

theorem get?_set_eq (a : Array α) (i : Fin a.size) (v : α) :
    (a.set i v)[i.1]? = v := by simp [getElem?_pos, i.2]

@[simp] theorem get?_set_ne (a : Array α) (i : Fin a.size) {j : Nat} (v : α)
    (h : i.1 ≠ j) : (a.set i v)[j]? = a[j]? := by
  by_cases j < a.size <;> simp [getElem?_pos, getElem?_neg, *]

theorem get?_set (a : Array α) (i : Fin a.size) (j : Nat) (v : α) :
    (a.set i v)[j]? = if i.1 = j then some v else a[j]? := by
  if h : i.1 = j then subst j; simp [*] else simp [*]

theorem get_set (a : Array α) (i : Fin a.size) (j : Nat) (hj : j < a.size) (v : α) :
    (a.set i v)[j]'(by simp [*]) = if i = j then v else a[j] := by
  if h : i.1 = j then subst j; simp [*] else simp [*]

@[simp] theorem get_set_ne (a : Array α) (i : Fin a.size) {j : Nat} (v : α) (hj : j < a.size)
    (h : i.1 ≠ j) : (a.set i v)[j]'(by simp [*]) = a[j] := by
  simp only [set, getElem_eq_data_get, List.get_set_ne _ h]

theorem getElem_setD (a : Array α) (i : Nat) (v : α) (h : i < (setD a i v).size) :
  (setD a i v)[i] = v := by
  simp at h
  simp only [setD, h, dite_true, get_set, ite_true]

theorem set_set (a : Array α) (i : Fin a.size) (v v' : α) :
    (a.set i v).set ⟨i, by simp [i.2]⟩ v' = a.set i v' := by simp [set, List.set_set]

private theorem fin_cast_val (e : n = n') (i : Fin n) : e ▸ i = ⟨i.1, e ▸ i.2⟩ := by cases e; rfl

theorem swap_def (a : Array α) (i j : Fin a.size) :
    a.swap i j = (a.set i (a.get j)).set ⟨j.1, by simp [j.2]⟩ (a.get i) := by
  simp [swap, fin_cast_val]

theorem data_swap (a : Array α) (i j : Fin a.size) :
    (a.swap i j).data = (a.data.set i (a.get j)).set j (a.get i) := by simp [swap_def]

theorem get?_swap (a : Array α) (i j : Fin a.size) (k : Nat) : (a.swap i j)[k]? =
    if j = k then some a[i.1] else if i = k then some a[j.1] else a[k]? := by
  simp [swap_def, get?_set, ← getElem_fin_eq_data_get]

@[simp] theorem swapAt_def (a : Array α) (i : Fin a.size) (v : α) :
    a.swapAt i v = (a[i.1], a.set i v) := rfl

-- @[simp] -- FIXME: gives a weird linter error
theorem swapAt!_def (a : Array α) (i : Nat) (v : α) (h : i < a.size) :
    a.swapAt! i v = (a[i], a.set ⟨i, h⟩ v) := by simp [swapAt!, h]

@[simp] theorem data_pop (a : Array α) : a.pop.data = a.data.dropLast := by simp [pop]

@[simp] theorem pop_empty : (#[] : Array α).pop = #[] := rfl

@[simp] theorem pop_push (a : Array α) : (a.push x).pop = a := by simp [pop]

@[simp] theorem getElem_pop (a : Array α) (i : Nat) (hi : i < a.pop.size) :
    a.pop[i] = a[i]'(Nat.lt_of_lt_of_le (a.size_pop ▸ hi) (Nat.sub_le _ _)) :=
  List.get_dropLast ..

theorem eq_empty_of_size_eq_zero {as : Array α} (h : as.size = 0) : as = #[] := by
  apply ext
  · simp [h]
  · intros; contradiction

theorem eq_push_pop_back_of_size_ne_zero [Inhabited α] {as : Array α} (h : as.size ≠ 0) :
    as = as.pop.push as.back := by
  apply ext
  · simp [Nat.sub_add_cancel (Nat.zero_lt_of_ne_zero h)]
  · intros i h h'
    if hlt : i < as.pop.size then
      rw [get_push_lt (h:=hlt), getElem_pop]
    else
      have heq : i = as.pop.size :=
        Nat.le_antisymm (size_pop .. ▸ Nat.le_pred_of_lt h) (Nat.le_of_not_gt hlt)
      cases heq; rw [get_push_eq, back, ←size_pop, get!_eq_getD, getD, dif_pos h]; rfl

theorem eq_push_of_size_ne_zero {as : Array α} (h : as.size ≠ 0) :
    ∃ (bs : Array α) (c : α), as = bs.push c :=
  let _ : Inhabited α := ⟨as[0]⟩
  ⟨as.pop, as.back, eq_push_pop_back_of_size_ne_zero h⟩

theorem size_eq_length_data (as : Array α) : as.size = as.data.length := rfl

@[simp] theorem size_swap! (a : Array α) (i j) :
    (a.swap! i j).size = a.size := by unfold swap!; split <;> (try split) <;> simp [size_swap]

@[simp] theorem size_reverse (a : Array α) : a.reverse.size = a.size := by
  let rec go (as : Array α) (i j) : (reverse.loop as i j).size = as.size := by
    rw [reverse.loop]
    if h : i < j then
      have := reverse.termination h
      simp [(go · (i+1) ⟨j-1, ·⟩), h]
    else simp [h]
    termination_by j - i
  simp only [reverse]; split <;> simp [go]

@[simp] theorem size_range {n : Nat} : (range n).size = n := by
  unfold range
  induction n with
  | zero      => simp [Nat.fold]
  | succ k ih => rw [Nat.fold, flip]; simpa

@[simp] theorem reverse_data (a : Array α) : a.reverse.data = a.data.reverse := by
  let rec go (as : Array α) (i j hj)
      (h : i + j + 1 = a.size) (h₂ : as.size = a.size)
      (H : ∀ k, as.data.get? k = if i ≤ k ∧ k ≤ j then a.data.get? k else a.data.reverse.get? k)
      (k) : (reverse.loop as i ⟨j, hj⟩).data.get? k = a.data.reverse.get? k := by
    rw [reverse.loop]; dsimp; split <;> rename_i h₁
    · have := reverse.termination h₁
      match j with | j+1 => ?_
      simp at *
      rw [(go · (i+1) j)]
      · rwa [Nat.add_right_comm i]
      · simp [size_swap, h₂]
      · intro k
        rw [← getElem?_eq_data_get?, get?_swap]
        simp [getElem?_eq_data_get?, getElem_eq_data_get, ← List.get?_eq_get, H, Nat.le_of_lt h₁]
        split <;> rename_i h₂
        · simp [← h₂, Nat.not_le.2 (Nat.lt_succ_self _)]
          exact (List.get?_reverse' _ _ (Eq.trans (by simp_arith) h)).symm
        split <;> rename_i h₃
        · simp [← h₃, Nat.not_le.2 (Nat.lt_succ_self _)]
          exact (List.get?_reverse' _ _ (Eq.trans (by simp_arith) h)).symm
        simp only [Nat.succ_le, Nat.lt_iff_le_and_ne.trans (and_iff_left h₃),
          Nat.lt_succ.symm.trans (Nat.lt_iff_le_and_ne.trans (and_iff_left (Ne.symm h₂)))]
    · rw [H]; split <;> rename_i h₂
      · cases Nat.le_antisymm (Nat.not_lt.1 h₁) (Nat.le_trans h₂.1 h₂.2)
        cases Nat.le_antisymm h₂.1 h₂.2
        exact (List.get?_reverse' _ _ h).symm
      · rfl
    termination_by j - i
  simp only [reverse]; split
  · match a with | ⟨[]⟩ | ⟨[_]⟩ => rfl
  · have := Nat.sub_add_cancel (Nat.le_of_not_le ‹_›)
    refine List.ext <| go _ _ _ _ (by simp [this]) rfl fun k => ?_
    split; {rfl}; rename_i h
    simp [← show k < _ + 1 ↔ _ from Nat.lt_succ (n := a.size - 1), this] at h
    rw [List.get?_eq_none.2 ‹_›, List.get?_eq_none.2 (a.data.length_reverse ▸ ‹_›)]

theorem forIn_eq_data_forIn [Monad m]
    (as : Array α) (b : β) (f : α → β → m (ForInStep β)) :
    forIn as b f = forIn as.data b f := by
  let rec loop : ∀ {i h b j}, j + i = as.size →
      Array.forIn.loop as f i h b = forIn (as.data.drop j) b f
    | 0, _, _, _, rfl => by rw [List.drop_length]; rfl
    | i+1, _, _, j, ij => by
      simp only [forIn.loop, Nat.add]
      have j_eq : j = size as - 1 - i := by simp [← ij, ← Nat.add_assoc]
      have : as.size - 1 - i < as.size := j_eq ▸ ij ▸ Nat.lt_succ_of_le (Nat.le_add_right ..)
      have : as[size as - 1 - i] :: as.data.drop (j + 1) = as.data.drop j := by
        rw [j_eq]; exact List.get_cons_drop _ ⟨_, this⟩
      simp only [← this, List.forIn_cons]; congr; funext x; congr; funext b
      rw [loop (i := i)]; rw [← ij, Nat.succ_add]; rfl
  conv => lhs; simp only [forIn, Array.forIn]
  rw [loop (Nat.zero_add _)]; rfl

/-! ### foldl / foldr -/

-- This proof is the pure version of `Array.SatisfiesM_foldlM`,
-- reproduced to avoid a dependency on `SatisfiesM`.
theorem foldl_induction
    {as : Array α} (motive : Nat → β → Prop) {init : β} (h0 : motive 0 init) {f : β → α → β}
    (hf : ∀ i : Fin as.size, ∀ b, motive i.1 b → motive (i.1 + 1) (f b as[i])) :
    motive as.size (as.foldl f init) := by
  let rec go {i j b} (h₁ : j ≤ as.size) (h₂ : as.size ≤ i + j) (H : motive j b) :
    (motive as.size) (foldlM.loop (m := Id) f as as.size (Nat.le_refl _) i j b) := by
    unfold foldlM.loop; split
    · next hj =>
      split
      · cases Nat.not_le_of_gt (by simp [hj]) h₂
      · exact go hj (by rwa [Nat.succ_add] at h₂) (hf ⟨j, hj⟩ b H)
    · next hj => exact Nat.le_antisymm h₁ (Nat.ge_of_not_lt hj) ▸ H
  simpa [foldl, foldlM] using go (Nat.zero_le _) (Nat.le_refl _) h0

-- This proof is the pure version of `Array.SatisfiesM_foldrM`,
-- reproduced to avoid a dependency on `SatisfiesM`.
theorem foldr_induction
    {as : Array α} (motive : Nat → β → Prop) {init : β} (h0 : motive as.size init) {f : α → β → β}
    (hf : ∀ i : Fin as.size, ∀ b, motive (i.1 + 1) b → motive i.1 (f as[i] b)) :
    motive 0 (as.foldr f init) := by
  let rec go {i b} (hi : i ≤ as.size) (H : motive i b) :
    (motive 0) (foldrM.fold (m := Id) f as 0 i hi b) := by
    unfold foldrM.fold; simp; split
    · next hi => exact (hi ▸ H)
    · next hi =>
      split; {simp at hi}
      · next i hi' =>
        exact go _ (hf ⟨i, hi'⟩ b H)
  simp [foldr, foldrM]; split; {exact go _ h0}
  · next h => exact (Nat.eq_zero_of_not_pos h ▸ h0)

/-! ### zipWith / zip -/

theorem zipWith_eq_zipWith_data (f : α → β → γ) (as : Array α) (bs : Array β) :
    (as.zipWith bs f).data = as.data.zipWith f bs.data := by
  let rec loop : ∀ (i : Nat) cs, i ≤ as.size → i ≤ bs.size →
      (zipWithAux f as bs i cs).data = cs.data ++ (as.data.drop i).zipWith f (bs.data.drop i) := by
    intro i cs hia hib
    unfold zipWithAux
    by_cases h : i = as.size ∨ i = bs.size
    case pos =>
      have : ¬(i < as.size) ∨ ¬(i < bs.size) := by
        cases h <;> simp_all only [Nat.not_lt, Nat.le_refl, true_or, or_true]
      -- Cleaned up aesop output below
      simp_all only [Nat.not_lt]
      cases h <;> [(cases this); (cases this)]
      · simp_all only [Nat.le_refl, Nat.lt_irrefl, dite_false, List.drop_length,
                      List.zipWith_nil_left, List.append_nil]
      · simp_all only [Nat.le_refl, Nat.lt_irrefl, dite_false, List.drop_length,
                      List.zipWith_nil_left, List.append_nil]
      · simp_all only [Nat.le_refl, Nat.lt_irrefl, dite_false, List.drop_length,
                      List.zipWith_nil_right, List.append_nil]
        split <;> simp_all only [Nat.not_lt]
      · simp_all only [Nat.le_refl, Nat.lt_irrefl, dite_false, List.drop_length,
                      List.zipWith_nil_right, List.append_nil]
        split <;> simp_all only [Nat.not_lt]
    case neg =>
      rw [not_or] at h
      have has : i < as.size := Nat.lt_of_le_of_ne hia h.1
      have hbs : i < bs.size := Nat.lt_of_le_of_ne hib h.2
      simp only [has, hbs, dite_true]
      rw [loop (i+1) _ has hbs, Array.push_data]
      have h₁ : [f as[i] bs[i]] = List.zipWith f [as[i]] [bs[i]] := rfl
      let i_as : Fin as.data.length := ⟨i, has⟩
      let i_bs : Fin bs.data.length := ⟨i, hbs⟩
      rw [h₁, List.append_assoc]
      congr
      rw [← List.zipWith_append (h := by simp), getElem_eq_data_get, getElem_eq_data_get]
      show List.zipWith f ((List.get as.data i_as) :: List.drop (i_as + 1) as.data)
        ((List.get bs.data i_bs) :: List.drop (i_bs + 1) bs.data) =
        List.zipWith f (List.drop i as.data) (List.drop i bs.data)
      simp only [List.get_cons_drop]
    termination_by as.size - i
  simp [zipWith, loop 0 #[] (by simp) (by simp)]

theorem size_zipWith (as : Array α) (bs : Array β) (f : α → β → γ) :
    (as.zipWith bs f).size = min as.size bs.size := by
  rw [size_eq_length_data, zipWith_eq_zipWith_data, List.length_zipWith]

theorem zip_eq_zip_data (as : Array α) (bs : Array β) :
    (as.zip bs).data = as.data.zip bs.data :=
  zipWith_eq_zipWith_data Prod.mk as bs

theorem size_zip (as : Array α) (bs : Array β) :
    (as.zip bs).size = min as.size bs.size :=
  as.size_zipWith bs Prod.mk

/-! ### map -/

@[simp] theorem mem_map {f : α → β} {l : Array α} : b ∈ l.map f ↔ ∃ a, a ∈ l ∧ f a = b := by
  simp only [mem_def, map_data, List.mem_map]

theorem mapM_eq_mapM_data [Monad m] [LawfulMonad m] (f : α → m β) (arr : Array α) :
    arr.mapM f = return mk (← arr.data.mapM f) := by
  rw [mapM_eq_foldlM, foldlM_eq_foldlM_data, ← List.foldrM_reverse]
  conv => rhs; rw [← List.reverse_reverse arr.data]
  induction arr.data.reverse with
  | nil => simp; rfl
  | cons a l ih => simp [ih]; simp [map_eq_pure_bind, push]

theorem mapM_map_eq_foldl (as : Array α) (f : α → β) (i) :
    mapM.map (m := Id) f as i b = as.foldl (start := i) (fun r a => r.push (f a)) b := by
  unfold mapM.map
  split <;> rename_i h
  · simp only [Id.bind_eq]
    dsimp [foldl, Id.run, foldlM]
    rw [mapM_map_eq_foldl, dif_pos (by omega), foldlM.loop, dif_pos h]
    -- Calling `split` here gives a bad goal.
    have : size as - i = Nat.succ (size as - i - 1) := by omega
    rw [this]
    simp [foldl, foldlM, Id.run, Nat.sub_add_eq]
  · dsimp [foldl, Id.run, foldlM]
    rw [dif_pos (by omega), foldlM.loop, dif_neg h]
    rfl
termination_by as.size - i

theorem map_eq_foldl (as : Array α) (f : α → β) :
    as.map f = as.foldl (fun r a => r.push (f a)) #[] :=
  mapM_map_eq_foldl _ _ _

theorem map_induction (as : Array α) (f : α → β) (motive : Nat → Prop) (h0 : motive 0)
    (p : Fin as.size → β → Prop) (hs : ∀ i, motive i.1 → p i (f as[i]) ∧ motive (i+1)) :
    motive as.size ∧
      ∃ eq : (as.map f).size = as.size, ∀ i h, p ⟨i, h⟩ ((as.map f)[i]) := by
  have t := foldl_induction (as := as) (β := Array β)
    (motive := fun i arr => motive i ∧ arr.size = i ∧ ∀ i h2, p i arr[i.1])
    (init := #[]) (f := fun r a => r.push (f a)) ?_ ?_
  obtain ⟨m, eq, w⟩ := t
  · refine ⟨m, by simpa [map_eq_foldl] using eq, ?_⟩
    intro i h
    simp [eq] at w
    specialize w ⟨i, h⟩ trivial
    simpa [map_eq_foldl] using w
  · exact ⟨h0, rfl, nofun⟩
  · intro i b ⟨m, ⟨eq, w⟩⟩
    refine ⟨?_, ?_, ?_⟩
    · exact (hs _ m).2
    · simp_all
    · intro j h
      simp at h ⊢
      by_cases h' : j < size b
      · rw [get_push]
        simp_all
      · rw [get_push, dif_neg h']
        simp only [show j = i by omega]
        exact (hs _ m).1

theorem map_spec (as : Array α) (f : α → β) (p : Fin as.size → β → Prop)
    (hs : ∀ i, p i (f as[i])) :
    ∃ eq : (as.map f).size = as.size, ∀ i h, p ⟨i, h⟩ ((as.map f)[i]) := by
  simpa using map_induction as f (fun _ => True) trivial p (by simp_all)

@[simp] theorem getElem_map (f : α → β) (as : Array α) (i : Nat) (h) :
    ((as.map f)[i]) = f (as[i]'(size_map .. ▸ h)) := by
  have := map_spec as f (fun i b => b = f (as[i]))
  simp only [implies_true, true_implies] at this
  obtain ⟨eq, w⟩ := this
  apply w
  simp_all

/-! ### mapIdx -/

-- This could also be prove from `SatisfiesM_mapIdxM`.
theorem mapIdx_induction (as : Array α) (f : Fin as.size → α → β)
    (motive : Nat → Prop) (h0 : motive 0)
    (p : Fin as.size → β → Prop)
    (hs : ∀ i, motive i.1 → p i (f i as[i]) ∧ motive (i + 1)) :
    motive as.size ∧ ∃ eq : (Array.mapIdx as f).size = as.size,
      ∀ i h, p ⟨i, h⟩ ((Array.mapIdx as f)[i]) := by
  let rec go {bs i j h} (h₁ : j = bs.size) (h₂ : ∀ i h h', p ⟨i, h⟩ bs[i]) (hm : motive j) :
    let arr : Array β := Array.mapIdxM.map (m := Id) as f i j h bs
    motive as.size ∧ ∃ eq : arr.size = as.size, ∀ i h, p ⟨i, h⟩ arr[i] := by
    induction i generalizing j bs with simp [mapIdxM.map]
    | zero =>
      have := (Nat.zero_add _).symm.trans h
      exact ⟨this ▸ hm, h₁ ▸ this, fun _ _ => h₂ ..⟩
    | succ i ih =>
      apply @ih (bs.push (f ⟨j, by omega⟩ as[j])) (j + 1) (by omega) (by simpa using h₁)
      · intro i i_lt h'
        rw [get_push]
        split
        · apply h₂
        · simp only [size_push] at h'
          obtain rfl : i = j := by omega
          apply (hs ⟨i, by omega⟩ hm).1
      · exact (hs ⟨j, by omega⟩ hm).2
  simp [mapIdx, mapIdxM]; exact go rfl nofun h0

theorem mapIdx_spec (as : Array α) (f : Fin as.size → α → β)
    (p : Fin as.size → β → Prop) (hs : ∀ i, p i (f i as[i])) :
    ∃ eq : (Array.mapIdx as f).size = as.size,
      ∀ i h, p ⟨i, h⟩ ((Array.mapIdx as f)[i]) :=
  (mapIdx_induction _ _ (fun _ => True) trivial p fun _ _ => ⟨hs .., trivial⟩).2

@[simp] theorem size_mapIdx (a : Array α) (f : Fin a.size → α → β) : (a.mapIdx f).size = a.size :=
  (mapIdx_spec (p := fun _ _ => True) (hs := fun _ => trivial)).1

@[simp] theorem size_zipWithIndex (as : Array α) : as.zipWithIndex.size = as.size :=
  Array.size_mapIdx _ _

@[simp] theorem getElem_mapIdx (a : Array α) (f : Fin a.size → α → β) (i : Nat)
    (h : i < (mapIdx a f).size) :
    haveI : i < a.size := by simp_all
    (a.mapIdx f)[i] = f ⟨i, this⟩ a[i] :=
  (mapIdx_spec _ _ (fun i b => b = f i a[i]) fun _ => rfl).2 i _

/-! ### modify -/

@[simp] theorem size_modify (a : Array α) (i : Nat) (f : α → α) : (a.modify i f).size = a.size := by
  unfold modify modifyM Id.run
  split <;> simp

theorem get_modify {arr : Array α} {x i} (h : i < arr.size) :
    (arr.modify x f).get ⟨i, by simp [h]⟩ =
    if x = i then f (arr.get ⟨i, h⟩) else arr.get ⟨i, h⟩ := by
  simp [modify, modifyM, Id.run]; split
  · simp [get_set _ _ _ h]; split <;> simp [*]
  · rw [if_neg (mt (by rintro rfl; exact h) ‹_›)]

/-! ### filter -/

@[simp] theorem filter_data (p : α → Bool) (l : Array α) :
    (l.filter p).data = l.data.filter p := by
  dsimp only [filter]
  rw [foldl_eq_foldl_data]
  generalize l.data = l
  suffices ∀ a, (List.foldl (fun r a => if p a = true then push r a else r) a l).data =
      a.data ++ List.filter p l by
    simpa using this #[]
  induction l with simp
  | cons => split <;> simp [*]

@[simp] theorem filter_filter (q) (l : Array α) :
    filter p (filter q l) = filter (fun a => p a ∧ q a) l := by
  apply ext'
  simp only [filter_data, List.filter_filter]

theorem size_filter_le (p : α → Bool) (l : Array α) :
    (l.filter p).size ≤ l.size := by
  simp only [← data_length, filter_data]
  apply List.length_filter_le

@[simp] theorem mem_filter : x ∈ filter p as ↔ x ∈ as ∧ p x := by
  simp only [mem_def, filter_data, List.mem_filter]

theorem mem_of_mem_filter {a : α} {l} (h : a ∈ filter p l) : a ∈ l :=
  (mem_filter.mp h).1

/-! ### filterMap -/

@[simp] theorem filterMap_data (f : α → Option β) (l : Array α) :
    (l.filterMap f).data = l.data.filterMap f := by
  dsimp only [filterMap, filterMapM]
  rw [foldlM_eq_foldlM_data]
  generalize l.data = l
  have this : ∀ a : Array β, (Id.run (List.foldlM (m := Id) ?_ a l)).data =
    a.data ++ List.filterMap f l := ?_
  exact this #[]
  induction l
  · simp_all [Id.run]
  · simp_all [Id.run]
    split <;> simp_all

@[simp] theorem mem_filterMap (f : α → Option β) (l : Array α) {b : β} :
    b ∈ filterMap f l ↔ ∃ a, a ∈ l ∧ f a = some b := by
  simp only [mem_def, filterMap_data, List.mem_filterMap]

/-! ### join -/

@[simp] theorem join_data {l : Array (Array α)} : l.join.data = (l.data.map data).join := by
  dsimp [join]
  simp only [foldl_eq_foldl_data]
  generalize l.data = l
  have : ∀ a : Array α, (List.foldl ?_ a l).data = a.data ++ ?_ := ?_
  exact this #[]
  induction l with
  | nil => simp
  | cons h => induction h.data <;> simp [*]

theorem mem_join : ∀ {L : Array (Array α)}, a ∈ L.join ↔ ∃ l, l ∈ L ∧ a ∈ l := by
  simp only [mem_def, join_data, List.mem_join, List.mem_map]
  intro l
  constructor
  · rintro ⟨_, ⟨s, m, rfl⟩, h⟩
    exact ⟨s, m, h⟩
  · rintro ⟨s, h₁, h₂⟩
    refine ⟨s.data, ⟨⟨s, h₁, rfl⟩, h₂⟩⟩

/-! ### empty -/

theorem size_empty : (#[] : Array α).size = 0 := rfl

theorem empty_data : (#[] : Array α).data = [] := rfl

/-! ### append -/

theorem push_eq_append_singleton (as : Array α) (x) : as.push x = as ++ #[x] := rfl

@[simp] theorem mem_append {a : α} {s t : Array α} : a ∈ s ++ t ↔ a ∈ s ∨ a ∈ t := by
  simp only [mem_def, append_data, List.mem_append]

theorem size_append (as bs : Array α) : (as ++ bs).size = as.size + bs.size := by
  simp only [size, append_data, List.length_append]

theorem get_append_left {as bs : Array α} {h : i < (as ++ bs).size} (hlt : i < as.size) :
    (as ++ bs)[i] = as[i] := by
  simp only [getElem_eq_data_get]
  have h' : i < (as.data ++ bs.data).length := by rwa [← data_length, append_data] at h
  conv => rhs; rw [← List.get_append_left (bs:=bs.data) (h':=h')]
  apply List.get_of_eq; rw [append_data]

theorem get_append_right {as bs : Array α} {h : i < (as ++ bs).size} (hle : as.size ≤ i)
    (hlt : i - as.size < bs.size := Nat.sub_lt_left_of_lt_add hle (size_append .. ▸ h)) :
    (as ++ bs)[i] = bs[i - as.size] := by
  simp only [getElem_eq_data_get]
  have h' : i < (as.data ++ bs.data).length := by rwa [← data_length, append_data] at h
  conv => rhs; rw [← List.get_append_right (h':=h') (h:=Nat.not_lt_of_ge hle)]
  apply List.get_of_eq; rw [append_data]

@[simp] theorem append_nil (as : Array α) : as ++ #[] = as := by
  apply ext'; simp only [append_data, empty_data, List.append_nil]

@[simp] theorem nil_append (as : Array α) : #[] ++ as = as := by
  apply ext'; simp only [append_data, empty_data, List.nil_append]

theorem append_assoc (as bs cs : Array α) : as ++ bs ++ cs = as ++ (bs ++ cs) := by
  apply ext'; simp only [append_data, List.append_assoc]

/-! ### extract -/

theorem extract_loop_zero (as bs : Array α) (start : Nat) : extract.loop as 0 start bs = bs := by
  rw [extract.loop]; split <;> rfl

theorem extract_loop_succ (as bs : Array α) (size start : Nat) (h : start < as.size) :
    extract.loop as (size+1) start bs = extract.loop as size (start+1) (bs.push as[start]) := by
  rw [extract.loop, dif_pos h]; rfl

theorem extract_loop_of_ge (as bs : Array α) (size start : Nat) (h : start ≥ as.size) :
    extract.loop as size start bs = bs := by
  rw [extract.loop, dif_neg (Nat.not_lt_of_ge h)]

theorem extract_loop_eq_aux (as bs : Array α) (size start : Nat) :
    extract.loop as size start bs = bs ++ extract.loop as size start #[] := by
  induction size using Nat.recAux generalizing start bs with
  | zero => rw [extract_loop_zero, extract_loop_zero, append_nil]
  | succ size ih =>
    if h : start < as.size then
      rw [extract_loop_succ (h:=h), ih (bs.push _), push_eq_append_singleton]
      rw [extract_loop_succ (h:=h), ih (#[].push _), push_eq_append_singleton, nil_append]
      rw [append_assoc]
    else
      rw [extract_loop_of_ge (h:=Nat.le_of_not_lt h)]
      rw [extract_loop_of_ge (h:=Nat.le_of_not_lt h)]
      rw [append_nil]

theorem extract_loop_eq (as bs : Array α) (size start : Nat) (h : start + size ≤ as.size) :
  extract.loop as size start bs = bs ++ as.extract start (start + size) := by
  simp [extract]; rw [extract_loop_eq_aux, Nat.min_eq_left h, Nat.add_sub_cancel_left]

theorem size_extract_loop (as bs : Array α) (size start : Nat) :
    (extract.loop as size start bs).size = bs.size + min size (as.size - start) := by
  induction size using Nat.recAux generalizing start bs with
  | zero => rw [extract_loop_zero, Nat.zero_min, Nat.add_zero]
  | succ size ih =>
    if h : start < as.size then
      rw [extract_loop_succ (h:=h), ih, size_push, Nat.add_assoc, ←Nat.add_min_add_left,
        Nat.sub_succ, Nat.one_add, Nat.one_add, Nat.succ_pred_eq_of_pos (Nat.sub_pos_of_lt h)]
    else
      have h := Nat.le_of_not_gt h
      rw [extract_loop_of_ge (h:=h), Nat.sub_eq_zero_of_le h, Nat.min_zero, Nat.add_zero]

@[simp] theorem size_extract (as : Array α) (start stop : Nat) :
    (as.extract start stop).size = min stop as.size - start := by
  simp [extract]; rw [size_extract_loop, size_empty, Nat.zero_add, Nat.sub_min_sub_right,
    Nat.min_assoc, Nat.min_self]

theorem get_extract_loop_lt_aux (as bs : Array α) (size start : Nat) (hlt : i < bs.size) :
    i < (extract.loop as size start bs).size := by
  rw [size_extract_loop]
  apply Nat.lt_of_lt_of_le hlt
  exact Nat.le_add_right ..

theorem get_extract_loop_lt (as bs : Array α) (size start : Nat) (hlt : i < bs.size)
    (h := get_extract_loop_lt_aux as bs size start hlt) :
    (extract.loop as size start bs)[i] = bs[i] := by
  apply Eq.trans _ (get_append_left (bs:=extract.loop as size start #[]) hlt)
  · rw [size_append]; exact Nat.lt_of_lt_of_le hlt (Nat.le_add_right ..)
  · congr; rw [extract_loop_eq_aux]

theorem get_extract_loop_ge_aux (as bs : Array α) (size start : Nat) (hge : i ≥ bs.size)
    (h : i < (extract.loop as size start bs).size) : start + i - bs.size < as.size := by
  have h : i < bs.size + (as.size - start) := by
      apply Nat.lt_of_lt_of_le h
      rw [size_extract_loop]
      apply Nat.add_le_add_left
      exact Nat.min_le_right ..
  rw [Nat.add_sub_assoc hge]
  apply Nat.add_lt_of_lt_sub'
  exact Nat.sub_lt_left_of_lt_add hge h

theorem get_extract_loop_ge (as bs : Array α) (size start : Nat) (hge : i ≥ bs.size)
    (h : i < (extract.loop as size start bs).size)
    (h' := get_extract_loop_ge_aux as bs size start hge h) :
    (extract.loop as size start bs)[i] = as[start + i - bs.size] := by
  induction size using Nat.recAux generalizing start bs with
  | zero =>
    rw [size_extract_loop, Nat.zero_min, Nat.add_zero] at h
    absurd h; exact Nat.not_lt_of_ge hge
  | succ size ih =>
    have : start < as.size := by
      apply Nat.lt_of_le_of_lt (Nat.le_add_right start (i - bs.size))
      rwa [← Nat.add_sub_assoc hge]
    have : i < (extract.loop as size (start+1) (bs.push as[start])).size := by
      rwa [← extract_loop_succ]
    have heq : (extract.loop as (size+1) start bs)[i] =
        (extract.loop as size (start+1) (bs.push as[start]))[i] := by
      congr 1; rw [extract_loop_succ]
    rw [heq]
    if hi : bs.size = i then
      cases hi
      have h₁ : bs.size < (bs.push as[start]).size := by rw [size_push]; exact Nat.lt_succ_self ..
      have h₂ : bs.size < (extract.loop as size (start+1) (bs.push as[start])).size := by
        rw [size_extract_loop]; apply Nat.lt_of_lt_of_le h₁; exact Nat.le_add_right ..
      have h : (extract.loop as size (start + 1) (push bs as[start]))[bs.size] = as[start] := by
        rw [get_extract_loop_lt as (bs.push as[start]) size (start+1) h₁ h₂, get_push_eq]
      rw [h]; congr; rw [Nat.add_sub_cancel]
    else
      have hge : bs.size + 1 ≤ i := Nat.lt_of_le_of_ne hge hi
      rw [ih (bs.push as[start]) (start+1) ((size_push ..).symm ▸ hge)]
      congr 1; rw [size_push, Nat.add_right_comm, Nat.add_sub_add_right]

theorem get_extract_aux {as : Array α} {start stop : Nat} (h : i < (as.extract start stop).size) :
    start + i < as.size := by
  rw [size_extract] at h; apply Nat.add_lt_of_lt_sub'; apply Nat.lt_of_lt_of_le h
  apply Nat.sub_le_sub_right; apply Nat.min_le_right

@[simp] theorem get_extract {as : Array α} {start stop : Nat}
    (h : i < (as.extract start stop).size) :
    (as.extract start stop)[i] = as[start + i]'(get_extract_aux h) :=
  show (extract.loop as (min stop as.size - start) start #[])[i]
    = as[start + i]'(get_extract_aux h) by rw [get_extract_loop_ge]; rfl; exact Nat.zero_le _

@[simp] theorem extract_all (as : Array α) : as.extract 0 as.size = as := by
  apply ext
  · rw [size_extract, Nat.min_self, Nat.sub_zero]
  · intros; rw [get_extract]; congr; rw [Nat.zero_add]

theorem extract_empty_of_stop_le_start (as : Array α) {start stop : Nat} (h : stop ≤ start) :
    as.extract start stop = #[] := by
  simp [extract]; rw [←Nat.sub_min_sub_right, Nat.sub_eq_zero_of_le h, Nat.zero_min,
    extract_loop_zero]

theorem extract_empty_of_size_le_start (as : Array α) {start stop : Nat} (h : as.size ≤ start) :
    as.extract start stop = #[] := by
  simp [extract]; rw [←Nat.sub_min_sub_right, Nat.sub_eq_zero_of_le h, Nat.min_zero,
    extract_loop_zero]

@[simp] theorem extract_empty (start stop : Nat) : (#[] : Array α).extract start stop = #[] :=
  extract_empty_of_size_le_start _ (Nat.zero_le _)

/-! ### any -/

-- Auxiliary for `any_iff_exists`.
theorem anyM_loop_iff_exists (p : α → Bool) (as : Array α) (start stop) (h : stop ≤ as.size) :
    anyM.loop (m := Id) p as stop h start = true ↔
      ∃ i : Fin as.size, start ≤ ↑i ∧ ↑i < stop ∧ p as[i] = true := by
  unfold anyM.loop
  split <;> rename_i h₁
  · dsimp
    split <;> rename_i h₂
    · simp only [true_iff]
      refine ⟨⟨start, by omega⟩, by dsimp; omega, by dsimp; omega, h₂⟩
    · rw [anyM_loop_iff_exists]
      constructor
      · rintro ⟨i, ge, lt, h⟩
        have : start ≠ i := by rintro rfl; omega
        exact ⟨i, by omega, lt, h⟩
      · rintro ⟨i, ge, lt, h⟩
        have : start ≠ i := by rintro rfl; erw [h] at h₂; simp_all
        exact ⟨i, by omega, lt, h⟩
  · simp
    omega
termination_by stop - start

-- This could also be proved from `SatisfiesM_anyM_iff_exists` in `Std.Data.Array.Init.Monadic`
theorem any_iff_exists (p : α → Bool) (as : Array α) (start stop) :
    any as p start stop ↔ ∃ i : Fin as.size, start ≤ i.1 ∧ i.1 < stop ∧ p as[i] := by
  dsimp [any, anyM, Id.run]
  split
  · rw [anyM_loop_iff_exists]; rfl
  · rw [anyM_loop_iff_exists]
    constructor
    · rintro ⟨i, ge, _, h⟩
      exact ⟨i, by omega, by omega, h⟩
    · rintro ⟨i, ge, _, h⟩
      exact ⟨i, by omega, by omega, h⟩

theorem any_eq_true (p : α → Bool) (as : Array α) :
    any as p ↔ ∃ i : Fin as.size, p as[i] := by simp [any_iff_exists, Fin.isLt]

theorem any_def {p : α → Bool} (as : Array α) : as.any p = as.data.any p := by
  rw [Bool.eq_iff_iff, any_eq_true, List.any_eq_true]; simp only [List.mem_iff_get]
  exact ⟨fun ⟨i, h⟩ => ⟨_, ⟨i, rfl⟩, h⟩, fun ⟨_, ⟨i, rfl⟩, h⟩ => ⟨i, h⟩⟩

/-! ### all -/

theorem all_eq_not_any_not (p : α → Bool) (as : Array α) (start stop) :
    all as p start stop = !(any as (!p ·) start stop) := by
  dsimp [all, allM]
  rfl

theorem all_iff_forall (p : α → Bool) (as : Array α) (start stop) :
    all as p start stop ↔ ∀ i : Fin as.size, start ≤ i.1 ∧ i.1 < stop → p as[i] := by
  rw [all_eq_not_any_not]
  suffices ¬(any as (!p ·) start stop = true) ↔
      ∀ i : Fin as.size, start ≤ i.1 ∧ i.1 < stop → p as[i] by
    simp_all
  rw [any_iff_exists]
  simp

theorem all_eq_true (p : α → Bool) (as : Array α) : all as p ↔ ∀ i : Fin as.size, p as[i] := by
  simp [all_iff_forall, Fin.isLt]

theorem all_def {p : α → Bool} (as : Array α) : as.all p = as.data.all p := by
  rw [Bool.eq_iff_iff, all_eq_true, List.all_eq_true]; simp only [List.mem_iff_get]
  constructor
  · rintro w x ⟨r, rfl⟩
    rw [← getElem_eq_data_get]
    apply w
  · intro w i
    exact w as[i] ⟨i, (getElem_eq_data_get as i.2).symm⟩

theorem all_eq_true_iff_forall_mem {l : Array α} : l.all p ↔ ∀ x, x ∈ l → p x := by
  simp only [all_def, List.all_eq_true, mem_def]

<<<<<<< HEAD
/-! ### indexOf? -/

theorem indexOf?_data [BEq α] {a : α} {l : Array α} :
    l.data.indexOf? a = (l.indexOf? a).map Fin.val := by
  simpa using aux l 0
where
  aux (l : Array α) (i : Nat) :
       ((l.data.drop i).indexOf? a).map (·+i) = (indexOfAux l a i).map Fin.val := by
    rw [indexOfAux]
    if h : i < l.size then
      rw [List.drop_eq_get_cons h, ←getElem_eq_data_get, List.indexOf?_cons]
      if h' : l[i] == a then
        simp [h, h']
      else
        simp [h, h', ←aux l (i+1), Function.comp_def, Nat.add_succ, Nat.succ_add]
    else
      have h' : l.size ≤ i := Nat.le_of_not_lt h
      simp [h, List.drop_length_le h', List.indexOf?]
  termination_by l.size - i

/-! ### erase -/

theorem eraseIdx_swap_data {l : Array α} (i : Nat) (lt : i + 1 < size l) :
    (l.swap ⟨i+1, lt⟩ ⟨i, Nat.lt_of_succ_lt lt⟩).data.eraseIdx (i+1) = l.data.eraseIdx i := by
  let ⟨xs⟩ := l
  induction i generalizing xs <;> let x₀::x₁::xs := xs
  case zero => simp [swap, get]
  case succ i ih _ =>
    have lt' := Nat.lt_of_succ_lt_succ lt
    have : (swap ⟨x₀::x₁::xs⟩ ⟨i.succ + 1, lt⟩ ⟨i.succ, Nat.lt_of_succ_lt lt⟩).data
        = x₀::(swap ⟨x₁::xs⟩ ⟨i + 1, lt'⟩ ⟨i, Nat.lt_of_succ_lt lt'⟩).data := by
      simp [swap_def, List.set_succ, getElem_eq_data_get]
    simp [this, ih]

theorem eraseIdxAux_data {l : Array α} {i : Nat} (le : i+1 ≤ l.size) :
    (eraseIdxAux (i+1) l).data = l.data.eraseIdx i := by
  rw [eraseIdxAux];
  if h : i+1 < size l then
    rw [dif_pos h, eraseIdxAux_data (i := i+1)]
    apply eraseIdx_swap_data
    simpa
  else
    rw [dif_neg h]
    rw [Nat.not_lt] at h
    have last_idx : l.size = i + 1 := Nat.le_antisymm h le
    let ⟨xs⟩ := l
    rw [pop, ←List.dropLast_eq_eraseIdx]
    exact last_idx.symm
termination_by l.size - i

@[simp] theorem erase_data [BEq α] {l : Array α} {a : α} : (l.erase a).data = l.data.erase a := by
  let ⟨xs⟩ := l
  match h : indexOf? ⟨xs⟩ a with
  | none =>
    simp only [erase, h]
    apply erase_none 0
    simpa [←indexOf?_data] using congrArg (Option.map Fin.val) h
  | some i =>
    simp only [erase, h]
    rw [feraseIdx, eraseIdxAux_data i.is_lt, ←List.eraseIdx_indexOf_eq_erase]
    congr
    rw [List.indexOf_eq_indexOf?, indexOf?_data]
    simp [h]
where
  erase_none {xs : List α} (i : Nat) (h : List.indexOf? a xs = none) :
      xs.drop i = (xs.drop i).erase a := by
    if le : xs.length ≤ i then
      rw [List.drop_length_le le]
      rfl
    else
      have lt : i < xs.length := Nat.lt_of_not_le le
      have h' := List.findIdx?_of_eq_none h i
      simp only [List.get?_eq_get lt] at h'
      simp [List.drop_eq_get_cons lt, h', ←erase_none (i+1) h]
  termination_by xs.length - i
=======
/-! ### contains -/

theorem contains_def [DecidableEq α] {a : α} {as : Array α} : as.contains a ↔ a ∈ as := by
  rw [mem_def, contains, any_def, List.any_eq_true]; simp [and_comm]

instance [DecidableEq α] (a : α) (as : Array α) : Decidable (a ∈ as) :=
  decidable_of_iff _ contains_def

/-! ### erase -/

@[simp] proof_wanted erase_data [BEq α] {l : Array α} {a : α} : (l.erase a).data = l.data.erase a

/-! ### swap -/

@[simp] theorem get_swap_right (a : Array α) {i j : Fin a.size} : (a.swap i j)[j.val] = a[i] :=
  by simp only [swap, fin_cast_val, get_eq_getElem, getElem_set_eq, getElem_fin]

@[simp] theorem get_swap_left (a : Array α) {i j : Fin a.size} : (a.swap i j)[i.val] = a[j] :=
  if he : ((Array.size_set _ _ _).symm ▸ j).val = i.val then by
    simp only [←he, fin_cast_val, get_swap_right, getElem_fin]
  else by
    apply Eq.trans
    · apply Array.get_set_ne
      · simp only [size_set, Fin.is_lt]
      · assumption
    · simp [get_set_ne]

@[simp] theorem get_swap_of_ne (a : Array α) {i j : Fin a.size} (hp : p < a.size)
    (hi : p ≠ i) (hj : p ≠ j) : (a.swap i j)[p]'(a.size_swap .. |>.symm ▸ hp) = a[p] := by
  apply Eq.trans
  · have : ((a.size_set i (a.get j)).symm ▸ j).val = j.val := by simp only [fin_cast_val]
    apply Array.get_set_ne
    · simp only [this]
      apply Ne.symm
      · assumption
  · apply Array.get_set_ne
    · apply Ne.symm
      · assumption

theorem get_swap (a : Array α) (i j : Fin a.size) (k : Nat) (hk: k < a.size) :
    (a.swap i j)[k]'(by simp_all) = if k = i then a[j] else if k = j then a[i]  else a[k] := by
  split
  · simp_all only [get_swap_left]
  · split <;> simp_all

theorem get_swap' (a : Array α) (i j : Fin a.size) (k : Nat) (hk' : k < (a.swap i j).size) :
    (a.swap i j)[k] = if k = i then a[j] else if k = j then a[i] else a[k]'(by simp_all) := by
  apply get_swap

@[simp] theorem swap_swap (a : Array α) {i j : Fin a.size} :
    (a.swap i j).swap ⟨i.1, (a.size_swap ..).symm ▸i.2⟩ ⟨j.1, (a.size_swap ..).symm ▸j.2⟩ = a := by
  apply ext
  · simp only [size_swap]
  · intros
    simp only [get_swap']
    split
    · simp_all
    · split <;> simp_all

theorem swap_comm (a : Array α) {i j : Fin a.size} : a.swap i j = a.swap j i := by
  apply ext
  · simp only [size_swap]
  · intros
    simp only [get_swap']
    split
    · split <;> simp_all
    · split <;> simp_all
>>>>>>> 3025cb12
<|MERGE_RESOLUTION|>--- conflicted
+++ resolved
@@ -801,7 +801,6 @@
 theorem all_eq_true_iff_forall_mem {l : Array α} : l.all p ↔ ∀ x, x ∈ l → p x := by
   simp only [all_def, List.all_eq_true, mem_def]
 
-<<<<<<< HEAD
 /-! ### indexOf? -/
 
 theorem indexOf?_data [BEq α] {a : α} {l : Array α} :
@@ -821,6 +820,14 @@
       have h' : l.size ≤ i := Nat.le_of_not_lt h
       simp [h, List.drop_length_le h', List.indexOf?]
   termination_by l.size - i
+
+/-! ### contains -/
+
+theorem contains_def [DecidableEq α] {a : α} {as : Array α} : as.contains a ↔ a ∈ as := by
+  rw [mem_def, contains, any_def, List.any_eq_true]; simp [and_comm]
+
+instance [DecidableEq α] (a : α) (as : Array α) : Decidable (a ∈ as) :=
+  decidable_of_iff _ contains_def
 
 /-! ### erase -/
 
@@ -877,18 +884,6 @@
       simp only [List.get?_eq_get lt] at h'
       simp [List.drop_eq_get_cons lt, h', ←erase_none (i+1) h]
   termination_by xs.length - i
-=======
-/-! ### contains -/
-
-theorem contains_def [DecidableEq α] {a : α} {as : Array α} : as.contains a ↔ a ∈ as := by
-  rw [mem_def, contains, any_def, List.any_eq_true]; simp [and_comm]
-
-instance [DecidableEq α] (a : α) (as : Array α) : Decidable (a ∈ as) :=
-  decidable_of_iff _ contains_def
-
-/-! ### erase -/
-
-@[simp] proof_wanted erase_data [BEq α] {l : Array α} {a : α} : (l.erase a).data = l.data.erase a
 
 /-! ### swap -/
 
@@ -944,5 +939,4 @@
     simp only [get_swap']
     split
     · split <;> simp_all
-    · split <;> simp_all
->>>>>>> 3025cb12
+    · split <;> simp_all