/-
Copyright (c) 2021 Mario Carneiro. All rights reserved.
Released under Apache 2.0 license as described in the file LICENSE.

Authors: Mario Carneiro, Gabriel Ebner
-/
import Std.Data.List.Lemmas
import Std.Data.Array.Basic
import Std.Tactic.SeqFocus
import Std.Util.ProofWanted

@[simp] theorem getElem_fin [GetElem Cont Nat Elem Dom] (a : Cont) (i : Fin n) (h : Dom a i) :
    a[i] = a[i.1] := rfl

@[simp] theorem getElem?_fin [GetElem Cont Nat Elem Dom] (a : Cont) (i : Fin n)
    [Decidable (Dom a i)] : a[i]? = a[i.1]? := rfl

@[simp] theorem getElem!_fin [GetElem Cont Nat Elem Dom] (a : Cont) (i : Fin n)
    [Decidable (Dom a i)] [Inhabited Elem] : a[i]! = a[i.1]! := rfl

@[simp] theorem mkArray_data (n : Nat) (v : α) : (mkArray n v).data = List.replicate n v := rfl

@[simp] theorem getElem_mkArray (n : Nat) (v : α) (h : i < (mkArray n v).size) :
    (mkArray n v)[i] = v := by simp [Array.getElem_eq_data_get]

namespace Array

attribute [simp] isEmpty uget

@[simp] theorem singleton_def (v : α) : singleton v = #[v] := rfl

@[simp] theorem toArray_data : (a : Array α) → a.data.toArray = a
  | ⟨l⟩ => ext' (data_toArray l)

@[simp] theorem data_length {l : Array α} : l.data.length = l.size := rfl

/-- # mem -/

theorem mem_data {a : α} {l : Array α} : a ∈ l.data ↔ a ∈ l := (mem_def _ _).symm

theorem not_mem_nil (a : α) : ¬ a ∈ #[] := nofun

/-- # get lemmas -/

theorem getElem?_mem {l : Array α} {i : Fin l.size} : l[i] ∈ l := by
  erw [Array.mem_def, getElem_eq_data_get]
  apply List.get_mem

theorem getElem_fin_eq_data_get (a : Array α) (i : Fin _) : a[i] = a.data.get i := rfl

@[simp] theorem ugetElem_eq_getElem (a : Array α) {i : USize} (h : i.toNat < a.size) :
  a[i] = a[i.toNat] := rfl

theorem getElem?_eq_getElem (a : Array α) (i : Nat) (h : i < a.size) : a[i]? = a[i] :=
  getElem?_pos ..

theorem get?_len_le (a : Array α) (i : Nat) (h : a.size ≤ i) : a[i]? = none := by
  simp [getElem?_neg, h]

theorem getElem_mem_data (a : Array α) (h : i < a.size) : a[i] ∈ a.data := by
  simp only [getElem_eq_data_get, List.get_mem]

theorem getElem?_eq_data_get? (a : Array α) (i : Nat) : a[i]? = a.data.get? i := by
  by_cases i < a.size <;> simp_all [getElem?_pos, getElem?_neg, List.get?_eq_get, eq_comm]; rfl

theorem get?_eq_data_get? (a : Array α) (i : Nat) : a.get? i = a.data.get? i :=
  getElem?_eq_data_get? ..

theorem get!_eq_get? [Inhabited α] (a : Array α) : a.get! n = (a.get? n).getD default := by
  simp [get!_eq_getD]

@[simp] theorem back_eq_back? [Inhabited α] (a : Array α) : a.back = a.back?.getD default := by
  simp [back, back?]

@[simp] theorem back?_push (a : Array α) : (a.push x).back? = some x := by
  simp [back?, getElem?_eq_data_get?]

theorem back_push [Inhabited α] (a : Array α) : (a.push x).back = x := by simp

theorem get?_push_lt (a : Array α) (x : α) (i : Nat) (h : i < a.size) :
    (a.push x)[i]? = some a[i] := by
  rw [getElem?_pos, get_push_lt]

theorem get?_push_eq (a : Array α) (x : α) : (a.push x)[a.size]? = some x := by
  rw [getElem?_pos, get_push_eq]

theorem get?_push {a : Array α} : (a.push x)[i]? = if i = a.size then some x else a[i]? := by
  match Nat.lt_trichotomy i a.size with
  | Or.inl g =>
    have h1 : i < a.size + 1 := by omega
    have h2 : i ≠ a.size := by omega
    simp [getElem?, size_push, g, h1, h2, get_push_lt]
  | Or.inr (Or.inl heq) =>
    simp [heq, getElem?_pos, get_push_eq]
  | Or.inr (Or.inr g) =>
    simp only [getElem?, size_push]
<<<<<<< HEAD
    have h1 : ¬ (i < a.size ) := by omega
=======
    have h1 : ¬ (i < a.size) := by omega
>>>>>>> 37d98ec8
    have h2 : ¬ (i < a.size + 1) := by omega
    have h3 : i ≠ a.size := by omega
    simp [h1, h2, h3]

@[simp] theorem get?_size {a : Array α} : a[a.size]? = none := by
  simp only [getElem?, Nat.lt_irrefl, dite_false]

@[simp] theorem data_set (a : Array α) (i v) : (a.set i v).data = a.data.set i.1 v := rfl

theorem get_set_eq (a : Array α) (i : Fin a.size) (v : α) :
    (a.set i v)[i.1] = v := by
  simp only [set, getElem_eq_data_get, List.get_set_eq]

theorem get?_set_eq (a : Array α) (i : Fin a.size) (v : α) :
    (a.set i v)[i.1]? = v := by simp [getElem?_pos, i.2]

@[simp] theorem get?_set_ne (a : Array α) (i : Fin a.size) {j : Nat} (v : α)
    (h : i.1 ≠ j) : (a.set i v)[j]? = a[j]? := by
  by_cases j < a.size <;> simp [getElem?_pos, getElem?_neg, *]

theorem get?_set (a : Array α) (i : Fin a.size) (j : Nat) (v : α) :
    (a.set i v)[j]? = if i.1 = j then some v else a[j]? := by
  if h : i.1 = j then subst j; simp [*] else simp [*]

theorem get_set (a : Array α) (i : Fin a.size) (j : Nat) (hj : j < a.size) (v : α) :
    (a.set i v)[j]'(by simp [*]) = if i = j then v else a[j] := by
  if h : i.1 = j then subst j; simp [*] else simp [*]

@[simp] theorem get_set_ne (a : Array α) (i : Fin a.size) {j : Nat} (v : α) (hj : j < a.size)
    (h : i.1 ≠ j) : (a.set i v)[j]'(by simp [*]) = a[j] := by
  simp only [set, getElem_eq_data_get, List.get_set_ne _ h]

theorem getElem_setD (a : Array α) (i : Nat) (v : α) (h : i < (setD a i v).size) :
  (setD a i v)[i] = v := by
  simp at h
  simp only [setD, h, dite_true, get_set, ite_true]

theorem set_set (a : Array α) (i : Fin a.size) (v v' : α) :
    (a.set i v).set ⟨i, by simp [i.2]⟩ v' = a.set i v' := by simp [set, List.set_set]

private theorem fin_cast_val (e : n = n') (i : Fin n) : e ▸ i = ⟨i.1, e ▸ i.2⟩ := by cases e; rfl

theorem swap_def (a : Array α) (i j : Fin a.size) :
    a.swap i j = (a.set i (a.get j)).set ⟨j.1, by simp [j.2]⟩ (a.get i) := by
  simp [swap, fin_cast_val]

theorem data_swap (a : Array α) (i j : Fin a.size) :
    (a.swap i j).data = (a.data.set i (a.get j)).set j (a.get i) := by simp [swap_def]

theorem get?_swap (a : Array α) (i j : Fin a.size) (k : Nat) : (a.swap i j)[k]? =
    if j = k then some a[i.1] else if i = k then some a[j.1] else a[k]? := by
  simp [swap_def, get?_set, ← getElem_fin_eq_data_get]

@[simp] theorem swapAt_def (a : Array α) (i : Fin a.size) (v : α) :
    a.swapAt i v = (a[i.1], a.set i v) := rfl

-- @[simp] -- FIXME: gives a weird linter error
theorem swapAt!_def (a : Array α) (i : Nat) (v : α) (h : i < a.size) :
    a.swapAt! i v = (a[i], a.set ⟨i, h⟩ v) := by simp [swapAt!, h]

@[simp] theorem data_pop (a : Array α) : a.pop.data = a.data.dropLast := by simp [pop]

@[simp] theorem pop_empty : (#[] : Array α).pop = #[] := rfl

@[simp] theorem pop_push (a : Array α) : (a.push x).pop = a := by simp [pop]

@[simp] theorem getElem_pop (a : Array α) (i : Nat) (hi : i < a.pop.size) :
    a.pop[i] = a[i]'(Nat.lt_of_lt_of_le (a.size_pop ▸ hi) (Nat.sub_le _ _)) :=
  List.get_dropLast ..

theorem eq_empty_of_size_eq_zero {as : Array α} (h : as.size = 0) : as = #[] := by
  apply ext
  · simp [h]
  · intros; contradiction

theorem eq_push_pop_back_of_size_ne_zero [Inhabited α] {as : Array α} (h : as.size ≠ 0) :
    as = as.pop.push as.back := by
  apply ext
  · simp [Nat.sub_add_cancel (Nat.zero_lt_of_ne_zero h)]
  · intros i h h'
    if hlt : i < as.pop.size then
      rw [get_push_lt (h:=hlt), getElem_pop]
    else
      have heq : i = as.pop.size :=
        Nat.le_antisymm (size_pop .. ▸ Nat.le_pred_of_lt h) (Nat.le_of_not_gt hlt)
      cases heq; rw [get_push_eq, back, ←size_pop, get!_eq_getD, getD, dif_pos h]; rfl

theorem eq_push_of_size_ne_zero {as : Array α} (h : as.size ≠ 0) :
    ∃ (bs : Array α) (c : α), as = bs.push c :=
  let _ : Inhabited α := ⟨as[0]⟩
  ⟨as.pop, as.back, eq_push_pop_back_of_size_ne_zero h⟩

theorem size_eq_length_data (as : Array α) : as.size = as.data.length := rfl

@[simp] theorem size_swap! (a : Array α) (i j) :
    (a.swap! i j).size = a.size := by unfold swap!; split <;> (try split) <;> simp [size_swap]

@[simp] theorem size_reverse (a : Array α) : a.reverse.size = a.size := by
  let rec go (as : Array α) (i j) : (reverse.loop as i j).size = as.size := by
    rw [reverse.loop]
    if h : i < j then
      have := reverse.termination h
      simp [(go · (i+1) ⟨j-1, ·⟩), h]
    else simp [h]
    termination_by j - i
  simp only [reverse]; split <;> simp [go]

@[simp] theorem size_range {n : Nat} : (range n).size = n := by
  unfold range
  induction n with
  | zero      => simp [Nat.fold]
  | succ k ih => rw [Nat.fold, flip]; simpa

@[simp] theorem reverse_data (a : Array α) : a.reverse.data = a.data.reverse := by
  let rec go (as : Array α) (i j hj)
      (h : i + j + 1 = a.size) (h₂ : as.size = a.size)
      (H : ∀ k, as.data.get? k = if i ≤ k ∧ k ≤ j then a.data.get? k else a.data.reverse.get? k)
      (k) : (reverse.loop as i ⟨j, hj⟩).data.get? k = a.data.reverse.get? k := by
    rw [reverse.loop]; dsimp; split <;> rename_i h₁
    · have := reverse.termination h₁
      match j with | j+1 => ?_
      simp at *
      rw [(go · (i+1) j)]
      · rwa [Nat.add_right_comm i]
      · simp [size_swap, h₂]
      · intro k
        rw [← getElem?_eq_data_get?, get?_swap]
        simp [getElem?_eq_data_get?, getElem_eq_data_get, ← List.get?_eq_get, H, Nat.le_of_lt h₁]
        split <;> rename_i h₂
        · simp [← h₂, Nat.not_le.2 (Nat.lt_succ_self _)]
          exact (List.get?_reverse' _ _ (Eq.trans (by simp_arith) h)).symm
        split <;> rename_i h₃
        · simp [← h₃, Nat.not_le.2 (Nat.lt_succ_self _)]
          exact (List.get?_reverse' _ _ (Eq.trans (by simp_arith) h)).symm
        simp only [Nat.succ_le, Nat.lt_iff_le_and_ne.trans (and_iff_left h₃),
          Nat.lt_succ.symm.trans (Nat.lt_iff_le_and_ne.trans (and_iff_left (Ne.symm h₂)))]
    · rw [H]; split <;> rename_i h₂
      · cases Nat.le_antisymm (Nat.not_lt.1 h₁) (Nat.le_trans h₂.1 h₂.2)
        cases Nat.le_antisymm h₂.1 h₂.2
        exact (List.get?_reverse' _ _ h).symm
      · rfl
    termination_by j - i
  simp only [reverse]; split
  · match a with | ⟨[]⟩ | ⟨[_]⟩ => rfl
  · have := Nat.sub_add_cancel (Nat.le_of_not_le ‹_›)
    refine List.ext <| go _ _ _ _ (by simp [this]) rfl fun k => ?_
    split; {rfl}; rename_i h
    simp [← show k < _ + 1 ↔ _ from Nat.lt_succ (n := a.size - 1), this] at h
    rw [List.get?_eq_none.2 ‹_›, List.get?_eq_none.2 (a.data.length_reverse ▸ ‹_›)]

theorem forIn_eq_data_forIn [Monad m]
    (as : Array α) (b : β) (f : α → β → m (ForInStep β)) :
    forIn as b f = forIn as.data b f := by
  let rec loop : ∀ {i h b j}, j + i = as.size →
      Array.forIn.loop as f i h b = forIn (as.data.drop j) b f
    | 0, _, _, _, rfl => by rw [List.drop_length]; rfl
    | i+1, _, _, j, ij => by
      simp only [forIn.loop, Nat.add]
      have j_eq : j = size as - 1 - i := by simp [← ij, ← Nat.add_assoc]
      have : as.size - 1 - i < as.size := j_eq ▸ ij ▸ Nat.lt_succ_of_le (Nat.le_add_right ..)
      have : as[size as - 1 - i] :: as.data.drop (j + 1) = as.data.drop j := by
        rw [j_eq]; exact List.get_cons_drop _ ⟨_, this⟩
      simp only [← this, List.forIn_cons]; congr; funext x; congr; funext b
      rw [loop (i := i)]; rw [← ij, Nat.succ_add]; rfl
  conv => lhs; simp only [forIn, Array.forIn]
  rw [loop (Nat.zero_add _)]; rfl

/-! ### foldl / foldr -/

-- This proof is the pure version of `Array.SatisfiesM_foldlM`,
-- reproduced to avoid a dependency on `SatisfiesM`.
theorem foldl_induction
    {as : Array α} (motive : Nat → β → Prop) {init : β} (h0 : motive 0 init) {f : β → α → β}
    (hf : ∀ i : Fin as.size, ∀ b, motive i.1 b → motive (i.1 + 1) (f b as[i])) :
    motive as.size (as.foldl f init) := by
  let rec go {i j b} (h₁ : j ≤ as.size) (h₂ : as.size ≤ i + j) (H : motive j b) :
    (motive as.size) (foldlM.loop (m := Id) f as as.size (Nat.le_refl _) i j b) := by
    unfold foldlM.loop; split
    · next hj =>
      split
      · cases Nat.not_le_of_gt (by simp [hj]) h₂
      · exact go hj (by rwa [Nat.succ_add] at h₂) (hf ⟨j, hj⟩ b H)
    · next hj => exact Nat.le_antisymm h₁ (Nat.ge_of_not_lt hj) ▸ H
  simpa [foldl, foldlM] using go (Nat.zero_le _) (Nat.le_refl _) h0

-- This proof is the pure version of `Array.SatisfiesM_foldrM`,
-- reproduced to avoid a dependency on `SatisfiesM`.
theorem foldr_induction
    {as : Array α} (motive : Nat → β → Prop) {init : β} (h0 : motive as.size init) {f : α → β → β}
    (hf : ∀ i : Fin as.size, ∀ b, motive (i.1 + 1) b → motive i.1 (f as[i] b)) :
    motive 0 (as.foldr f init) := by
  let rec go {i b} (hi : i ≤ as.size) (H : motive i b) :
    (motive 0) (foldrM.fold (m := Id) f as 0 i hi b) := by
    unfold foldrM.fold; simp; split
    · next hi => exact (hi ▸ H)
    · next hi =>
      split; {simp at hi}
      · next i hi' =>
        exact go _ (hf ⟨i, hi'⟩ b H)
  simp [foldr, foldrM]; split; {exact go _ h0}
  · next h => exact (Nat.eq_zero_of_not_pos h ▸ h0)

/-! ### zipWith / zip -/

theorem zipWith_eq_zipWith_data (f : α → β → γ) (as : Array α) (bs : Array β) :
    (as.zipWith bs f).data = as.data.zipWith f bs.data := by
  let rec loop : ∀ (i : Nat) cs, i ≤ as.size → i ≤ bs.size →
      (zipWithAux f as bs i cs).data = cs.data ++ (as.data.drop i).zipWith f (bs.data.drop i) := by
    intro i cs hia hib
    unfold zipWithAux
    by_cases h : i = as.size ∨ i = bs.size
    case pos =>
      have : ¬(i < as.size) ∨ ¬(i < bs.size) := by
        cases h <;> simp_all only [Nat.not_lt, Nat.le_refl, true_or, or_true]
      -- Cleaned up aesop output below
      simp_all only [Nat.not_lt]
      cases h <;> [(cases this); (cases this)]
      · simp_all only [Nat.le_refl, Nat.lt_irrefl, dite_false, List.drop_length,
                      List.zipWith_nil_left, List.append_nil]
      · simp_all only [Nat.le_refl, Nat.lt_irrefl, dite_false, List.drop_length,
                      List.zipWith_nil_left, List.append_nil]
      · simp_all only [Nat.le_refl, Nat.lt_irrefl, dite_false, List.drop_length,
                      List.zipWith_nil_right, List.append_nil]
        split <;> simp_all only [Nat.not_lt]
      · simp_all only [Nat.le_refl, Nat.lt_irrefl, dite_false, List.drop_length,
                      List.zipWith_nil_right, List.append_nil]
        split <;> simp_all only [Nat.not_lt]
    case neg =>
      rw [not_or] at h
      have has : i < as.size := Nat.lt_of_le_of_ne hia h.1
      have hbs : i < bs.size := Nat.lt_of_le_of_ne hib h.2
      simp only [has, hbs, dite_true]
      rw [loop (i+1) _ has hbs, Array.push_data]
      have h₁ : [f as[i] bs[i]] = List.zipWith f [as[i]] [bs[i]] := rfl
      let i_as : Fin as.data.length := ⟨i, has⟩
      let i_bs : Fin bs.data.length := ⟨i, hbs⟩
      rw [h₁, List.append_assoc]
      congr
      rw [← List.zipWith_append (h := by simp), getElem_eq_data_get, getElem_eq_data_get]
      show List.zipWith f ((List.get as.data i_as) :: List.drop (i_as + 1) as.data)
        ((List.get bs.data i_bs) :: List.drop (i_bs + 1) bs.data) =
        List.zipWith f (List.drop i as.data) (List.drop i bs.data)
      simp only [List.get_cons_drop]
    termination_by as.size - i
  simp [zipWith, loop 0 #[] (by simp) (by simp)]

theorem size_zipWith (as : Array α) (bs : Array β) (f : α → β → γ) :
    (as.zipWith bs f).size = min as.size bs.size := by
  rw [size_eq_length_data, zipWith_eq_zipWith_data, List.length_zipWith]

theorem zip_eq_zip_data (as : Array α) (bs : Array β) :
    (as.zip bs).data = as.data.zip bs.data :=
  zipWith_eq_zipWith_data Prod.mk as bs

theorem size_zip (as : Array α) (bs : Array β) :
    (as.zip bs).size = min as.size bs.size :=
  as.size_zipWith bs Prod.mk

/-! ### map -/

@[simp] theorem mem_map {f : α → β} {l : Array α} : b ∈ l.map f ↔ ∃ a, a ∈ l ∧ f a = b := by
  simp only [mem_def, map_data, List.mem_map]

theorem mapM_eq_mapM_data [Monad m] [LawfulMonad m] (f : α → m β) (arr : Array α) :
    arr.mapM f = return mk (← arr.data.mapM f) := by
  rw [mapM_eq_foldlM, foldlM_eq_foldlM_data, ← List.foldrM_reverse]
  conv => rhs; rw [← List.reverse_reverse arr.data]
  induction arr.data.reverse with
  | nil => simp; rfl
  | cons a l ih => simp [ih]; simp [map_eq_pure_bind, push]

theorem mapM_map_eq_foldl (as : Array α) (f : α → β) (i) :
    mapM.map (m := Id) f as i b = as.foldl (start := i) (fun r a => r.push (f a)) b := by
  unfold mapM.map
  split <;> rename_i h
  · simp only [Id.bind_eq]
    dsimp [foldl, Id.run, foldlM]
    rw [mapM_map_eq_foldl, dif_pos (by omega), foldlM.loop, dif_pos h]
    -- Calling `split` here gives a bad goal.
    have : size as - i = Nat.succ (size as - i - 1) := by omega
    rw [this]
    simp [foldl, foldlM, Id.run, Nat.sub_add_eq]
  · dsimp [foldl, Id.run, foldlM]
    rw [dif_pos (by omega), foldlM.loop, dif_neg h]
    rfl
termination_by as.size - i

theorem map_eq_foldl (as : Array α) (f : α → β) :
    as.map f = as.foldl (fun r a => r.push (f a)) #[] :=
  mapM_map_eq_foldl _ _ _

theorem map_induction (as : Array α) (f : α → β) (motive : Nat → Prop) (h0 : motive 0)
    (p : Fin as.size → β → Prop) (hs : ∀ i, motive i.1 → p i (f as[i]) ∧ motive (i+1)) :
    motive as.size ∧
      ∃ eq : (as.map f).size = as.size, ∀ i h, p ⟨i, h⟩ ((as.map f)[i]) := by
  have t := foldl_induction (as := as) (β := Array β)
    (motive := fun i arr => motive i ∧ arr.size = i ∧ ∀ i h2, p i arr[i.1])
    (init := #[]) (f := fun r a => r.push (f a)) ?_ ?_
  obtain ⟨m, eq, w⟩ := t
  · refine ⟨m, by simpa [map_eq_foldl] using eq, ?_⟩
    intro i h
    simp [eq] at w
    specialize w ⟨i, h⟩ trivial
    simpa [map_eq_foldl] using w
  · exact ⟨h0, rfl, nofun⟩
  · intro i b ⟨m, ⟨eq, w⟩⟩
    refine ⟨?_, ?_, ?_⟩
    · exact (hs _ m).2
    · simp_all
    · intro j h
      simp at h ⊢
      by_cases h' : j < size b
      · rw [get_push]
        simp_all
      · rw [get_push, dif_neg h']
        simp only [show j = i by omega]
        exact (hs _ m).1

theorem map_spec (as : Array α) (f : α → β) (p : Fin as.size → β → Prop)
    (hs : ∀ i, p i (f as[i])) :
    ∃ eq : (as.map f).size = as.size, ∀ i h, p ⟨i, h⟩ ((as.map f)[i]) := by
  simpa using map_induction as f (fun _ => True) trivial p (by simp_all)

@[simp] theorem getElem_map (f : α → β) (as : Array α) (i : Nat) (h) :
    ((as.map f)[i]) = f (as[i]'(size_map .. ▸ h)) := by
  have := map_spec as f (fun i b => b = f (as[i]))
  simp only [implies_true, true_implies] at this
  obtain ⟨eq, w⟩ := this
  apply w
  simp_all

/-! ### mapIdx -/

-- This could also be prove from `SatisfiesM_mapIdxM`.
theorem mapIdx_induction (as : Array α) (f : Fin as.size → α → β)
    (motive : Nat → Prop) (h0 : motive 0)
    (p : Fin as.size → β → Prop)
    (hs : ∀ i, motive i.1 → p i (f i as[i]) ∧ motive (i + 1)) :
    motive as.size ∧ ∃ eq : (Array.mapIdx as f).size = as.size,
      ∀ i h, p ⟨i, h⟩ ((Array.mapIdx as f)[i]) := by
  let rec go {bs i j h} (h₁ : j = bs.size) (h₂ : ∀ i h h', p ⟨i, h⟩ bs[i]) (hm : motive j) :
    let arr : Array β := Array.mapIdxM.map (m := Id) as f i j h bs
    motive as.size ∧ ∃ eq : arr.size = as.size, ∀ i h, p ⟨i, h⟩ arr[i] := by
    induction i generalizing j bs with simp [mapIdxM.map]
    | zero =>
      have := (Nat.zero_add _).symm.trans h
      exact ⟨this ▸ hm, h₁ ▸ this, fun _ _ => h₂ ..⟩
    | succ i ih =>
      apply @ih (bs.push (f ⟨j, by omega⟩ as[j])) (j + 1) (by omega) (by simpa using h₁)
      · intro i i_lt h'
        rw [get_push]
        split
        · apply h₂
        · simp only [size_push] at h'
          obtain rfl : i = j := by omega
          apply (hs ⟨i, by omega⟩ hm).1
      · exact (hs ⟨j, by omega⟩ hm).2
  simp [mapIdx, mapIdxM]; exact go rfl nofun h0

theorem mapIdx_spec (as : Array α) (f : Fin as.size → α → β)
    (p : Fin as.size → β → Prop) (hs : ∀ i, p i (f i as[i])) :
    ∃ eq : (Array.mapIdx as f).size = as.size,
      ∀ i h, p ⟨i, h⟩ ((Array.mapIdx as f)[i]) :=
  (mapIdx_induction _ _ (fun _ => True) trivial p fun _ _ => ⟨hs .., trivial⟩).2

@[simp] theorem size_mapIdx (a : Array α) (f : Fin a.size → α → β) : (a.mapIdx f).size = a.size :=
  (mapIdx_spec (p := fun _ _ => True) (hs := fun _ => trivial)).1

@[simp] theorem size_zipWithIndex (as : Array α) : as.zipWithIndex.size = as.size :=
  Array.size_mapIdx _ _

@[simp] theorem getElem_mapIdx (a : Array α) (f : Fin a.size → α → β) (i : Nat)
    (h : i < (mapIdx a f).size) :
    haveI : i < a.size := by simp_all
    (a.mapIdx f)[i] = f ⟨i, this⟩ a[i] :=
  (mapIdx_spec _ _ (fun i b => b = f i a[i]) fun _ => rfl).2 i _

/-! ### modify -/

@[simp] theorem size_modify (a : Array α) (i : Nat) (f : α → α) : (a.modify i f).size = a.size := by
  unfold modify modifyM Id.run
  split <;> simp

theorem get_modify {arr : Array α} {x i} (h : i < arr.size) :
    (arr.modify x f).get ⟨i, by simp [h]⟩ =
    if x = i then f (arr.get ⟨i, h⟩) else arr.get ⟨i, h⟩ := by
  simp [modify, modifyM, Id.run]; split
  · simp [get_set _ _ _ h]; split <;> simp [*]
  · rw [if_neg (mt (by rintro rfl; exact h) ‹_›)]

/-! ### filter -/

@[simp] theorem filter_data (p : α → Bool) (l : Array α) :
    (l.filter p).data = l.data.filter p := by
  dsimp only [filter]
  rw [foldl_eq_foldl_data]
  generalize l.data = l
  suffices ∀ a, (List.foldl (fun r a => if p a = true then push r a else r) a l).data =
      a.data ++ List.filter p l by
    simpa using this #[]
  induction l with simp
  | cons => split <;> simp [*]

@[simp] theorem filter_filter (q) (l : Array α) :
    filter p (filter q l) = filter (fun a => p a ∧ q a) l := by
  apply ext'
  simp only [filter_data, List.filter_filter]

theorem size_filter_le (p : α → Bool) (l : Array α) :
    (l.filter p).size ≤ l.size := by
  simp only [← data_length, filter_data]
  apply List.length_filter_le

@[simp] theorem mem_filter : x ∈ filter p as ↔ x ∈ as ∧ p x := by
  simp only [mem_def, filter_data, List.mem_filter]

theorem mem_of_mem_filter {a : α} {l} (h : a ∈ filter p l) : a ∈ l :=
  (mem_filter.mp h).1

/-! ### filterMap -/

@[simp] theorem filterMap_data (f : α → Option β) (l : Array α) :
    (l.filterMap f).data = l.data.filterMap f := by
  dsimp only [filterMap, filterMapM]
  rw [foldlM_eq_foldlM_data]
  generalize l.data = l
  have this : ∀ a : Array β, (Id.run (List.foldlM (m := Id) ?_ a l)).data =
    a.data ++ List.filterMap f l := ?_
  exact this #[]
  induction l
  · simp_all [Id.run]
  · simp_all [Id.run]
    split <;> simp_all

@[simp] theorem mem_filterMap (f : α → Option β) (l : Array α) {b : β} :
    b ∈ filterMap f l ↔ ∃ a, a ∈ l ∧ f a = some b := by
  simp only [mem_def, filterMap_data, List.mem_filterMap]

/-! ### join -/

@[simp] theorem join_data {l : Array (Array α)} : l.join.data = (l.data.map data).join := by
  dsimp [join]
  simp only [foldl_eq_foldl_data]
  generalize l.data = l
  have : ∀ a : Array α, (List.foldl ?_ a l).data = a.data ++ ?_ := ?_
  exact this #[]
  induction l with
  | nil => simp
  | cons h => induction h.data <;> simp [*]

theorem mem_join : ∀ {L : Array (Array α)}, a ∈ L.join ↔ ∃ l, l ∈ L ∧ a ∈ l := by
  simp only [mem_def, join_data, List.mem_join, List.mem_map]
  intro l
  constructor
  · rintro ⟨_, ⟨s, m, rfl⟩, h⟩
    exact ⟨s, m, h⟩
  · rintro ⟨s, h₁, h₂⟩
    refine ⟨s.data, ⟨⟨s, h₁, rfl⟩, h₂⟩⟩

/-! ### empty -/

theorem size_empty : (#[] : Array α).size = 0 := rfl

theorem empty_data : (#[] : Array α).data = [] := rfl

/-! ### append -/

theorem push_eq_append_singleton (as : Array α) (x) : as.push x = as ++ #[x] := rfl

@[simp] theorem mem_append {a : α} {s t : Array α} : a ∈ s ++ t ↔ a ∈ s ∨ a ∈ t := by
  simp only [mem_def, append_data, List.mem_append]

theorem size_append (as bs : Array α) : (as ++ bs).size = as.size + bs.size := by
  simp only [size, append_data, List.length_append]

theorem get_append_left {as bs : Array α} {h : i < (as ++ bs).size} (hlt : i < as.size) :
    (as ++ bs)[i] = as[i] := by
  simp only [getElem_eq_data_get]
  have h' : i < (as.data ++ bs.data).length := by rwa [← data_length, append_data] at h
  conv => rhs; rw [← List.get_append_left (bs:=bs.data) (h':=h')]
  apply List.get_of_eq; rw [append_data]

theorem get_append_right {as bs : Array α} {h : i < (as ++ bs).size} (hle : as.size ≤ i)
    (hlt : i - as.size < bs.size := Nat.sub_lt_left_of_lt_add hle (size_append .. ▸ h)) :
    (as ++ bs)[i] = bs[i - as.size] := by
  simp only [getElem_eq_data_get]
  have h' : i < (as.data ++ bs.data).length := by rwa [← data_length, append_data] at h
  conv => rhs; rw [← List.get_append_right (h':=h') (h:=Nat.not_lt_of_ge hle)]
  apply List.get_of_eq; rw [append_data]

@[simp] theorem append_nil (as : Array α) : as ++ #[] = as := by
  apply ext'; simp only [append_data, empty_data, List.append_nil]

@[simp] theorem nil_append (as : Array α) : #[] ++ as = as := by
  apply ext'; simp only [append_data, empty_data, List.nil_append]

theorem append_assoc (as bs cs : Array α) : as ++ bs ++ cs = as ++ (bs ++ cs) := by
  apply ext'; simp only [append_data, List.append_assoc]

/-! ### extract -/

theorem extract_loop_zero (as bs : Array α) (start : Nat) : extract.loop as 0 start bs = bs := by
  rw [extract.loop]; split <;> rfl

theorem extract_loop_succ (as bs : Array α) (size start : Nat) (h : start < as.size) :
    extract.loop as (size+1) start bs = extract.loop as size (start+1) (bs.push as[start]) := by
  rw [extract.loop, dif_pos h]; rfl

theorem extract_loop_of_ge (as bs : Array α) (size start : Nat) (h : start ≥ as.size) :
    extract.loop as size start bs = bs := by
  rw [extract.loop, dif_neg (Nat.not_lt_of_ge h)]

theorem extract_loop_eq_aux (as bs : Array α) (size start : Nat) :
    extract.loop as size start bs = bs ++ extract.loop as size start #[] := by
  induction size using Nat.recAux generalizing start bs with
  | zero => rw [extract_loop_zero, extract_loop_zero, append_nil]
  | succ size ih =>
    if h : start < as.size then
      rw [extract_loop_succ (h:=h), ih (bs.push _), push_eq_append_singleton]
      rw [extract_loop_succ (h:=h), ih (#[].push _), push_eq_append_singleton, nil_append]
      rw [append_assoc]
    else
      rw [extract_loop_of_ge (h:=Nat.le_of_not_lt h)]
      rw [extract_loop_of_ge (h:=Nat.le_of_not_lt h)]
      rw [append_nil]

theorem extract_loop_eq (as bs : Array α) (size start : Nat) (h : start + size ≤ as.size) :
  extract.loop as size start bs = bs ++ as.extract start (start + size) := by
  simp [extract]; rw [extract_loop_eq_aux, Nat.min_eq_left h, Nat.add_sub_cancel_left]

theorem size_extract_loop (as bs : Array α) (size start : Nat) :
    (extract.loop as size start bs).size = bs.size + min size (as.size - start) := by
  induction size using Nat.recAux generalizing start bs with
  | zero => rw [extract_loop_zero, Nat.zero_min, Nat.add_zero]
  | succ size ih =>
    if h : start < as.size then
      rw [extract_loop_succ (h:=h), ih, size_push, Nat.add_assoc, ←Nat.add_min_add_left,
        Nat.sub_succ, Nat.one_add, Nat.one_add, Nat.succ_pred_eq_of_pos (Nat.sub_pos_of_lt h)]
    else
      have h := Nat.le_of_not_gt h
      rw [extract_loop_of_ge (h:=h), Nat.sub_eq_zero_of_le h, Nat.min_zero, Nat.add_zero]

@[simp] theorem size_extract (as : Array α) (start stop : Nat) :
    (as.extract start stop).size = min stop as.size - start := by
  simp [extract]; rw [size_extract_loop, size_empty, Nat.zero_add, Nat.sub_min_sub_right,
    Nat.min_assoc, Nat.min_self]

theorem get_extract_loop_lt_aux (as bs : Array α) (size start : Nat) (hlt : i < bs.size) :
    i < (extract.loop as size start bs).size := by
  rw [size_extract_loop]
  apply Nat.lt_of_lt_of_le hlt
  exact Nat.le_add_right ..

theorem get_extract_loop_lt (as bs : Array α) (size start : Nat) (hlt : i < bs.size)
    (h := get_extract_loop_lt_aux as bs size start hlt) :
    (extract.loop as size start bs)[i] = bs[i] := by
  apply Eq.trans _ (get_append_left (bs:=extract.loop as size start #[]) hlt)
  · rw [size_append]; exact Nat.lt_of_lt_of_le hlt (Nat.le_add_right ..)
  · congr; rw [extract_loop_eq_aux]

theorem get_extract_loop_ge_aux (as bs : Array α) (size start : Nat) (hge : i ≥ bs.size)
    (h : i < (extract.loop as size start bs).size) : start + i - bs.size < as.size := by
  have h : i < bs.size + (as.size - start) := by
      apply Nat.lt_of_lt_of_le h
      rw [size_extract_loop]
      apply Nat.add_le_add_left
      exact Nat.min_le_right ..
  rw [Nat.add_sub_assoc hge]
  apply Nat.add_lt_of_lt_sub'
  exact Nat.sub_lt_left_of_lt_add hge h

theorem get_extract_loop_ge (as bs : Array α) (size start : Nat) (hge : i ≥ bs.size)
    (h : i < (extract.loop as size start bs).size)
    (h' := get_extract_loop_ge_aux as bs size start hge h) :
    (extract.loop as size start bs)[i] = as[start + i - bs.size] := by
  induction size using Nat.recAux generalizing start bs with
  | zero =>
    rw [size_extract_loop, Nat.zero_min, Nat.add_zero] at h
    absurd h; exact Nat.not_lt_of_ge hge
  | succ size ih =>
    have : start < as.size := by
      apply Nat.lt_of_le_of_lt (Nat.le_add_right start (i - bs.size))
      rwa [← Nat.add_sub_assoc hge]
    have : i < (extract.loop as size (start+1) (bs.push as[start])).size := by
      rwa [← extract_loop_succ]
    have heq : (extract.loop as (size+1) start bs)[i] =
        (extract.loop as size (start+1) (bs.push as[start]))[i] := by
      congr 1; rw [extract_loop_succ]
    rw [heq]
    if hi : bs.size = i then
      cases hi
      have h₁ : bs.size < (bs.push as[start]).size := by rw [size_push]; exact Nat.lt_succ_self ..
      have h₂ : bs.size < (extract.loop as size (start+1) (bs.push as[start])).size := by
        rw [size_extract_loop]; apply Nat.lt_of_lt_of_le h₁; exact Nat.le_add_right ..
      have h : (extract.loop as size (start + 1) (push bs as[start]))[bs.size] = as[start] := by
        rw [get_extract_loop_lt as (bs.push as[start]) size (start+1) h₁ h₂, get_push_eq]
      rw [h]; congr; rw [Nat.add_sub_cancel]
    else
      have hge : bs.size + 1 ≤ i := Nat.lt_of_le_of_ne hge hi
      rw [ih (bs.push as[start]) (start+1) ((size_push ..).symm ▸ hge)]
      congr 1; rw [size_push, Nat.add_right_comm, Nat.add_sub_add_right]

theorem get_extract_aux {as : Array α} {start stop : Nat} (h : i < (as.extract start stop).size) :
    start + i < as.size := by
  rw [size_extract] at h; apply Nat.add_lt_of_lt_sub'; apply Nat.lt_of_lt_of_le h
  apply Nat.sub_le_sub_right; apply Nat.min_le_right

@[simp] theorem get_extract {as : Array α} {start stop : Nat}
    (h : i < (as.extract start stop).size) :
    (as.extract start stop)[i] = as[start + i]'(get_extract_aux h) :=
  show (extract.loop as (min stop as.size - start) start #[])[i]
    = as[start + i]'(get_extract_aux h) by rw [get_extract_loop_ge]; rfl; exact Nat.zero_le _

@[simp] theorem extract_all (as : Array α) : as.extract 0 as.size = as := by
  apply ext
  · rw [size_extract, Nat.min_self, Nat.sub_zero]
  · intros; rw [get_extract]; congr; rw [Nat.zero_add]

theorem extract_empty_of_stop_le_start (as : Array α) {start stop : Nat} (h : stop ≤ start) :
    as.extract start stop = #[] := by
  simp [extract]; rw [←Nat.sub_min_sub_right, Nat.sub_eq_zero_of_le h, Nat.zero_min,
    extract_loop_zero]

theorem extract_empty_of_size_le_start (as : Array α) {start stop : Nat} (h : as.size ≤ start) :
    as.extract start stop = #[] := by
  simp [extract]; rw [←Nat.sub_min_sub_right, Nat.sub_eq_zero_of_le h, Nat.min_zero,
    extract_loop_zero]

@[simp] theorem extract_empty (start stop : Nat) : (#[] : Array α).extract start stop = #[] :=
  extract_empty_of_size_le_start _ (Nat.zero_le _)

/-! ### any -/

-- Auxiliary for `any_iff_exists`.
theorem anyM_loop_iff_exists (p : α → Bool) (as : Array α) (start stop) (h : stop ≤ as.size) :
    anyM.loop (m := Id) p as stop h start = true ↔
      ∃ i : Fin as.size, start ≤ ↑i ∧ ↑i < stop ∧ p as[i] = true := by
  unfold anyM.loop
  split <;> rename_i h₁
  · dsimp
    split <;> rename_i h₂
    · simp only [true_iff]
      refine ⟨⟨start, by omega⟩, by dsimp; omega, by dsimp; omega, h₂⟩
    · rw [anyM_loop_iff_exists]
      constructor
      · rintro ⟨i, ge, lt, h⟩
        have : start ≠ i := by rintro rfl; omega
        exact ⟨i, by omega, lt, h⟩
      · rintro ⟨i, ge, lt, h⟩
        have : start ≠ i := by rintro rfl; erw [h] at h₂; simp_all
        exact ⟨i, by omega, lt, h⟩
  · simp
    omega
termination_by stop - start

-- This could also be proved from `SatisfiesM_anyM_iff_exists` in `Std.Data.Array.Init.Monadic`
theorem any_iff_exists (p : α → Bool) (as : Array α) (start stop) :
    any as p start stop ↔ ∃ i : Fin as.size, start ≤ i.1 ∧ i.1 < stop ∧ p as[i] := by
  dsimp [any, anyM, Id.run]
  split
  · rw [anyM_loop_iff_exists]; rfl
  · rw [anyM_loop_iff_exists]
    constructor
    · rintro ⟨i, ge, _, h⟩
      exact ⟨i, by omega, by omega, h⟩
    · rintro ⟨i, ge, _, h⟩
      exact ⟨i, by omega, by omega, h⟩

theorem any_eq_true (p : α → Bool) (as : Array α) :
    any as p ↔ ∃ i : Fin as.size, p as[i] := by simp [any_iff_exists, Fin.isLt]

theorem any_def {p : α → Bool} (as : Array α) : as.any p = as.data.any p := by
  rw [Bool.eq_iff_iff, any_eq_true, List.any_eq_true]; simp only [List.mem_iff_get]
  exact ⟨fun ⟨i, h⟩ => ⟨_, ⟨i, rfl⟩, h⟩, fun ⟨_, ⟨i, rfl⟩, h⟩ => ⟨i, h⟩⟩

/-! ### all -/

theorem all_eq_not_any_not (p : α → Bool) (as : Array α) (start stop) :
    all as p start stop = !(any as (!p ·) start stop) := by
  dsimp [all, allM]
  rfl

theorem all_iff_forall (p : α → Bool) (as : Array α) (start stop) :
    all as p start stop ↔ ∀ i : Fin as.size, start ≤ i.1 ∧ i.1 < stop → p as[i] := by
  rw [all_eq_not_any_not]
  suffices ¬(any as (!p ·) start stop = true) ↔
      ∀ i : Fin as.size, start ≤ i.1 ∧ i.1 < stop → p as[i] by
    simp_all
  rw [any_iff_exists]
  simp

theorem all_eq_true (p : α → Bool) (as : Array α) : all as p ↔ ∀ i : Fin as.size, p as[i] := by
  simp [all_iff_forall, Fin.isLt]

theorem all_def {p : α → Bool} (as : Array α) : as.all p = as.data.all p := by
  rw [Bool.eq_iff_iff, all_eq_true, List.all_eq_true]; simp only [List.mem_iff_get]
  constructor
  · rintro w x ⟨r, rfl⟩
    rw [← getElem_eq_data_get]
    apply w
  · intro w i
    exact w as[i] ⟨i, (getElem_eq_data_get as i.2).symm⟩

theorem all_eq_true_iff_forall_mem {l : Array α} : l.all p ↔ ∀ x, x ∈ l → p x := by
  simp only [all_def, List.all_eq_true, mem_def]

/-! ### contains -/

theorem contains_def [DecidableEq α] {a : α} {as : Array α} : as.contains a ↔ a ∈ as := by
  rw [mem_def, contains, any_def, List.any_eq_true]; simp [and_comm]

instance [DecidableEq α] (a : α) (as : Array α) : Decidable (a ∈ as) :=
  decidable_of_iff _ contains_def

/-! ### erase -/

@[simp] proof_wanted erase_data [BEq α] {l : Array α} {a : α} : (l.erase a).data = l.data.erase a

/-! ### swap -/

@[simp] theorem get_swap_right (a : Array α) {i j : Fin a.size} : (a.swap i j)[j.val] = a[i] :=
  by simp only [swap, fin_cast_val, get_eq_getElem, getElem_set_eq, getElem_fin]

@[simp] theorem get_swap_left (a : Array α) {i j : Fin a.size} : (a.swap i j)[i.val] = a[j] :=
  if he : ((Array.size_set _ _ _).symm ▸ j).val = i.val then by
    simp only [←he, fin_cast_val, get_swap_right, getElem_fin]
  else by
    apply Eq.trans
    · apply Array.get_set_ne
      · simp only [size_set, Fin.is_lt]
      · assumption
    · simp [get_set_ne]

@[simp] theorem get_swap_of_ne (a : Array α) {i j : Fin a.size} (hp : p < a.size)
    (hi : p ≠ i) (hj : p ≠ j) : (a.swap i j)[p]'(a.size_swap .. |>.symm ▸ hp) = a[p] := by
  apply Eq.trans
  · have : ((a.size_set i (a.get j)).symm ▸ j).val = j.val := by simp only [fin_cast_val]
    apply Array.get_set_ne
    · simp only [this]
      apply Ne.symm
      · assumption
  · apply Array.get_set_ne
    · apply Ne.symm
      · assumption

theorem get_swap (a : Array α) (i j : Fin a.size) (k : Nat) (hk: k < a.size) :
    (a.swap i j)[k]'(by simp_all) = if k = i then a[j] else if k = j then a[i]  else a[k] := by
  split
  · simp_all only [get_swap_left]
  · split <;> simp_all

theorem get_swap' (a : Array α) (i j : Fin a.size) (k : Nat) (hk' : k < (a.swap i j).size) :
    (a.swap i j)[k] = if k = i then a[j] else if k = j then a[i] else a[k]'(by simp_all) := by
  apply get_swap

@[simp] theorem swap_swap (a : Array α) {i j : Fin a.size} :
    (a.swap i j).swap ⟨i.1, (a.size_swap ..).symm ▸i.2⟩ ⟨j.1, (a.size_swap ..).symm ▸j.2⟩ = a := by
  apply ext
  · simp only [size_swap]
  · intros
    simp only [get_swap']
    split
    · simp_all
    · split <;> simp_all

theorem swap_comm (a : Array α) {i j : Fin a.size} : a.swap i j = a.swap j i := by
  apply ext
  · simp only [size_swap]
  · intros
    simp only [get_swap']
    split
    · split <;> simp_all
    · split <;> simp_all<|MERGE_RESOLUTION|>--- conflicted
+++ resolved
@@ -94,11 +94,7 @@
     simp [heq, getElem?_pos, get_push_eq]
   | Or.inr (Or.inr g) =>
     simp only [getElem?, size_push]
-<<<<<<< HEAD
-    have h1 : ¬ (i < a.size ) := by omega
-=======
     have h1 : ¬ (i < a.size) := by omega
->>>>>>> 37d98ec8
     have h2 : ¬ (i < a.size + 1) := by omega
     have h3 : i ≠ a.size := by omega
     simp [h1, h2, h3]
