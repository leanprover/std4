/-
Copyright (c) 2022 Mario Carneiro. All rights reserved.
Released under Apache 2.0 license as described in the file LICENSE.
Authors: Mario Carneiro
-/
import Std.Data.Fin.Basic
<<<<<<< HEAD
import Std.Data.Nat.Lemmas
import Std.Data.List.Lemmas
import Std.Data.Array.Lemmas
import Std.Tactic.Ext
import Std.Tactic.Simpa
import Std.Tactic.NormCast.Lemmas
import Std.Tactic.Omega
import Std.Tactic.SimpTrace
=======
>>>>>>> 1fa3d92b

namespace Fin

attribute [norm_cast] val_last

/-! ### clamp -/

<<<<<<< HEAD
@[simp] theorem coe_clamp (n m : Nat) : (clamp n m : Nat) = min n m := rfl

/-! ### add -/

@[simp] theorem ofNat'_add (x : Nat) (lt : 0 < n) (y : Fin n) :
    Fin.ofNat' x lt + y = Fin.ofNat' (x + y.val) lt := by
  apply Fin.eq_of_val_eq
  simp [Fin.ofNat', Fin.add_def]

@[simp] theorem add_ofNat' (x : Fin n) (y : Nat) (lt : 0 < n) :
    x + Fin.ofNat' y lt = Fin.ofNat' (x.val + y) lt := by
  apply Fin.eq_of_val_eq
  simp [Fin.ofNat', Fin.add_def]

/-! ### sub -/

protected theorem coe_sub (a b : Fin n) : ((a - b : Fin n) : Nat) = (a + (n - b)) % n := by
  cases a; cases b; rfl

@[simp] theorem ofNat'_sub (x : Nat) (lt : 0 < n) (y : Fin n) :
    Fin.ofNat' x lt - y = Fin.ofNat' (x + (n - y.val)) lt := by
  apply Fin.eq_of_val_eq
  simp [Fin.ofNat', Fin.sub_def]

@[simp] theorem sub_ofNat' (x : Fin n) (y : Nat) (lt : 0 < n) :
    x - Fin.ofNat' y lt = Fin.ofNat' (x.val + (n - y % n)) lt := by
  apply Fin.eq_of_val_eq
  simp [Fin.ofNat', Fin.sub_def]

private theorem _root_.Nat.mod_eq_sub_of_lt_two_mul {x n} (h₁ : n ≤ x) (h₂ : x < 2 * n) :
    x % n = x - n := by
  rw [Nat.mod_eq, if_pos (by omega), Nat.mod_eq_of_lt (by omega)]

theorem coe_sub_iff_le {a b : Fin n} : (↑(a - b) : Nat) = a - b ↔ b ≤ a := by
  rw [sub_def, le_def]
  dsimp only
  if h : n ≤ a + (n - b) then
    rw [Nat.mod_eq_sub_of_lt_two_mul h]
    all_goals omega
  else
    rw [Nat.mod_eq_of_lt]
    all_goals omega

theorem coe_sub_iff_lt {a b : Fin n} : (↑(a - b) : Nat) = n + a - b ↔ a < b := by
  rw [sub_def, lt_def]
  dsimp only
  if h : n ≤ a + (n - b) then
    rw [Nat.mod_eq_sub_of_lt_two_mul h]
    all_goals omega
  else
    rw [Nat.mod_eq_of_lt]
    all_goals omega

/-! ### mul -/

theorem val_mul {n : Nat} : ∀ a b : Fin n, (a * b).val = a.val * b.val % n
  | ⟨_, _⟩, ⟨_, _⟩ => rfl

theorem coe_mul {n : Nat} : ∀ a b : Fin n, ((a * b : Fin n) : Nat) = a * b % n
  | ⟨_, _⟩, ⟨_, _⟩ => rfl

protected theorem mul_one (k : Fin (n + 1)) : k * 1 = k := by
  match n with
  | 0 => exact Subsingleton.elim (α := Fin 1) ..
  | n+1 => simp [ext_iff, mul_def, Nat.mod_eq_of_lt (is_lt k)]

protected theorem mul_comm (a b : Fin n) : a * b = b * a :=
  ext <| by rw [mul_def, mul_def, Nat.mul_comm]

protected theorem one_mul (k : Fin (n + 1)) : (1 : Fin (n + 1)) * k = k := by
  rw [Fin.mul_comm, Fin.mul_one]

protected theorem mul_zero (k : Fin (n + 1)) : k * 0 = 0 := by simp [ext_iff, mul_def]

protected theorem zero_mul (k : Fin (n + 1)) : (0 : Fin (n + 1)) * k = 0 := by
  simp [ext_iff, mul_def]

/-! ### enum/list -/

@[simp] theorem size_enum (n) : (enum n).size = n := Array.size_ofFn ..

@[simp] theorem getElem_enum (i) (h : i < (enum n).size) : (enum n)[i] = ⟨i, size_enum n ▸ h⟩ :=
  Array.getElem_ofFn ..

@[simp] theorem length_list (n) : (list n).length = n := by simp [list]

@[simp] theorem get_list (i : Fin (list n).length) : (list n).get i = i.cast (length_list n) := by
  cases i; simp only [list]; rw [←Array.getElem_eq_data_get, getElem_enum, cast_mk]

@[simp] theorem list_zero : list 0 = [] := rfl

theorem list_succ (n) : list (n+1) = 0 :: (list n).map Fin.succ := by
  apply List.ext_get; simp; intro i; cases i <;> simp

/-! ### foldl -/

theorem foldl_loop_lt (f : α → Fin n → α) (x) (h : m < n) :
    foldl.loop n f x m = foldl.loop n f (f x ⟨m, h⟩) (m+1) := by
  rw [foldl.loop, dif_pos h]

theorem foldl_loop_eq (f : α → Fin n → α) (x) : foldl.loop n f x n = x := by
  rw [foldl.loop, dif_neg (Nat.lt_irrefl _)]

theorem foldl_loop (f : α → Fin (n+1) → α) (x) (h : m < n+1) :
    foldl.loop (n+1) f x m = foldl.loop n (fun x i => f x i.succ) (f x ⟨m, h⟩) m := by
  if h' : m < n then
    rw [foldl_loop_lt _ _ h, foldl_loop_lt _ _ h', foldl_loop]; rfl
  else
    cases Nat.le_antisymm (Nat.le_of_lt_succ h) (Nat.not_lt.1 h')
    rw [foldl_loop_lt, foldl_loop_eq, foldl_loop_eq]
termination_by n - m

theorem foldl_zero (f : α → Fin 0 → α) (x) : foldl 0 f x = x := rfl

theorem foldl_succ (f : α → Fin (n+1) → α) (x) :
    foldl (n+1) f x = foldl n (fun x i => f x i.succ) (f x 0) := foldl_loop ..

theorem foldl_eq_foldl_list (f : α → Fin n → α) (x) : foldl n f x = (list n).foldl f x := by
  induction n using Nat.recAux generalizing x with
  | zero => rfl
  | succ n ih => rw [foldl_succ, ih, list_succ, List.foldl_cons, List.foldl_map]

/-! ### foldr -/

theorem foldr_loop_zero (f : Fin n → α → α) (x) : foldr.loop n f ⟨0, Nat.zero_le _⟩ x = x := rfl

theorem foldr_loop_succ (f : Fin n → α → α) (x) (h : m < n) :
    foldr.loop n f ⟨m+1, h⟩ x = foldr.loop n f ⟨m, Nat.le_of_lt h⟩ (f ⟨m, h⟩ x) := rfl

theorem foldr_loop (f : Fin (n+1) → α → α) (x) (h : m+1 ≤ n+1) :
    foldr.loop (n+1) f ⟨m+1, h⟩ x =
      f 0 (foldr.loop n (fun i => f i.succ) ⟨m, Nat.le_of_succ_le_succ h⟩ x) := by
  induction m using Nat.recAux generalizing x with
  | zero => simp [foldr_loop_zero, foldr_loop_succ]
  | succ m ih => rw [foldr_loop_succ, ih]; rfl

theorem foldr_succ (f : Fin (n+1) → α → α) (x) :
    foldr (n+1) f x = f 0 (foldr n (fun i => f i.succ) x) := foldr_loop ..

theorem foldr_eq_foldr_list (f : Fin n → α → α) (x) : foldr n f x = (list n).foldr f x := by
  induction n using Nat.recAux with
  | zero => rfl
  | succ n ih => rw [foldr_succ, ih, list_succ, List.foldr_cons, List.foldr_map]

end Fin

namespace USize

@[simp] theorem lt_def {a b : USize} : a < b ↔ a.toNat < b.toNat := .rfl

@[simp] theorem le_def {a b : USize} : a ≤ b ↔ a.toNat ≤ b.toNat := .rfl

@[simp] theorem zero_toNat : (0 : USize).toNat = 0 := Nat.zero_mod _

@[simp] theorem mod_toNat (a b : USize) : (a % b).toNat = a.toNat % b.toNat :=
  Fin.mod_val ..

@[simp] theorem div_toNat (a b : USize) : (a / b).toNat = a.toNat / b.toNat :=
  Fin.div_val ..

@[simp] theorem modn_toNat (a : USize) (b : Nat) : (a.modn b).toNat = a.toNat % b :=
  Fin.modn_val ..

theorem mod_lt (a b : USize) (h : 0 < b) : a % b < b := USize.modn_lt _ (by simp at h; exact h)

theorem toNat.inj : ∀ {a b : USize}, a.toNat = b.toNat → a = b
  | ⟨_, _⟩, ⟨_, _⟩, rfl => rfl

end USize
=======
@[simp] theorem coe_clamp (n m : Nat) : (clamp n m : Nat) = min n m := rfl
>>>>>>> 1fa3d92b
<|MERGE_RESOLUTION|>--- conflicted
+++ resolved
@@ -4,17 +4,7 @@
 Authors: Mario Carneiro
 -/
 import Std.Data.Fin.Basic
-<<<<<<< HEAD
-import Std.Data.Nat.Lemmas
-import Std.Data.List.Lemmas
 import Std.Data.Array.Lemmas
-import Std.Tactic.Ext
-import Std.Tactic.Simpa
-import Std.Tactic.NormCast.Lemmas
-import Std.Tactic.Omega
-import Std.Tactic.SimpTrace
-=======
->>>>>>> 1fa3d92b
 
 namespace Fin
 
@@ -22,83 +12,7 @@
 
 /-! ### clamp -/
 
-<<<<<<< HEAD
 @[simp] theorem coe_clamp (n m : Nat) : (clamp n m : Nat) = min n m := rfl
-
-/-! ### add -/
-
-@[simp] theorem ofNat'_add (x : Nat) (lt : 0 < n) (y : Fin n) :
-    Fin.ofNat' x lt + y = Fin.ofNat' (x + y.val) lt := by
-  apply Fin.eq_of_val_eq
-  simp [Fin.ofNat', Fin.add_def]
-
-@[simp] theorem add_ofNat' (x : Fin n) (y : Nat) (lt : 0 < n) :
-    x + Fin.ofNat' y lt = Fin.ofNat' (x.val + y) lt := by
-  apply Fin.eq_of_val_eq
-  simp [Fin.ofNat', Fin.add_def]
-
-/-! ### sub -/
-
-protected theorem coe_sub (a b : Fin n) : ((a - b : Fin n) : Nat) = (a + (n - b)) % n := by
-  cases a; cases b; rfl
-
-@[simp] theorem ofNat'_sub (x : Nat) (lt : 0 < n) (y : Fin n) :
-    Fin.ofNat' x lt - y = Fin.ofNat' (x + (n - y.val)) lt := by
-  apply Fin.eq_of_val_eq
-  simp [Fin.ofNat', Fin.sub_def]
-
-@[simp] theorem sub_ofNat' (x : Fin n) (y : Nat) (lt : 0 < n) :
-    x - Fin.ofNat' y lt = Fin.ofNat' (x.val + (n - y % n)) lt := by
-  apply Fin.eq_of_val_eq
-  simp [Fin.ofNat', Fin.sub_def]
-
-private theorem _root_.Nat.mod_eq_sub_of_lt_two_mul {x n} (h₁ : n ≤ x) (h₂ : x < 2 * n) :
-    x % n = x - n := by
-  rw [Nat.mod_eq, if_pos (by omega), Nat.mod_eq_of_lt (by omega)]
-
-theorem coe_sub_iff_le {a b : Fin n} : (↑(a - b) : Nat) = a - b ↔ b ≤ a := by
-  rw [sub_def, le_def]
-  dsimp only
-  if h : n ≤ a + (n - b) then
-    rw [Nat.mod_eq_sub_of_lt_two_mul h]
-    all_goals omega
-  else
-    rw [Nat.mod_eq_of_lt]
-    all_goals omega
-
-theorem coe_sub_iff_lt {a b : Fin n} : (↑(a - b) : Nat) = n + a - b ↔ a < b := by
-  rw [sub_def, lt_def]
-  dsimp only
-  if h : n ≤ a + (n - b) then
-    rw [Nat.mod_eq_sub_of_lt_two_mul h]
-    all_goals omega
-  else
-    rw [Nat.mod_eq_of_lt]
-    all_goals omega
-
-/-! ### mul -/
-
-theorem val_mul {n : Nat} : ∀ a b : Fin n, (a * b).val = a.val * b.val % n
-  | ⟨_, _⟩, ⟨_, _⟩ => rfl
-
-theorem coe_mul {n : Nat} : ∀ a b : Fin n, ((a * b : Fin n) : Nat) = a * b % n
-  | ⟨_, _⟩, ⟨_, _⟩ => rfl
-
-protected theorem mul_one (k : Fin (n + 1)) : k * 1 = k := by
-  match n with
-  | 0 => exact Subsingleton.elim (α := Fin 1) ..
-  | n+1 => simp [ext_iff, mul_def, Nat.mod_eq_of_lt (is_lt k)]
-
-protected theorem mul_comm (a b : Fin n) : a * b = b * a :=
-  ext <| by rw [mul_def, mul_def, Nat.mul_comm]
-
-protected theorem one_mul (k : Fin (n + 1)) : (1 : Fin (n + 1)) * k = k := by
-  rw [Fin.mul_comm, Fin.mul_one]
-
-protected theorem mul_zero (k : Fin (n + 1)) : k * 0 = 0 := by simp [ext_iff, mul_def]
-
-protected theorem zero_mul (k : Fin (n + 1)) : (0 : Fin (n + 1)) * k = 0 := by
-  simp [ext_iff, mul_def]
 
 /-! ### enum/list -/
 
@@ -165,33 +79,4 @@
 theorem foldr_eq_foldr_list (f : Fin n → α → α) (x) : foldr n f x = (list n).foldr f x := by
   induction n using Nat.recAux with
   | zero => rfl
-  | succ n ih => rw [foldr_succ, ih, list_succ, List.foldr_cons, List.foldr_map]
-
-end Fin
-
-namespace USize
-
-@[simp] theorem lt_def {a b : USize} : a < b ↔ a.toNat < b.toNat := .rfl
-
-@[simp] theorem le_def {a b : USize} : a ≤ b ↔ a.toNat ≤ b.toNat := .rfl
-
-@[simp] theorem zero_toNat : (0 : USize).toNat = 0 := Nat.zero_mod _
-
-@[simp] theorem mod_toNat (a b : USize) : (a % b).toNat = a.toNat % b.toNat :=
-  Fin.mod_val ..
-
-@[simp] theorem div_toNat (a b : USize) : (a / b).toNat = a.toNat / b.toNat :=
-  Fin.div_val ..
-
-@[simp] theorem modn_toNat (a : USize) (b : Nat) : (a.modn b).toNat = a.toNat % b :=
-  Fin.modn_val ..
-
-theorem mod_lt (a b : USize) (h : 0 < b) : a % b < b := USize.modn_lt _ (by simp at h; exact h)
-
-theorem toNat.inj : ∀ {a b : USize}, a.toNat = b.toNat → a = b
-  | ⟨_, _⟩, ⟨_, _⟩, rfl => rfl
-
-end USize
-=======
-@[simp] theorem coe_clamp (n m : Nat) : (clamp n m : Nat) = min n m := rfl
->>>>>>> 1fa3d92b
+  | succ n ih => rw [foldr_succ, ih, list_succ, List.foldr_cons, List.foldr_map]