--- conflicted
+++ resolved
@@ -523,8 +523,7 @@
     (origSpan? : Option Syntax := none) (header : String := "Try these:")
     (codeActionPrefix? : Option String := none) : MetaM Unit := do
   addSuggestions ref (← es.mapM delabToRefinableSuggestion)
-<<<<<<< HEAD
-    (origSpan? := origSpan?) (header := header)
+    (origSpan? := origSpan?) (header := header) (codeActionPrefix? := codeActionPrefix?)
 
 open Lean Elab Elab.Tactic PrettyPrinter Meta Std.Tactic.TryThis
 
@@ -578,7 +577,4 @@
     tacMsg := tacMsg ++ m!"\n-- {type}"
     extraMsg := extraMsg ++ s!"\n-- {← PrettyPrinter.ppExpr type}"
   addSuggestion ref (s := { suggestion := tac, postInfo? := extraMsg, messageData? := tacMsg })
-    origSpan?
-=======
-    (origSpan? := origSpan?) (header := header) (codeActionPrefix? := codeActionPrefix?)
->>>>>>> 0f6bc5b3
+    origSpan?