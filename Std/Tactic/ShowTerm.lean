--- conflicted
+++ resolved
@@ -18,11 +18,7 @@
 elab (name := showTermTac) tk:"show_term " t:tacticSeq : tactic => withMainContext do
   let g ← getMainGoal
   evalTactic t
-<<<<<<< HEAD
-  addExactSuggestion tk (← instantiateMVars (mkMVar g)).headBeta (ref? := ← getRef)
-=======
   addExactSuggestion tk (← instantiateMVars (mkMVar g)).headBeta (origSpan? := ← getRef)
->>>>>>> c14108a4
 
 /--
 `show_term e` elaborates `e`, then prints the generated term.
@@ -32,9 +28,5 @@
 elab (name := showTerm) tk:"show_term " t:term : term <= ty => do
   let e ← Term.elabTermEnsuringType t ty
   Term.synthesizeSyntheticMVarsNoPostponing
-<<<<<<< HEAD
-  addTermSuggestion tk (← instantiateMVars e).headBeta (ref? := ← getRef)
-=======
   addTermSuggestion tk (← instantiateMVars e).headBeta (origSpan? := ← getRef)
->>>>>>> c14108a4
   pure e