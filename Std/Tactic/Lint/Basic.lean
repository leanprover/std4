/-
Copyright (c) 2020 Floris van Doorn. All rights reserved.
Released under Apache 2.0 license as described in the file LICENSE.
Authors: Floris van Doorn, Robert Y. Lewis, Gabriel Ebner
-/
import Lean.Structure
import Lean.Elab.InfoTree.Main
import Lean.Elab.Exception

open Lean Meta

namespace Std.Tactic.Lint

/-!
# Basic linter types and attributes

This file defines the basic types and attributes used by the linting
framework.  A linter essentially consists of a function
`(declaration : Name) → MetaM (Option MessageData)`, this function together with some
metadata is stored in the `Linter` structure. We define two attributes:

 * `@[std_linter]` applies to a declaration of type `Linter` and adds it to the default linter set.

 * `@[nolint linterName]` omits the tagged declaration from being checked by
   the linter with name `linterName`.
-/

/--
Returns true if `decl` is an automatically generated declaration.

Also returns true if `decl` is an internal name or created during macro
expansion.
-/
def isAutoDecl (decl : Name) : CoreM Bool := do
  if decl.hasMacroScopes then return true
  if decl.isInternal then return true
  let env ← getEnv
  if isReservedName env decl then return true
  if let Name.str n s := decl then
    if s.startsWith "proof_" || s.startsWith "match_" || s.startsWith "unsafe_" then return true
    if env.isConstructor n && ["injEq", "inj", "sizeOf_spec"].any (· == s) then
      return true
    if let ConstantInfo.inductInfo _ := (← getEnv).find? n then
      if [casesOnSuffix, recOnSuffix, brecOnSuffix, binductionOnSuffix, belowSuffix, "ibelow",
          "ndrec", "ndrecOn", "noConfusionType", "noConfusion", "ofNat", "toCtorIdx"
        ].any (· == s) then
        return true
<<<<<<< HEAD
      if let some _ := isSubobjectField? env n s then
=======
      if let some _ := isSubobjectField? env n (.mkSimple s) then
>>>>>>> 015ec0de
        return true
  pure false

/-- A linting test for the `#lint` command. -/
structure Linter where
  /-- `test` defines a test to perform on every declaration. It should never fail. Returning `none`
  signifies a passing test. Returning `some msg` reports a failing test with error `msg`. -/
  test : Name → MetaM (Option MessageData)
  /-- `noErrorsFound` is the message printed when all tests are negative -/
  noErrorsFound : MessageData
  /-- `errorsFound` is printed when at least one test is positive -/
  errorsFound : MessageData
  /-- If `isFast` is false, this test will be omitted from `#lint-`. -/
  isFast := true

/-- A `NamedLinter` is a linter associated to a particular declaration. -/
structure NamedLinter extends Linter where
  /-- The name of the named linter. This is just the declaration name without the namespace. -/
  name : Name
  /-- The linter declaration name -/
  declName : Name

/-- Gets a linter by declaration name. -/
def getLinter (name declName : Name) : CoreM NamedLinter := unsafe
  return { ← evalConstCheck Linter ``Linter declName with name, declName }

/-- Defines the `std_linter` extension for adding a linter to the default set. -/
initialize stdLinterExt :
    PersistentEnvExtension (Name × Bool) (Name × Bool) (NameMap (Name × Bool)) ←
  let addEntryFn := fun m (n, b) => m.insert (n.updatePrefix .anonymous) (n, b)
  registerPersistentEnvExtension {
    mkInitial := pure {}
    addImportedFn := fun nss => pure <|
      nss.foldl (init := {}) fun m ns => ns.foldl (init := m) addEntryFn
    addEntryFn
    exportEntriesFn := fun es => es.fold (fun a _ e => a.push e) #[]
  }

/--
Defines the `@[std_linter]` attribute for adding a linter to the default set.
The form `@[std_linter disabled]` will not add the linter to the default set,
but it will be shown by `#list_linters` and can be selected by the `#lint` command.

Linters are named using their declaration names, without the namespace. These must be distinct.
-/
syntax (name := std_linter) "std_linter" &" disabled"? : attr

initialize registerBuiltinAttribute {
  name := `std_linter
  descr := "Use this declaration as a linting test in #lint"
  add   := fun decl stx kind => do
    let dflt := stx[1].isNone
    unless kind == .global do throwError "invalid attribute 'std_linter', must be global"
    let shortName := decl.updatePrefix .anonymous
    if let some (declName, _) := (stdLinterExt.getState (← getEnv)).find? shortName then
      Elab.addConstInfo stx declName
      throwError "invalid attribute 'std_linter', linter '{shortName}' has already been declared"
    let constInfo ← getConstInfo decl
    unless ← (isDefEq constInfo.type (mkConst ``Linter)).run' do
      throwError "must have type Linter, got {constInfo.type}"
    modifyEnv fun env => stdLinterExt.addEntry env (decl, dflt)
}

/-- `@[nolint linterName]` omits the tagged declaration from being checked by
the linter with name `linterName`. -/
syntax (name := nolint) "nolint" (ppSpace ident)+ : attr

/-- Defines the user attribute `nolint` for skipping `#lint` -/
initialize nolintAttr : ParametricAttribute (Array Name) ←
  registerParametricAttribute {
    name := `nolint
    descr := "Do not report this declaration in any of the tests of `#lint`"
    getParam := fun _ => fun
      | `(attr| nolint $[$ids]*) => ids.mapM fun id => withRef id <| do
        let shortName := id.getId.eraseMacroScopes
        let some (declName, _) := (stdLinterExt.getState (← getEnv)).find? shortName
          | throwError "linter '{shortName}' not found"
        Elab.addConstInfo id declName
        pure shortName
      | _ => Elab.throwUnsupportedSyntax
  }

/-- Returns true if `decl` should be checked
using `linter`, i.e., if there is no `nolint` attribute. -/
def shouldBeLinted [Monad m] [MonadEnv m] (linter : Name) (decl : Name) : m Bool :=
  return !((nolintAttr.getParam? (← getEnv) decl).getD #[]).contains linter<|MERGE_RESOLUTION|>--- conflicted
+++ resolved
@@ -45,11 +45,7 @@
           "ndrec", "ndrecOn", "noConfusionType", "noConfusion", "ofNat", "toCtorIdx"
         ].any (· == s) then
         return true
-<<<<<<< HEAD
-      if let some _ := isSubobjectField? env n s then
-=======
       if let some _ := isSubobjectField? env n (.mkSimple s) then
->>>>>>> 015ec0de
         return true
   pure false
 
