/-
Copyright (c) 2020 Floris van Doorn. All rights reserved.
Released under Apache 2.0 license as described in the file LICENSE.
Authors: Floris van Doorn, Robert Y. Lewis, Arthur Paulino, Gabriel Ebner
-/
import Lean.Util.CollectLevelParams
import Lean.Meta.ForEachExpr
import Std.Tactic.Lint.Basic
import Std.Data.Array.Init.Basic

open Lean Meta

namespace Std.Tactic.Lint

/-!
# Various linters

This file defines several small linters.
-/

/-- A linter for checking whether a declaration has a namespace twice consecutively in its name. -/
@[std_linter] def dupNamespace : Linter where
  noErrorsFound := "No declarations have a duplicate namespace."
  errorsFound := "DUPLICATED NAMESPACES IN NAME:"
  test declName := do
    if ← isAutoDecl declName then return none
    if isGlobalInstance (← getEnv) declName then return none
    let nm := declName.components
    let some (dup, _) := nm.zip nm.tail! |>.find? fun (x, y) => x == y
      | return none
    return m!"The namespace {dup} is duplicated in the name"

/-- A linter for checking for unused arguments.
We skip all declarations that contain `sorry` in their value. -/
@[std_linter] def unusedArguments : Linter where
  noErrorsFound := "No unused arguments."
  errorsFound := "UNUSED ARGUMENTS."
  test declName := do
    if ← isAutoDecl declName then return none
    if ← isProjectionFn declName then return none
    let info ← getConstInfo declName
    let ty := info.type
    let some val := info.value? | return none
    if val.hasSorry || ty.hasSorry then return none
    forallTelescope ty fun args ty => do
      let mut e := (mkAppN val args).headBeta
      e := mkApp e ty
      for arg in args do
        let ldecl ← getFVarLocalDecl arg
        e := mkApp e ldecl.type
        if let some val := ldecl.value? then
          e := mkApp e val
      let unused := args.zip (.range args.size) |>.filter fun (arg, _) =>
        !e.containsFVar arg.fvarId!
      if unused.isEmpty then return none
      addMessageContextFull <| .joinSep (← unused.toList.mapM fun (arg, i) =>
          return m!"argument {i+1} {arg} : {← inferType arg}") m!", "

/-- A linter for checking definition doc strings. -/
@[std_linter] def docBlame : Linter where
  noErrorsFound := "No definitions are missing documentation."
  errorsFound := "DEFINITIONS ARE MISSING DOCUMENTATION STRINGS:"
  test declName := do
    if (← isAutoDecl declName) || isGlobalInstance (← getEnv) declName then
      return none -- FIXME: scoped/local instances should also not be linted
    if let .str _ s := declName then
      if s == "parenthesizer" || s == "formatter" || s == "delaborator" || s == "quot" then
      return none
    let kind ← match ← getConstInfo declName with
      | .axiomInfo .. => pure "axiom"
      | .opaqueInfo .. => pure "constant"
      | .defnInfo info =>
          -- leanprover/lean4#2575:
          -- projections are generated as `def`s even when they should be `theorem`s
          if ← isProjectionFn declName <&&> isProp info.type then
            return none
          pure "definition"
      | .inductInfo .. => pure "inductive"
      | _ => return none
    let (none) ← findDocString? (← getEnv) declName | return none
    return m!"{kind} missing documentation string"

/-- A linter for checking theorem doc strings. -/
@[std_linter disabled] def docBlameThm : Linter where
  noErrorsFound := "No theorems are missing documentation."
  errorsFound := "THEOREMS ARE MISSING DOCUMENTATION STRINGS:"
  test declName := do
    if ← isAutoDecl declName then
      return none
    let kind ← match ← getConstInfo declName with
      | .thmInfo .. => pure "theorem"
      | .defnInfo info =>
          -- leanprover/lean4#2575:
          -- projections are generated as `def`s even when they should be `theorem`s
          if ← isProjectionFn declName <&&> isProp info.type then
            pure "Prop projection"
          else
            return none
      | _ => return none
    let (none) ← findDocString? (← getEnv) declName | return none
    return m!"{kind} missing documentation string"

/-- A linter for checking whether the correct declaration constructor (definition or theorem)
has been used. -/
@[std_linter] def defLemma : Linter where
  noErrorsFound := "All declarations correctly marked as def/lemma."
  errorsFound := "INCORRECT DEF/LEMMA:"
  test declName := do
    if (← isAutoDecl declName) || isGlobalInstance (← getEnv) declName then
      return none
    -- leanprover/lean4#2575:
    -- projections are generated as `def`s even when they should be `theorem`s
    if ← isProjectionFn declName then return none
    let info ← getConstInfo declName
    let isThm ← match info with
      | .defnInfo .. => pure false
      | .thmInfo .. => pure true
      | _ => return none
    match isThm, ← isProp info.type with
    | true, false => pure "is a lemma/theorem, should be a def"
    | false, true => pure "is a def, should be lemma/theorem"
    | _, _ => return none

/-- A linter for checking whether statements of declarations are well-typed. -/
@[std_linter] def checkType : Linter where
  noErrorsFound :=
    "The statements of all declarations type-check with default reducibility settings."
  errorsFound := "THE STATEMENTS OF THE FOLLOWING DECLARATIONS DO NOT TYPE-CHECK."
  isFast := true
  test declName := do
    if ← isAutoDecl declName then return none
    if ← isTypeCorrect (← getConstInfo declName).type then return none
    return m!"the statement doesn't type check."

/--
`univParamsGrouped e` computes for each `level` `u` of `e` the parameters that occur in `u`,
and returns the corresponding set of lists of parameters.
In pseudo-mathematical form, this returns `{{p : parameter | p ∈ u} | (u : level) ∈ e}`
FIXME: We use `Array Name` instead of `HashSet Name`, since `HashSet` does not have an equality
instance. It will ignore `nm₀.proof_i` declarations.
-/
private def univParamsGrouped (e : Expr) (nm₀ : Name) : Lean.HashSet (Array Name) :=
  runST fun σ => do
    let res ← ST.mkRef (σ := σ) {}
    e.forEach fun
      | .sort u =>
        res.modify (·.insert (CollectLevelParams.visitLevel u {}).params)
      | .const n us => do
        if let .str n s .. := n then
          if n == nm₀ && s.startsWith "proof_" then
            return
        res.modify <| us.foldl (·.insert <| CollectLevelParams.visitLevel · {} |>.params)
      | _ => pure ()
    res.get

/--
The good parameters are the parameters that occur somewhere in the set as a singleton or
(recursively) with only other good parameters.
All other parameters in the set are bad.
-/
private partial def badParams (l : Array (Array Name)) : Array Name :=
  let goodLevels := l.filterMap fun
    | #[u] => some u
    | _ => none
  if goodLevels.isEmpty then
    l.flatten.toList.eraseDups.toArray
  else
    badParams <| l.map (·.filter (!goodLevels.contains ·))

/-- A linter for checking that there are no bad `max u v` universe levels.
Checks whether all universe levels `u` in the type of `d` are "good".
This means that `u` either occurs in a `level` of `d` by itself, or (recursively)
with only other good levels.
When this fails, usually this means that there is a level `max u v`, where neither `u` nor `v`
occur by themselves in a level. It is ok if *one* of `u` or `v` never occurs alone. For example,
`(α : Type u) (β : Type (max u v))` is a occasionally useful method of saying that `β` lives in
a higher universe level than `α`.
-/
@[std_linter] def checkUnivs : Linter where
  noErrorsFound :=
    "All declarations have good universe levels."
  errorsFound := "THE STATEMENTS OF THE FOLLOWING DECLARATIONS HAVE BAD UNIVERSE LEVELS. " ++
"This usually means that there is a `max u v` in the type where neither `u` nor `v` " ++
"occur by themselves. Solution: Find the type (or type bundled with data) that has this " ++
"universe argument and provide the universe level explicitly. If this happens in an implicit " ++
"argument of the declaration, a better solution is to move this argument to a `variables` " ++
"command (then it's not necessary to provide the universe level).
It is possible that this linter gives a false positive on definitions where the value of the " ++
"definition has the universes occur separately, and the definition will usually be used with " ++
"explicit universe arguments. In this case, feel free to add `@[nolint checkUnivs]`."
  isFast := true
  test declName := do
    if ← isAutoDecl declName then return none
    let bad := badParams (univParamsGrouped (← getConstInfo declName).type declName).toArray
    if bad.isEmpty then return none
    return m!"universes {bad} only occur together."

/-- A linter for checking that declarations aren't syntactic tautologies.
Checks whether a lemma is a declaration of the form `∀ a b ... z, e₁ = e₂`
where `e₁` and `e₂` are identical exprs.
We call declarations of this form syntactic tautologies.
Such lemmas are (mostly) useless and sometimes introduced unintentionally when proving basic facts
with rfl when elaboration results in a different term than the user intended. -/
@[std_linter] def synTaut : Linter where
  noErrorsFound :=
    "No declarations are syntactic tautologies."
  errorsFound := "THE FOLLOWING DECLARATIONS ARE SYNTACTIC TAUTOLOGIES. " ++
"This usually means that they are of the form `∀ a b ... z, e₁ = e₂` where `e₁` and `e₂` are " ++
"identical expressions. We call declarations of this form syntactic tautologies. " ++
"Such lemmas are (mostly) useless and sometimes introduced unintentionally when proving " ++
"basic facts using `rfl`, when elaboration results in a different term than the user intended. " ++
"You should check that the declaration really says what you think it does."
  isFast := true
  test declName := do
    if ← isAutoDecl declName then return none
    forallTelescope (← getConstInfo declName).type fun _ ty => do
      let some (lhs, rhs) := ty.eq?.map (fun (_, l, r) => (l, r)) <|> ty.iff?
        | return none
      if lhs == rhs then
        return m!"LHS equals RHS syntactically"
      return none

/--
Return a list of unused `let_fun` terms in an expression.
-/
def findUnusedHaves (e : Expr) : MetaM (Array MessageData) := do
  let res ← IO.mkRef #[]
  forEachExpr e fun e => do
<<<<<<< HEAD
    match e.letFun? with
    | some (n, t, _, b) =>
      if n.isInternal then return
      if b.hasLooseBVars then return
      let msg ← addMessageContextFull m!"unnecessary have {n.eraseMacroScopes} : {t}"
      res.modify (·.push msg)
    | _ => return
=======
    let some (n, t, _v, b) := e.letFun? | return
    if n.isInternal then return
    if b.hasLooseBVars then return
    let msg ← addMessageContextFull m!"unnecessary have {n.eraseMacroScopes} : {t}"
    res.modify (·.push msg)
>>>>>>> ee49cf8f
  res.get

/-- A linter for checking that declarations don't have unused term mode have statements. We do not
tag this as `@[std_linter]` so that it is not in the default linter set as it is slow and an
uncommon problem. -/
@[std_linter] def unusedHavesSuffices : Linter where
  noErrorsFound := "No declarations have unused term mode have statements."
  errorsFound := "THE FOLLOWING DECLARATIONS HAVE INEFFECTUAL TERM MODE HAVE/SUFFICES BLOCKS. " ++
    "In the case of `have` this is a term of the form `have h := foo, bar` where `bar` does not " ++
    "refer to `foo`. Such statements have no effect on the generated proof, and can just be " ++
    "replaced by `bar`, in addition to being ineffectual, they may make unnecessary assumptions " ++
    "in proofs appear as if they are used. " ++
    "For `suffices` this is a term of the form `suffices h : foo, proof_of_goal, proof_of_foo`" ++
    " where `proof_of_goal` does not refer to `foo`. " ++
    "Such statements have no effect on the generated proof, and can just be replaced by " ++
    "`proof_of_goal`, in addition to being ineffectual, they may make unnecessary assumptions " ++
    "in proofs appear as if they are used. "
  test declName := do
    if ← isAutoDecl declName then return none
    let info ← getConstInfo declName
    let mut unused ← findUnusedHaves info.type
    if let some value := info.value? then
      unused := unused ++ (← findUnusedHaves value)
    unless unused.isEmpty do
      return some <| .joinSep unused.toList ", "
    return none

/--
A linter for checking if variables appearing on both sides of an iff are explicit. Ideally, such
variables should be implicit instead.
-/
@[std_linter disabled] def explicitVarsOfIff : Linter where
  noErrorsFound := "No explicit variables on both sides of iff"
  errorsFound := "EXPLICIT VARIABLES ON BOTH SIDES OF IFF"
  test declName := do
    if ← isAutoDecl declName then return none
    forallTelescope (← getConstInfo declName).type fun args ty => do
      let some (lhs, rhs) := ty.iff? | return none
      let explicit ← args.filterM fun arg =>
        return (← getFVarLocalDecl arg).binderInfo.isExplicit &&
          lhs.containsFVar arg.fvarId! && rhs.containsFVar arg.fvarId!
      if explicit.isEmpty then return none
      addMessageContextFull m!"should be made implicit: {
        MessageData.joinSep (explicit.toList.map (m!"{·}")) ", "}"<|MERGE_RESOLUTION|>--- conflicted
+++ resolved
@@ -226,7 +226,6 @@
 def findUnusedHaves (e : Expr) : MetaM (Array MessageData) := do
   let res ← IO.mkRef #[]
   forEachExpr e fun e => do
-<<<<<<< HEAD
     match e.letFun? with
     | some (n, t, _, b) =>
       if n.isInternal then return
@@ -234,13 +233,6 @@
       let msg ← addMessageContextFull m!"unnecessary have {n.eraseMacroScopes} : {t}"
       res.modify (·.push msg)
     | _ => return
-=======
-    let some (n, t, _v, b) := e.letFun? | return
-    if n.isInternal then return
-    if b.hasLooseBVars then return
-    let msg ← addMessageContextFull m!"unnecessary have {n.eraseMacroScopes} : {t}"
-    res.modify (·.push msg)
->>>>>>> ee49cf8f
   res.get
 
 /-- A linter for checking that declarations don't have unused term mode have statements. We do not
