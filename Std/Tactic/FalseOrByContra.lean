/-
Copyright (c) 2023 Lean FRO, LLC. All rights reserved.
Released under Apache 2.0 license as described in the file LICENSE.
Authors: Scott Morrison
-/
import Std.Lean.Expr
import Std.Lean.Meta.Basic

/-!
# `false_or_by_contra` tactic

Changes the goal to `False`, retaining as much information as possible:

If the goal is `False`, do nothing.
If the goal is an implication or a function type, introduce the argument.
(If the goal is `x ≠ y`, introduce `x = y`.)
Otherwise, for a goal `P`, replace it with `¬ ¬ P` and introduce `¬ P`.
-/

open Lean

/--
Changes the goal to `False`, retaining as much information as possible:

If the goal is `False`, do nothing.
If the goal is an implication or a function type, introduce the argument.
(If the goal is `x ≠ y`, introduce `x = y`.)
Otherwise, for a propositional goal `P`, replace it with `¬ ¬ P` and introduce `¬ P`.
For a non-propositional goal use `False.elim`.
-/
syntax (name := false_or_by_contra) "false_or_by_contra" : tactic

open Meta Elab Tactic

@[inherit_doc false_or_by_contra]
<<<<<<< HEAD
partial def falseOrByContra (g : MVarId) : MetaM MVarId := do
=======
def falseOrByContra (g : MVarId) (useClassical : Option Bool := none) : MetaM MVarId := do
>>>>>>> 0b2e962a
  let ty ← whnfR (← g.getType)
  match ty with
  | .const ``False _ => pure g
  | .forallE _ _ _ _
  | .app (.const ``Not _) _ => falseOrByContra (← g.intro1).2
  | _ =>
    let gs ← if ← isProp ty then
      match useClassical with
      | some true => some <$> g.applyConst ``Classical.byContradiction
      | some false =>
        try some <$> g.applyConst ``Decidable.byContradiction
        catch _ => pure none
      | none =>
        try some <$> g.applyConst ``Decidable.byContradiction
        catch _ => some <$> g.applyConst ``Classical.byContradiction
    else
      pure none
    if let some gs := gs then
      let [g] := gs | panic! "expected one subgoal"
      pure (← g.intro1).2
    else
      let [g] ← g.applyConst ``False.elim | panic! "expected one sugoal"
      pure g


@[inherit_doc falseOrByContra]
elab "false_or_by_contra" : tactic => liftMetaTactic1 (falseOrByContra ·)<|MERGE_RESOLUTION|>--- conflicted
+++ resolved
@@ -33,11 +33,7 @@
 open Meta Elab Tactic
 
 @[inherit_doc false_or_by_contra]
-<<<<<<< HEAD
-partial def falseOrByContra (g : MVarId) : MetaM MVarId := do
-=======
-def falseOrByContra (g : MVarId) (useClassical : Option Bool := none) : MetaM MVarId := do
->>>>>>> 0b2e962a
+partial def falseOrByContra (g : MVarId) (useClassical : Option Bool := none) : MetaM MVarId := do
   let ty ← whnfR (← g.getType)
   match ty with
   | .const ``False _ => pure g
