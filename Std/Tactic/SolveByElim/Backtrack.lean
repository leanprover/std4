/-
Copyright (c) 2023 Scott Morrison. All rights reserved.
Released under Apache 2.0 license as described in the file LICENSE.
Authors: Scott Morrison
-/
import Std.Data.List.Basic
import Std.Lean.Except
<<<<<<< HEAD
import Std.Lean.Meta.Basic
=======
import Std.Lean.Meta.Iterator
>>>>>>> 86d845fa

/-!
# `backtrack`

A meta-tactic for running backtracking search, given a non-deterministic tactic
`alternatives : MVarId → Nondet MetaM (List MVarId)`.

`backtrack alternatives goals` will recursively try to solve all goals in `goals`,
and the subgoals generated, backtracking as necessary.

In its default behaviour, it will either solve all goals, or fail.
A customisable `suspend` hook in `BacktrackConfig` allows suspend a goal (or subgoal),
so that it will be returned instead of processed further.
Other hooks `proc` and `discharge` (described in `BacktrackConfig`) allow running other
tactics before `alternatives`, or if all search branches from a given goal fail.

Currently only `solveByElim` is implemented in terms of `backtrack`.
-/

namespace Std.Tactic

open Lean Meta

/--
Configuration structure to control the behaviour of `backtrack`:
* control the maximum depth and behaviour (fail or return subgoals) at the maximum depth,
* and hooks allowing
  * modifying intermediate goals before running the external tactic,
  * 'suspending' goals, returning them in the result, and
  * discharging subgoals if the external tactic fails.
-/
structure BacktrackConfig where
  /-- Maximum recursion depth. -/
  maxDepth : Nat := 6
  /-- An arbitrary procedure which can be used to modify the list of goals
  before each attempt to generate alternatives.
  Called as `proc goals curr`, where `goals` are the original goals for `backtracking`,
  and `curr` are the current goals.
  Returning `some l` will replace the current goals with `l` and recurse
  (consuming one step of maximum depth).
  Returning `none` will proceed to generating alternative without changing goals.
  Failure will cause backtracking.
  (defaults to `none`) -/
  proc : List MVarId → List MVarId → MetaM (Option (List MVarId)) := fun _ _ => pure none
  /-- If `suspend g`, then we do not consider alternatives for `g`,
  but return `g` as a new subgoal. (defaults to `false`) -/
  suspend : MVarId → MetaM Bool := fun _ => pure false
  /-- `discharge g` is called on goals for which there were no alternatives.
  If `none` we return `g` as a new subgoal.
  If `some l`, we replace `g` by `l` in the list of active goals, and recurse.
  If failure, we backtrack. (defaults to failure) -/
  discharge : MVarId → MetaM (Option (List MVarId)) := fun _ => failure
  /--
  If we solve any "independent" goals, don't fail.
  See `Lean.MVarId.independent?` for the definition of independence.
  -/
  commitIndependentGoals : Bool := false

namespace Backtrack

/--
Pretty print a list of goals.
-/
private def ppMVarId (g : MVarId) : MetaM Format := ppExpr =<< g.getType

/--
Pretty print a list of goals.
-/
private def ppMVarIds (gs : List MVarId) : MetaM (List Format) := gs.mapM ppMVarId

/-- Run a monadic function on every element of a list,
returning the list of elements on which the function fails, and the list of successful results. -/
def tryAllM [Monad m] [Alternative m] (L : List α) (f : α → m β) : m (List α × List β) := do
  let R ← L.mapM (fun a => (Sum.inr <$> f a) <|> (pure (Sum.inl a)))
  return (R.filterMap (fun s => match s with | .inl a => a | _ => none),
    R.filterMap (fun s => match s with | .inr b => b | _ => none))

variable (cfg : BacktrackConfig)
variable (trace : Name := .anonymous)
variable (next : MVarId → (List MVarId -> MetaM (Option (List MVarId))) -> MetaM (List MVarId))

/--
* `n : Nat` steps remaining.
* `curr : List MVarId` the current list of unsolved goals.
* `acc : List MVarId` a list of "suspended" goals, which will be returned as subgoals.
-/
  -- `acc` is intentionally a `List` rather than an `Array` so we can share across branches.
private def run (goals : List MVarId) (n : Nat) (curr acc : List MVarId) : MetaM (List MVarId) := do
  match n with
  | 0 => do
    -- We're out of fuel.
    throwError "backtrack exceeded the recursion limit"
  | n + 1 => do
  -- First, run `cfg.proc`, to see if it wants to modify the goals.
  let procResult? ← try
    cfg.proc goals curr
  catch e =>
    withTraceNode trace
      (return m!"{Except.emoji ·} BacktrackConfig.proc failed: {e.toMessageData}") do
    throw e
  match procResult? with
  | some curr' => run goals n curr' acc
  | none =>
  match curr with
  -- If there are no active goals, return the accumulated goals.
  | [] => withTraceNode trace (return m!"{Except.emoji ·} success!") do
      return acc.reverse
  | g :: gs =>
  -- Discard any goals which have already been assigned.
  if ← g.isAssigned then
    withTraceNode trace (return m!"{Except.emoji ·} discarding already assigned goal {g}") do
      run goals (n+1) gs acc
  else
  withTraceNode trace
    -- Note: the `addMessageContextFull` ensures we show the goal using the mvar context before
    -- the `do` block below runs, potentially unifying mvars in the goal.
    (return m!"{Except.emoji ·} working on: {← addMessageContextFull g}")
    do
      -- Check if we should suspend the search here:
      if (← cfg.suspend g) then
        withTraceNode trace
          (fun _ => return m!"⏸️ suspending search and returning as subgoal") do
        run goals (n+1) gs (g :: acc)
      else
        try
          -- We attempt to find an alternative,
          -- for which all resulting sub-goals can be discharged using `run n`.
          next g (fun r => observing? do run goals n (r ++ gs) acc)
        catch _ =>
          -- No lemmas could be applied:
          match (← cfg.discharge g) with
          | none => (withTraceNode trace
              (fun _ => return m!"⏭️ deemed acceptable, returning as subgoal") do
            run goals (n+1) gs (g :: acc))
          | some l => (withTraceNode trace
              (fun _ => return m!"⏬ discharger generated new subgoals") do
            run goals n (l ++ gs) acc)

/--
A wrapper around `run`, which works on "independent" goals separately first,
to reduce backtracking.
-/
private partial def processIndependentGoals (orig : List MVarId) (goals remaining : List MVarId) :
    MetaM (List MVarId) := do
  -- Partition the remaining goals into "independent" goals
  -- (which should be solvable without affecting the solvability of other goals)
  -- and all the others.
  let (igs, ogs) ← remaining.partitionM (MVarId.isIndependentOf goals)
  if igs.isEmpty then
    -- If there are no independent goals, we solve all the goals together via backtracking search.
    return (← run cfg trace next orig cfg.maxDepth remaining [])
  else
    withTraceNode trace
      (fun _ => return m!"independent goals {← ppMVarIds igs},"
        ++ m!" working on them before {← ppMVarIds ogs}") do
    -- Invoke `run` on each of the independent goals separately,
    -- gathering the subgoals on which `run` fails,
    -- and the new subgoals generated from goals on which it is successful.
    let (failed, newSubgoals') ← tryAllM igs fun g =>
      run cfg trace next orig cfg.maxDepth [g] []
    let newSubgoals := newSubgoals'.join
    withTraceNode trace
      (fun _ => return m!"failed: {← ppMVarIds failed}, new: {← ppMVarIds newSubgoals}") do
    -- Update the list of goals with respect to which we need to check independence.
    let goals' := (← goals.filterM (fun g => do pure !(← g.isAssigned))) ++ newSubgoals
    -- If `commitIndependentGoals` is `true`, we will return the new goals
    -- regardless of whether we can make further progress on the other goals.
    if cfg.commitIndependentGoals && !newSubgoals.isEmpty then
      return newSubgoals ++ failed ++ (← (processIndependentGoals orig goals' ogs <|> pure ogs))
    else if !failed.isEmpty then
      -- If `commitIndependentGoals` is `false`, and we failed on any of the independent goals,
      -- then overall failure is inevitable so we can stop here.
      failure
    else
      -- Finally, having solved this batch of independent goals,
      -- recurse (potentially now finding new independent goals).
      return newSubgoals ++ (← processIndependentGoals orig goals' ogs)

end Backtrack


/--
Attempts to solve the `goals`, by recursively calling `next` on each
subgoal that appears with a callback to reenter backtracking search.

Further flow control options are available via the `Config` argument.

Returns a list of subgoals which were "suspended" via the `suspend` or
`discharge` hooks in `Config`. In the default configuration, `backtrack`
will either return an empty list or fail.
-/
def backtrack (cfg : BacktrackConfig := {}) (trace : Name := .anonymous)
    (next : MVarId → MetaM (Meta.Iterator (List MVarId)))
    (goals : List MVarId) : MetaM (List MVarId) := do
  let resolve g f := do (←next g).firstM f
  Backtrack.processIndependentGoals cfg trace resolve goals goals goals<|MERGE_RESOLUTION|>--- conflicted
+++ resolved
@@ -5,11 +5,7 @@
 -/
 import Std.Data.List.Basic
 import Std.Lean.Except
-<<<<<<< HEAD
 import Std.Lean.Meta.Basic
-=======
-import Std.Lean.Meta.Iterator
->>>>>>> 86d845fa
 
 /-!
 # `backtrack`
