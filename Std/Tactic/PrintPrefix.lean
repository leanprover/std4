--- conflicted
+++ resolved
@@ -73,20 +73,12 @@
 | .str _ _, .num _ _ => false
 | .str p m, .str q n => m < n || m == n && lexNameLt p q
 
-<<<<<<< HEAD
-private def matchingConstants (opts : PrintPrefixConfig) (pre : Name)
-     : MetaM (Array MessageData) := do
-  let cinfos ← getMatchingConstants (matchName opts pre) opts.imported
-  let cinfos := cinfos.qsort fun p q => lexNameLt (reverseName p.name) (reverseName q.name)
-  cinfos.mapM fun cinfo => do
-=======
 private def appendMatchingConstants (msg : MessageData) (opts : PrintPrefixConfig) (pre : Name)
      : MetaM MessageData := do
   let cinfos ← getMatchingConstants (matchName opts pre) opts.imported
   let cinfos := cinfos.qsort fun p q => lexNameLt (reverseName p.name) (reverseName q.name)
   let mut msg := msg
   let ppInfo cinfo : MetaM MessageData := do
->>>>>>> 094f7116
     if opts.showTypes then
       pure <| .ofPPFormat { pp := fun
         | some ctx => ctx.runMetaM <|
@@ -95,12 +87,9 @@
       } ++ "\n"
     else
       pure m!"{ppConst (← mkConstWithLevelParams cinfo.name)}\n"
-<<<<<<< HEAD
-=======
   for cinfo in cinfos do
     msg := msg ++ (← ppInfo cinfo)
   pure msg
->>>>>>> 094f7116
 
 /--
 The command `#print prefix foo` will print all definitions that start with
@@ -133,17 +122,9 @@
     cfg:(Lean.Parser.Tactic.config)? name:ident : command => liftTermElabM do
   let nameId := name.getId
   let opts ← elabPrintPrefixConfig (mkOptionalNode cfg)
-<<<<<<< HEAD
-  let mut msgs ← matchingConstants opts nameId
-  if msgs.isEmpty then
-    if let [name] ← resolveGlobalConst name then
-      msgs ← matchingConstants opts name
-  logInfoAt tk (.joinSep msgs.toList "")
-=======
   let mut msg ← appendMatchingConstants "" opts nameId
   if msg.isEmpty then
     if let [name] ← resolveGlobalConst name then
       msg ← appendMatchingConstants msg opts name
   if !msg.isEmpty then
-    logInfoAt tk msg
->>>>>>> 094f7116
+    logInfoAt tk msg