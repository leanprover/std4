--- conflicted
+++ resolved
@@ -250,31 +250,7 @@
 
 /-- Given a fact `h` with type `¬ P`, return a more useful fact obtained by pushing the negation. -/
 def pushNot (h P : Expr) : MetaM (Option Expr) := do
-<<<<<<< HEAD
-  match (← whnfR P).getAppFnArgs with
-  | (``LT.lt, #[.const ``Int [], _, x, y]) =>
-    return some (mkApp3 (.const ``Int.le_of_not_lt []) x y h)
-  | (``LE.le, #[.const ``Int [], _, x, y]) =>
-    return some (mkApp3 (.const ``Int.lt_of_not_le []) x y h)
-  | (``LT.lt, #[.const ``Nat [], _, x, y]) =>
-    return some (mkApp3 (.const ``Nat.le_of_not_lt []) x y h)
-  | (``LE.le, #[.const ``Nat [], _, x, y]) =>
-    return some (mkApp3 (.const ``Nat.lt_of_not_le []) x y h)
-  | (``Eq, #[.const ``Nat [], x, y]) =>
-    return some (mkApp3 (.const ``Nat.lt_or_gt_of_ne []) x y h)
-  | (``Eq, #[.const ``Int [], x, y]) =>
-    return some (mkApp3 (.const ``Int.lt_or_gt_of_ne []) x y h)
-  | (``Dvd.dvd, #[.const ``Nat [], _, k, x]) =>
-    return some (mkApp3 (.const ``Nat.emod_pos_of_not_dvd []) k x h)
-  | (``Dvd.dvd, #[.const ``Int [], _, k, x]) =>
-    -- This introduces a disjunction that could be avoided by checking `k ≠ 0`.
-    return some (mkApp3 (.const ``Int.emod_pos_of_not_dvd []) k x h)
-  | (``Or, #[P₁, P₂]) => return some (mkApp3 (.const ``and_not_not_of_not_or []) P₁ P₂ h)
-  | (``And, #[P₁, P₂]) =>
-    return some (mkApp5 (.const ``Decidable.or_not_not_of_not_and []) P₁ P₂
-      (.app (.const ``Classical.propDecidable []) P₁)
-      (.app (.const ``Classical.propDecidable []) P₂) h)
-=======
+  let P ← whnfR P
   match P with
   | .forallE _ t b _ =>
     if (← isProp t) && (← isProp b) then
@@ -288,10 +264,6 @@
     | (``LE.le, #[.const ``Int [], _, x, y]) => some (mkApp3 (.const ``Int.lt_of_not_le []) x y h)
     | (``LT.lt, #[.const ``Nat [], _, x, y]) => some (mkApp3 (.const ``Nat.le_of_not_lt []) x y h)
     | (``LE.le, #[.const ``Nat [], _, x, y]) => some (mkApp3 (.const ``Nat.lt_of_not_le []) x y h)
-    | (``GT.gt, #[.const ``Int [], _, x, y]) => some (mkApp3 (.const ``Int.le_of_not_lt []) y x h)
-    | (``GE.ge, #[.const ``Int [], _, x, y]) => some (mkApp3 (.const ``Int.lt_of_not_le []) y x h)
-    | (``GT.gt, #[.const ``Nat [], _, x, y]) => some (mkApp3 (.const ``Nat.le_of_not_lt []) y x h)
-    | (``GE.ge, #[.const ``Nat [], _, x, y]) => some (mkApp3 (.const ``Nat.lt_of_not_le []) y x h)
     | (``Eq, #[.const ``Nat [], x, y]) => some (mkApp3 (.const ``Nat.lt_or_gt_of_ne []) x y h)
     | (``Eq, #[.const ``Int [], x, y]) => some (mkApp3 (.const ``Int.lt_or_gt_of_ne []) x y h)
     | (``Dvd.dvd, #[.const ``Nat [], _, k, x]) =>
@@ -309,7 +281,6 @@
         (.app (.const ``Classical.propDecidable []) P₁)
         (.app (.const ``Classical.propDecidable []) P₂) h)
     | _ => none
->>>>>>> c0a50882
   | _ => return none
 
 /--
