--- conflicted
+++ resolved
@@ -262,11 +262,7 @@
 
 /-- Given a fact `h` with type `¬ P`, return a more useful fact obtained by pushing the negation. -/
 def pushNot (h P : Expr) : MetaM (Option Expr) := do
-<<<<<<< HEAD
-  match P.getAppFnArgs with
-=======
   match (← whnfR P).getAppFnArgs with
->>>>>>> 56eecbcb
   | (``LT.lt, #[.const ``Int [], _, x, y]) =>
     return some (mkApp3 (.const ``Int.le_of_not_lt []) x y h)
   | (``LE.le, #[.const ``Int [], _, x, y]) =>
@@ -275,24 +271,9 @@
     return some (mkApp3 (.const ``Nat.le_of_not_lt []) x y h)
   | (``LE.le, #[.const ``Nat [], _, x, y]) =>
     return some (mkApp3 (.const ``Nat.lt_of_not_le []) x y h)
-<<<<<<< HEAD
-  | (``GT.gt, #[.const ``Int [], _, x, y]) =>
-    return some (mkApp3 (.const ``Int.le_of_not_lt []) y x h)
-  | (``GE.ge, #[.const ``Int [], _, x, y]) =>
-    return some (mkApp3 (.const ``Int.lt_of_not_le []) y x h)
-  | (``GT.gt, #[.const ``Nat [], _, x, y]) =>
-    return some (mkApp3 (.const ``Nat.le_of_not_lt []) y x h)
-  | (``GE.ge, #[.const ``Nat [], _, x, y]) =>
-    return some (mkApp3 (.const ``Nat.lt_of_not_le []) y x h)
   | (``Eq, #[.const ``Nat [], x, y]) => return some (mkApp3 (.const ``Nat.lt_or_gt_of_ne []) x y h)
   | (``Eq, #[.const ``Int [], x, y]) => return some (mkApp3 (.const ``Int.lt_or_gt_of_ne []) x y h)
   | (``Prod.Lex, _) => return some (← mkAppM ``Prod.of_not_lex #[h])
-=======
-  | (``Eq, #[.const ``Nat [], x, y]) =>
-    return some (mkApp3 (.const ``Nat.lt_or_gt_of_ne []) x y h)
-  | (``Eq, #[.const ``Int [], x, y]) =>
-    return some (mkApp3 (.const ``Int.lt_or_gt_of_ne []) x y h)
->>>>>>> 56eecbcb
   | (``Dvd.dvd, #[.const ``Nat [], _, k, x]) =>
     return some (mkApp3 (.const ``Nat.emod_pos_of_not_dvd []) k x h)
   | (``Dvd.dvd, #[.const ``Int [], _, k, x]) =>
