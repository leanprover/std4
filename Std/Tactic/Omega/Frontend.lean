/-
Copyright (c) 2023 Lean FRO, LLC. All rights reserved.
Released under Apache 2.0 license as described in the file LICENSE.
Authors: Scott Morrison
-/
import Std.Tactic.Omega.Core
import Std.Tactic.Omega.LinearCombo
import Std.Tactic.Omega.Logic
import Std.Tactic.Omega.Int
import Std.Tactic.FalseOrByContra
import Std.Lean.Meta.Basic
import Std.Lean.Elab.Tactic
import Std.Data.Fin.Init.Lemmas

/-!
# Frontend to the `omega` tactic.

See `Std.Tactic.Omega` for an overview of the tactic.
-/

open Lean Meta

namespace Std.Tactic.Omega

/--
A partially processed `omega` context.

We have:
* a `Problem` representing the integer linear constraints extracted so far, and their proofs
* the unprocessed `facts : List Expr` taken from the local context,
* the unprocessed `disjunctions : List Expr`,
  which will only be split one at a time if we can't otherwise find a contradiction.

We begin with `facts := ← getLocalHyps` and `problem := .trivial`,
and progressively process the facts.

As we process the facts, we may generate additional facts
(e.g. about coercions and integer divisions).
To avoid duplicates, we maintain a `HashSet` of previously processed facts.
-/
structure MetaProblem where
  /-- An integer linear arithmetic problem. -/
  problem : Problem := {}
  /-- Pending facts which have not been processed yet. -/
  facts : List Expr := []
  /--
  Pending disjunctions, which we will case split one at a time if we can't get a contradiction.
  -/
  disjunctions : List Expr := []
  /-- Facts which have already been processed; we keep these to avoid duplicates. -/
  processedFacts : HashSet Expr := ∅

/-- Construct the `rfl` proof that `lc.eval atoms = e`. -/
def mkEvalRflProof (e : Expr) (lc : LinearCombo) : OmegaM Expr := do
  mkEqReflWithExpectedType e (mkApp2 (.const ``LinearCombo.eval []) (toExpr lc) (← atomsCoeffs))

/-- If `e : Expr` is the `n`-th atom, construct the proof that
`e = (coordinate n).eval atoms`. -/
def mkCoordinateEvalAtomsEq (e : Expr) (n : Nat) : OmegaM Expr := do
  if n < 10 then
    let atoms := (← getThe State).atoms
    let tail ← mkListLit (.const ``Int []) atoms[n+1:].toArray.toList
    let lem := .str ``LinearCombo s!"coordinate_eval_{n}"
    mkEqSymm (mkAppN (.const lem []) (atoms[:n+1].toArray.push tail))
  else
    let atoms ← atomsCoeffs
    let n := toExpr n
    -- Construct the `rfl` proof that `e = (atoms.get? n).getD 0`
    let eq ← mkEqReflWithExpectedType e (mkApp2 (.const ``Coeffs.get []) atoms n)
    mkEqTrans eq (← mkEqSymm (mkApp2 (.const ``LinearCombo.coordinate_eval []) n atoms))

/-- Construct the linear combination (and its associated proof and new facts) for an atom. -/
def mkAtomLinearCombo (e : Expr) : OmegaM (LinearCombo × OmegaM Expr × HashSet Expr) := do
  let (n, facts) ← lookup e
  return ⟨LinearCombo.coordinate n, mkCoordinateEvalAtomsEq e n, facts.getD ∅⟩

-- This has been PR'd as
-- https://github.com/leanprover/lean4/pull/2900
-- and can be removed when that is merged.
@[inherit_doc mkAppN]
local macro_rules
  | `(mkAppN $f #[$xs,*]) => (xs.getElems.foldlM (fun x e => `(Expr.app $x $e)) f : MacroM Term)

mutual

/--
Wrapper for `asLinearComboImpl`,
using a cache for previously visited expressions.

Gives a small (10%) speedup in testing.
I tried using a pointer based cache,
but there was never enough subexpression sharing to make it effective.
-/
partial def asLinearCombo (e : Expr) : OmegaM (LinearCombo × OmegaM Expr × HashSet Expr) := do
  let cache ← get
  match cache.find? e with
  | some (lc, prf) =>
    trace[omega] "Found in cache: {e}"
    return (lc, prf, ∅)
  | none =>
    let r ← asLinearComboImpl e
    modifyThe Cache fun cache => (cache.insert e (r.1, r.2.1.run' cache))
    pure r

/--
Translates an expression into a `LinearCombo`.
Also returns:
* a proof that this linear combo evaluated at the atoms is equal to the original expression
* a list of new facts which should be recorded:
  * for each new atom `a` of the form `((x : Nat) : Int)`, the fact that `0 ≤ a`
  * for each new atom `a` of the form `x / k`, for `k` a positive numeral, the facts that
    `k * a ≤ x < (k + 1) * a`
  * for each new atom of the form `((a - b : Nat) : Int)`, the fact:
    `b ≤ a ∧ ((a - b : Nat) : Int) = a - b ∨ a < b ∧ ((a - b : Nat) : Int) = 0`

We also transform the expression as we descend into it:
* pushing coercions: `↑(x + y)`, `↑(x * y)`, `↑(x / k)`, `↑(x % k)`, `↑k`
* unfolding `emod`: `x % k` → `x - x / k`
-/
partial def asLinearComboImpl (e : Expr) : OmegaM (LinearCombo × OmegaM Expr × HashSet Expr) := do
  trace[omega] "processing {e}"
  match e.int? with
  | some i =>
    let lc := {const := i}
    return ⟨lc, mkEvalRflProof e lc, ∅⟩
  | none =>
    if e.isFVar then
      if let some v ← e.fvarId!.getValue? then
        rewrite e (← mkEqReflWithExpectedType e v)
      else
        mkAtomLinearCombo e
    else match e.getAppFnArgs with
  | (``HAdd.hAdd, #[_, _, _, _, e₁, e₂]) => do
    let (l₁, prf₁, facts₁) ← asLinearCombo e₁
    let (l₂, prf₂, facts₂) ← asLinearCombo e₂
    let prf : OmegaM Expr := do
      let add_eval :=
        mkApp3 (.const ``LinearCombo.add_eval []) (toExpr l₁) (toExpr l₂) (← atomsCoeffs)
      mkEqTrans
        (← mkAppM ``Int.add_congr #[← prf₁, ← prf₂])
        (← mkEqSymm add_eval)
    pure (l₁ + l₂, prf, facts₁.merge facts₂)
  | (``HSub.hSub, #[_, _, _, _, e₁, e₂]) => do
    let (l₁, prf₁, facts₁) ← asLinearCombo e₁
    let (l₂, prf₂, facts₂) ← asLinearCombo e₂
    let prf : OmegaM Expr := do
      let sub_eval :=
        mkApp3 (.const ``LinearCombo.sub_eval []) (toExpr l₁) (toExpr l₂) (← atomsCoeffs)
      mkEqTrans
        (← mkAppM ``Int.sub_congr #[← prf₁, ← prf₂])
        (← mkEqSymm sub_eval)
    pure (l₁ - l₂, prf, facts₁.merge facts₂)
  | (``Neg.neg, #[_, _, e']) => do
    let (l, prf, facts) ← asLinearCombo e'
    let prf' : OmegaM Expr := do
      let neg_eval := mkApp2 (.const ``LinearCombo.neg_eval []) (toExpr l) (← atomsCoeffs)
      mkEqTrans
        (← mkAppM ``Int.neg_congr #[← prf])
        (← mkEqSymm neg_eval)
    pure (-l, prf', facts)
  | (``HMul.hMul, #[_, _, _, _, x, y]) =>
    -- If we decide not to expand out the multiplication,
    -- we have to revert the `OmegaM` state so that any new facts about the factors
    -- can still be reported when they are visited elsewhere.
    let r? ← commitWhen do
      let (xl, xprf, xfacts) ← asLinearCombo x
      let (yl, yprf, yfacts) ← asLinearCombo y
      if xl.coeffs.isZero ∨ yl.coeffs.isZero then
        let prf : OmegaM Expr := do
          let h ← mkDecideProof (mkApp2 (.const ``Or [])
            (.app (.const ``Coeffs.isZero []) (toExpr xl.coeffs))
            (.app (.const ``Coeffs.isZero []) (toExpr yl.coeffs)))
          let mul_eval :=
            mkApp4 (.const ``LinearCombo.mul_eval []) (toExpr xl) (toExpr yl) (← atomsCoeffs) h
          mkEqTrans
            (← mkAppM ``Int.mul_congr #[← xprf, ← yprf])
            (← mkEqSymm mul_eval)
        pure (some (LinearCombo.mul xl yl, prf, xfacts.merge yfacts), true)
      else
        pure (none, false)
    match r? with
    | some r => pure r
    | none => mkAtomLinearCombo e
  | (``HMod.hMod, #[_, _, _, _, n, k]) =>
    match natCast? k with
    | some _ => rewrite e (mkApp2 (.const ``Int.emod_def []) n k)
    | none => mkAtomLinearCombo e
  | (``HDiv.hDiv, #[_, _, _, _, x, z]) =>
    match intCast? z with
    | some 0 => rewrite e (mkApp (.const ``Int.ediv_zero []) x)
    | some i =>
      if i < 0 then
        rewrite e (mkApp2 (.const ``Int.ediv_neg []) x (toExpr (-i)))
      else
        mkAtomLinearCombo e
    | _ => mkAtomLinearCombo e
  | (``Min.min, #[_, _, a, b]) =>
    if (← cfg).splitMinMax then
      rewrite e (mkApp2 (.const ``Int.min_def []) a b)
    else
      mkAtomLinearCombo e
  | (``Max.max, #[_, _, a, b]) =>
    if (← cfg).splitMinMax then
      rewrite e (mkApp2 (.const ``Int.max_def []) a b)
    else
      mkAtomLinearCombo e
  | (``Nat.cast, #[.const ``Int [], i, n]) =>
    handleNatCast e i n
  | (``Prod.fst, #[α, β, p]) => match p with
    | .app (.app (.app (.app (.const ``Prod.mk [u, v]) _) _) x) y =>
      rewrite e (mkApp4 (.const ``Prod.fst_mk [u, v]) α x β y)
    | _ => mkAtomLinearCombo e
  | (``Prod.snd, #[α, β, p]) => match p with
    | .app (.app (.app (.app (.const ``Prod.mk [u, v]) _) _) x) y =>
      rewrite e (mkApp4 (.const ``Prod.snd_mk [u, v]) α x β y)
    | _ => mkAtomLinearCombo e
  | _ => mkAtomLinearCombo e
where
  /--
  Apply a rewrite rule to an expression, and interpret the result as a `LinearCombo`.
  (We're not rewriting any subexpressions here, just the top level, for efficiency.)
  -/
  rewrite (lhs rw : Expr) : OmegaM (LinearCombo × OmegaM Expr × HashSet Expr) := do
    trace[omega] "rewriting {lhs} via {rw} : {← inferType rw}"
    match (← inferType rw).eq? with
    | some (_, _lhs', rhs) =>
      let (lc, prf, facts) ← asLinearCombo rhs
      let prf' : OmegaM Expr := do mkEqTrans rw (← prf)
      pure (lc, prf', facts)
    | none => panic! "Invalid rewrite rule in 'asLinearCombo'"
  handleNatCast (e i n : Expr) : OmegaM (LinearCombo × OmegaM Expr × HashSet Expr) := do
    match n with
    | .fvar h =>
      if let some v ← h.getValue? then
        rewrite e (← mkEqReflWithExpectedType e
          (mkApp3 (.const ``Nat.cast [0]) (.const ``Int []) i v))
      else
        mkAtomLinearCombo e
    | _ => match n.getAppFnArgs with
    | (``Nat.succ, #[n]) => rewrite e (.app (.const ``Int.ofNat_succ []) n)
    | (``HAdd.hAdd, #[_, _, _, _, a, b]) => rewrite e (mkApp2 (.const ``Int.ofNat_add []) a b)
    | (``HMul.hMul, #[_, _, _, _, a, b]) => rewrite e (mkApp2 (.const ``Int.ofNat_mul []) a b)
    | (``HDiv.hDiv, #[_, _, _, _, a, b]) => rewrite e (mkApp2 (.const ``Int.ofNat_ediv []) a b)
    | (``OfNat.ofNat, #[_, n, _]) => rewrite e (.app (.const ``Int.natCast_ofNat []) n)
    | (``HMod.hMod, #[_, _, _, _, a, b]) => rewrite e (mkApp2 (.const ``Int.ofNat_emod []) a b)
    | (``HSub.hSub, #[_, _, _, _, mkAppN (.const ``HSub.hSub _) #[_, _, _, _, a, b], c]) =>
      rewrite e (mkApp3 (.const ``Int.ofNat_sub_sub []) a b c)
    | (``Prod.fst, #[_, β, p]) => match p with
      | .app (.app (.app (.app (.const ``Prod.mk [0, v]) _) _) x) y =>
        rewrite e (mkApp3 (.const ``Int.ofNat_fst_mk [v]) β x y)
      | _ => mkAtomLinearCombo e
    | (``Prod.snd, #[α, _, p]) => match p with
      | .app (.app (.app (.app (.const ``Prod.mk [u, 0]) _) _) x) y =>
        rewrite e (mkApp3 (.const ``Int.ofNat_snd_mk [u]) α x y)
      | _ => mkAtomLinearCombo e
    | (``Min.min, #[_, _, a, b]) => rewrite e (mkApp2 (.const ``Int.ofNat_min []) a b)
    | (``Max.max, #[_, _, a, b]) => rewrite e (mkApp2 (.const ``Int.ofNat_max []) a b)
    | (``Int.natAbs, #[n]) =>
      if (← cfg).splitNatAbs then
        rewrite e (mkApp (.const ``Int.ofNat_natAbs []) n)
      else
        mkAtomLinearCombo e
    | (``Fin.val, #[n, x]) =>
      handleFinVal e i n x
    | _ => mkAtomLinearCombo e
  handleFinVal (e i n x : Expr) : OmegaM (LinearCombo × OmegaM Expr × HashSet Expr) := do
    match x with
    | .fvar h =>
      if let some v ← h.getValue? then
        rewrite e (← mkEqReflWithExpectedType e
          (mkApp3 (.const ``Nat.cast [0]) (.const ``Int []) i (mkApp2 (.const ``Fin.val []) n v)))
      else
        mkAtomLinearCombo e
    | _ => match x.getAppFnArgs, n.nat? with
      | (``HAdd.hAdd, #[_, _, _, _, a, b]), _ =>
        rewrite e (mkApp3 (.const ``Fin.ofNat_val_add []) n a b)
      | (``HMul.hMul, #[_, _, _, _, a, b]), _ =>
        rewrite e (mkApp3 (.const ``Fin.ofNat_val_mul []) n a b)
      | (``HSub.hSub, #[_, _, _, _, a, b]), some _ =>
        -- Only do this rewrite if `n` is a numeral.
        rewrite e (mkApp3 (.const ``Fin.ofNat_val_sub []) n a b)
      | (``OfNat.ofNat, #[_, y, _]), some m =>
        -- Only do this rewrite if `n` is a nonzero numeral.
        if m = 0 then
          mkAtomLinearCombo e
        else
          match y with
          | .lit (.natVal y) =>
            rewrite e (mkApp4 (.const ``Fin.ofNat_val_natCast [])
              (toExpr (m - 1)) (toExpr y) (.lit (.natVal (y % m))) (← mkEqRefl (toExpr (y % m))))
          | _ =>
            -- This shouldn't happen, we obtained `y` from `OfNat.ofNat`
            mkAtomLinearCombo e
      | _, _ => mkAtomLinearCombo e


end
namespace MetaProblem

/-- The trivial `MetaProblem`, with no facts to processs and a trivial `Problem`. -/
def trivial : MetaProblem where
  problem := {}

instance : Inhabited MetaProblem := ⟨trivial⟩

/--
Add an integer equality to the `Problem`.

We solve equalities as they are discovered, as this often results in an earlier contradiction.
-/
def addIntEquality (p : MetaProblem) (h x : Expr) : OmegaM MetaProblem := do
  let (lc, prf, facts) ← asLinearCombo x
  let newFacts : HashSet Expr := facts.fold (init := ∅) fun s e =>
    if p.processedFacts.contains e then s else s.insert e
  trace[omega] "Adding proof of {lc} = 0"
  pure <|
  { p with
    facts := newFacts.toList ++ p.facts
    problem := ← (p.problem.addEquality lc.const lc.coeffs
      (some do mkEqTrans (← mkEqSymm (← prf)) h)) |>.solveEqualities }

/--
Add an integer inequality to the `Problem`.

We solve equalities as they are discovered, as this often results in an earlier contradiction.
-/
def addIntInequality (p : MetaProblem) (h y : Expr) : OmegaM MetaProblem := do
  let (lc, prf, facts) ← asLinearCombo y
  let newFacts : HashSet Expr := facts.fold (init := ∅) fun s e =>
    if p.processedFacts.contains e then s else s.insert e
  trace[omega] "Adding proof of {lc} ≥ 0"
  pure <|
  { p with
    facts := newFacts.toList ++ p.facts
    problem := ← (p.problem.addInequality lc.const lc.coeffs
      (some do mkAppM ``le_of_le_of_eq #[h, (← prf)])) |>.solveEqualities }

/-- Given a fact `h` with type `¬ P`, return a more useful fact obtained by pushing the negation. -/
def pushNot (h P : Expr) : MetaM (Option Expr) := do
  let P ← whnfR P
  match P with
  | .forallE _ t b _ =>
    if (← isProp t) && (← isProp b) then
     return some (mkApp4 (.const ``Decidable.and_not_of_not_imp []) t b
      (.app (.const ``Classical.propDecidable []) t) h)
    else
      return none
  | .app _ _ =>
    match P.getAppFnArgs with
    | (``LT.lt, #[.const ``Int [], _, x, y]) =>
      return some (mkApp3 (.const ``Int.le_of_not_lt []) x y h)
    | (``LE.le, #[.const ``Int [], _, x, y]) =>
      return some (mkApp3 (.const ``Int.lt_of_not_le []) x y h)
    | (``LT.lt, #[.const ``Nat [], _, x, y]) =>
      return some (mkApp3 (.const ``Nat.le_of_not_lt []) x y h)
    | (``LE.le, #[.const ``Nat [], _, x, y]) =>
      return some (mkApp3 (.const ``Nat.lt_of_not_le []) x y h)
    | (``LT.lt, #[.app (.const ``Fin []) n, _, x, y]) =>
      return some (mkApp4 (.const ``Fin.le_of_not_lt []) n x y h)
    | (``LE.le, #[.app (.const ``Fin []) n, _, x, y]) =>
      return some (mkApp4 (.const ``Fin.lt_of_not_le []) n x y h)
    | (``Eq, #[.const ``Nat [], x, y]) =>
      return some (mkApp3 (.const ``Nat.lt_or_gt_of_ne []) x y h)
    | (``Eq, #[.const ``Int [], x, y]) =>
      return some (mkApp3 (.const ``Int.lt_or_gt_of_ne []) x y h)
    | (``Eq, #[.app (.const ``Fin []) n, x, y]) =>
      return some (mkApp4 (.const ``Fin.lt_or_gt_of_ne []) n x y h)
    | (``Prod.Lex, _) => return some (← mkAppM ``Prod.of_not_lex #[h])
    | (``Dvd.dvd, #[.const ``Nat [], _, k, x]) =>
      return some (mkApp3 (.const ``Nat.emod_pos_of_not_dvd []) k x h)
    | (``Dvd.dvd, #[.const ``Int [], _, k, x]) =>
      -- This introduces a disjunction that could be avoided by checking `k ≠ 0`.
      return some (mkApp3 (.const ``Int.emod_pos_of_not_dvd []) k x h)
    | (``Or, #[P₁, P₂]) => return some (mkApp3 (.const ``and_not_not_of_not_or []) P₁ P₂ h)
    | (``And, #[P₁, P₂]) =>
      return some (mkApp5 (.const ``Decidable.or_not_not_of_not_and []) P₁ P₂
        (.app (.const ``Classical.propDecidable []) P₁)
        (.app (.const ``Classical.propDecidable []) P₂) h)
    | (``Not, #[P']) =>
      return some (mkApp3 (.const ``Decidable.of_not_not []) P'
        (.app (.const ``Classical.propDecidable []) P') h)
    | (``Iff, #[P₁, P₂]) =>
      return some (mkApp5 (.const ``Decidable.and_not_or_not_and_of_not_iff []) P₁ P₂
        (.app (.const ``Classical.propDecidable []) P₁)
        (.app (.const ``Classical.propDecidable []) P₂) h)
    | _ => return none
  | _ => return none

/--
Parse an `Expr` and extract facts, also returning the number of new facts found.
-/
partial def addFact (p : MetaProblem) (h : Expr) : OmegaM (MetaProblem × Nat) := do
  if ! p.problem.possible then
    return (p, 0)
  else
    let t ← instantiateMVars (← whnfR (← inferType h))
    trace[omega] "adding fact: {t}"
    match t with
    | .forallE _ x y _ =>
      if (← isProp x) && (← isProp y) then
        p.addFact (mkApp4 (.const ``Decidable.not_or_of_imp []) x y
          (.app (.const ``Classical.propDecidable []) x) h)
      else
        return (p, 0)
    | .app _ _ =>
      match t.getAppFnArgs with
      | (``Eq, #[.const ``Int [], x, y]) =>
        match y.int? with
        | some 0 => pure (← p.addIntEquality h x, 1)
        | _ => p.addFact (mkApp3 (.const ``Int.sub_eq_zero_of_eq []) x y h)
      | (``LE.le, #[.const ``Int [], _, x, y]) =>
        match x.int? with
        | some 0 => pure (← p.addIntInequality h y, 1)
        | _ => p.addFact (mkApp3 (.const ``Int.sub_nonneg_of_le []) y x h)
      | (``LT.lt, #[.const ``Int [], _, x, y]) =>
        p.addFact (mkApp3 (.const ``Int.add_one_le_of_lt []) x y h)
      | (``GT.gt, #[.const ``Int [], _, x, y]) =>
        p.addFact (mkApp3 (.const ``Int.lt_of_gt []) x y h)
      | (``GE.ge, #[.const ``Int [], _, x, y]) =>
        p.addFact (mkApp3 (.const ``Int.le_of_ge []) x y h)
      | (``GT.gt, #[.const ``Nat [], _, x, y]) =>
        p.addFact (mkApp3 (.const ``Nat.lt_of_gt []) x y h)
      | (``GE.ge, #[.const ``Nat [], _, x, y]) =>
        p.addFact (mkApp3 (.const ``Nat.le_of_ge []) x y h)
      | (``Ne, #[.const ``Nat [], x, y]) =>
        p.addFact (mkApp3 (.const ``Nat.lt_or_gt_of_ne []) x y h)
      | (``Not, #[P]) => match ← pushNot h P with
        | none => return (p, 0)
        | some h' => p.addFact h'
      | (``Eq, #[.const ``Nat [], x, y]) =>
        p.addFact (mkApp3 (.const ``Int.ofNat_congr []) x y h)
      | (``LT.lt, #[.const ``Nat [], _, x, y]) =>
        p.addFact (mkApp3 (.const ``Int.ofNat_lt_of_lt []) x y h)
      | (``LE.le, #[.const ``Nat [], _, x, y]) =>
        p.addFact (mkApp3 (.const ``Int.ofNat_le_of_le []) x y h)
      | (``Ne, #[.const ``Int [], x, y]) =>
        p.addFact (mkApp3 (.const ``Int.lt_or_gt_of_ne []) x y h)
      | (``Prod.Lex, _) => p.addFact (← mkAppM ``Prod.of_lex #[h])
      | (``Dvd.dvd, #[.const ``Nat [], _, k, x]) =>
        p.addFact (mkApp3 (.const ``Nat.mod_eq_zero_of_dvd []) k x h)
      | (``Dvd.dvd, #[.const ``Int [], _, k, x]) =>
<<<<<<< HEAD
        p.addFact (mkApp3 (.const ``Int.mod_eq_zero_of_dvd []) k x h)
      | (``Eq, #[.app (.const ``Fin []) n, x, y]) =>
        p.addFact (mkApp4 (.const ``Fin.val_congr []) n x y h)
      | (``LE.le, #[.app (.const ``Fin []) n, _, x, y]) =>
        p.addFact (mkApp4 (.const ``Fin.val_le_of_le []) n x y h)
      | (``LT.lt, #[.app (.const ``Fin []) n, _, x, y]) =>
        p.addFact (mkApp4 (.const ``Fin.val_add_one_le_of_lt []) n x y h)
      | (``GE.ge, #[.app (.const ``Fin []) n, _, x, y]) =>
        p.addFact (mkApp4 (.const ``Fin.val_le_of_ge []) n x y h)
      | (``GT.gt, #[.app (.const ``Fin []) n, _, x, y]) =>
        p.addFact (mkApp4 (.const ``Fin.val_add_one_le_of_gt []) n x y h)
=======
        p.addFact (mkApp3 (.const ``Int.emod_eq_zero_of_dvd []) k x h)
>>>>>>> e721cfa6
      | (``And, #[t₁, t₂]) => do
          let (p₁, n₁) ← p.addFact (mkApp3 (.const ``And.left []) t₁ t₂ h)
          let (p₂, n₂) ← p₁.addFact (mkApp3 (.const ``And.right []) t₁ t₂ h)
          return (p₂, n₁ + n₂)
      | (``Exists, #[α, P]) =>
        p.addFact (mkApp3 (.const ``Exists.choose_spec [← getLevel α]) α P h)
      | (``Subtype, #[α, P]) =>
        p.addFact (mkApp3 (.const ``Subtype.property [← getLevel α]) α P h)
      | (``Iff, #[P₁, P₂]) =>
        p.addFact (mkApp4 (.const ``Decidable.and_or_not_and_not_of_iff [])
          P₁ P₂ (.app (.const ``Classical.propDecidable []) P₂) h)
      | (``Or, #[_, _]) =>
        if (← cfg).splitDisjunctions then
          return ({ p with disjunctions := p.disjunctions.insert h }, 1)
        else
          return (p, 0)
      | _ => pure (p, 0)
    | _ => pure (p, 0)

/--
Process all the facts in a `MetaProblem`, returning the new problem, and the number of new facts.

This is partial because new facts may be generated along the way.
-/
partial def processFacts (p : MetaProblem) : OmegaM (MetaProblem × Nat) := do
  match p.facts with
  | [] => pure (p, 0)
  | h :: t =>
    if p.processedFacts.contains h then
      processFacts { p with facts := t }
    else
      let (p₁, n₁) ← MetaProblem.addFact { p with
        facts := t
        processedFacts := p.processedFacts.insert h } h
      let (p₂, n₂) ← p₁.processFacts
      return (p₂, n₁ + n₂)

end MetaProblem

/--
Given `p : P ∨ Q` (or any inductive type with two one-argument constructors),
split the goal into two subgoals:
one containing the hypothesis `h : P` and another containing `h : Q`.
-/
def cases₂ (mvarId : MVarId) (p : Expr) (hName : Name := `h) :
    MetaM ((MVarId × FVarId) × (MVarId × FVarId)) := do
  let mvarId ← mvarId.assert `hByCases (← inferType p) p
  let (fvarId, mvarId) ← mvarId.intro1
  let #[s₁, s₂] ← mvarId.cases fvarId #[{ varNames := [hName] }, { varNames := [hName] }] |
    throwError "'cases' tactic failed, unexpected number of subgoals"
  let #[Expr.fvar f₁ ..] ← pure s₁.fields
    | throwError "'cases' tactic failed, unexpected new hypothesis"
  let #[Expr.fvar f₂ ..] ← pure s₂.fields
    | throwError "'cases' tactic failed, unexpected new hypothesis"
  return ((s₁.mvarId, f₁), (s₂.mvarId, f₂))


mutual

/--
Split a disjunction in a `MetaProblem`, and if we find a new usable fact
call `omegaImpl` in both branches.
-/
partial def splitDisjunction (m : MetaProblem) (g : MVarId) : OmegaM Unit := g.withContext do
  match m.disjunctions with
    | [] => throwError "omega did not find a contradiction:\n{m.problem}"
    | h :: t =>
      trace[omega] "Case splitting on {← inferType h}"
      let ctx ← getMCtx
      let (⟨g₁, h₁⟩, ⟨g₂, h₂⟩) ← cases₂ g h
      trace[omega] "Adding facts:\n{← g₁.withContext <| inferType (.fvar h₁)}"
      let m₁ := { m with facts := [.fvar h₁], disjunctions := t }
      let r ← withoutModifyingState do
        let (m₁, n) ← g₁.withContext m₁.processFacts
        if 0 < n then
          omegaImpl m₁ g₁
          pure true
        else
          pure false
      if r then
        trace[omega] "Adding facts:\n{← g₂.withContext <| inferType (.fvar h₂)}"
        let m₂ := { m with facts := [.fvar h₂], disjunctions := t }
        omegaImpl m₂ g₂
      else
        trace[omega] "No new facts found."
        setMCtx ctx
        splitDisjunction { m with disjunctions := t } g

/-- Implementation of the `omega` algorithm, and handling disjunctions. -/
partial def omegaImpl (m : MetaProblem) (g : MVarId) : OmegaM Unit := g.withContext do
  let (m, _) ← m.processFacts
  guard m.facts.isEmpty
  let p := m.problem
  trace[omega] "Extracted linear arithmetic problem:\nAtoms: {← atomsList}\n{p}"
  let p' ← if p.possible then p.elimination else pure p
  trace[omega] "After elimination:\nAtoms: {← atomsList}\n{p'}"
  match p'.possible, p'.proveFalse?, p'.proveFalse?_spec with
  | true, _, _ =>
    splitDisjunction m g
  | false, .some prf, _ =>
    trace[omega] "Justification:\n{p'.explanation?.get}"
    let prf ← instantiateMVars (← prf)
    trace[omega] "omega found a contradiction, proving {← inferType prf}"
    trace[omega] "{prf}"
    g.assign prf

end

/--
Given a collection of facts, try prove `False` using the omega algorithm,
and close the goal using that.
-/
def omega (facts : List Expr) (g : MVarId) (cfg : OmegaConfig := {}) : MetaM Unit :=
  OmegaM.run (omegaImpl { facts } g) cfg

open Lean Elab Tactic Parser.Tactic

/-- The `omega` tactic, for resolving integer and natural linear arithmetic problems. -/
def omegaTactic (cfg : OmegaConfig) : TacticM Unit := do
  liftMetaFinishingTactic fun g => do
    let g ← falseOrByContra g
      (useClassical := false) -- because all the hypotheses we can make use of are decidable
    g.withContext do
      let hyps := (← getLocalHyps).toList
      trace[omega] "analyzing {hyps.length} hypotheses:\n{← hyps.mapM inferType}"
      omega hyps g cfg

/-- The `omega` tactic, for resolving integer and natural linear arithmetic problems. This
`TacticM Unit` frontend with default configuration can be used as an Aesop rule, for example via
the tactic call `aesop (add 50% tactic Std.Tactic.Omega.omegaDefault)`. -/
def omegaDefault : TacticM Unit := omegaTactic {}

/--
The `omega` tactic, for resolving integer and natural linear arithmetic problems.

It is not yet a full decision procedure (no "dark" or "grey" shadows),
but should be effective on many problems.

We handle hypotheses of the form `x = y`, `x < y`, `x ≤ y`, and `k ∣ x` for `x y` in `Nat` or `Int`
(and `k` a literal), along with negations of these statements.

We decompose the sides of the inequalities as linear combinations of atoms.

If we encounter `x / k` or `x % k` for literal integers `k` we introduce new auxiliary variables
and the relevant inequalities.

On the first pass, we do not perform case splits on natural subtraction.
If `omega` fails, we recursively perform a case split on
a natural subtraction appearing in a hypothesis, and try again.

The options
```
omega (config :=
  { splitDisjunctions := true, splitNatSub := true, splitNatAbs := true, splitMinMax := true })
```
can be used to:
* `splitDisjunctions`: split any disjunctions found in the context,
  if the problem is not otherwise solvable.
* `splitNatSub`: for each appearance of `((a - b : Nat) : Int)`, split on `a ≤ b` if necessary.
* `splitNatAbs`: for each appearance of `Int.natAbs a`, split on `0 ≤ a` if necessary.
* `splitMinMax`: for each occurrence of `min a b`, split on `min a b = a ∨ min a b = b`
Currently, all of these are on by default.
-/
syntax (name := omegaSyntax) "omega" (config)? : tactic

elab_rules : tactic |
    `(tactic| omega $[$cfg]?) => do
  let cfg ← elabOmegaConfig (mkOptionalNode cfg)
  omegaTactic cfg<|MERGE_RESOLUTION|>--- conflicted
+++ resolved
@@ -439,8 +439,7 @@
       | (``Dvd.dvd, #[.const ``Nat [], _, k, x]) =>
         p.addFact (mkApp3 (.const ``Nat.mod_eq_zero_of_dvd []) k x h)
       | (``Dvd.dvd, #[.const ``Int [], _, k, x]) =>
-<<<<<<< HEAD
-        p.addFact (mkApp3 (.const ``Int.mod_eq_zero_of_dvd []) k x h)
+        p.addFact (mkApp3 (.const ``Int.emod_eq_zero_of_dvd []) k x h)
       | (``Eq, #[.app (.const ``Fin []) n, x, y]) =>
         p.addFact (mkApp4 (.const ``Fin.val_congr []) n x y h)
       | (``LE.le, #[.app (.const ``Fin []) n, _, x, y]) =>
@@ -451,9 +450,6 @@
         p.addFact (mkApp4 (.const ``Fin.val_le_of_ge []) n x y h)
       | (``GT.gt, #[.app (.const ``Fin []) n, _, x, y]) =>
         p.addFact (mkApp4 (.const ``Fin.val_add_one_le_of_gt []) n x y h)
-=======
-        p.addFact (mkApp3 (.const ``Int.emod_eq_zero_of_dvd []) k x h)
->>>>>>> e721cfa6
       | (``And, #[t₁, t₂]) => do
           let (p₁, n₁) ← p.addFact (mkApp3 (.const ``And.left []) t₁ t₂ h)
           let (p₂, n₂) ← p₁.addFact (mkApp3 (.const ``And.right []) t₁ t₂ h)
