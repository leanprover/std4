/-
Copyright (c) 2023 Lean FRO, LLC. All rights reserved.
Released under Apache 2.0 license as described in the file LICENSE.
Authors: Scott Morrison
-/
import Std.Tactic.Omega.Core
import Std.Tactic.Omega.LinearCombo
import Std.Tactic.Omega.Logic
import Std.Tactic.Omega.Int
import Std.Tactic.FalseOrByContra
import Std.Lean.Meta.Basic
import Std.Lean.Elab.Tactic

/-!
# Frontend to the `omega` tactic.

See `Std.Tactic.Omega` for an overview of the tactic.
-/

open Lean Meta

namespace Std.Tactic.Omega

/--
A partially processed `omega` context.

We have:
* a `Problem` representing the integer linear constraints extracted so far, and their proofs
* the unprocessed `facts : List Expr` taken from the local context,
* the unprocessed `disjunctions : List Expr`,
  which will only be split one at a time if we can't otherwise find a contradiction.

We begin with `facts := ← getLocalHyps` and `problem := .trivial`,
and progressively process the facts.

As we process the facts, we may generate additional facts
(e.g. about coercions and integer divisions).
To avoid duplicates, we maintain a `HashSet` of previously processed facts.
-/
structure MetaProblem where
  /-- An integer linear arithmetic problem. -/
  problem : Problem := {}
  /-- Pending facts which have not been processed yet. -/
  facts : List Expr := []
  /--
  Pending disjunctions, which we will case split one at a time if we can't get a contradiction.
  -/
  disjunctions : List Expr := []
  /-- Facts which have already been processed; we keep these to avoid duplicates. -/
  processedFacts : HashSet Expr := ∅

/-- Construct the term with type hint `(Eq.refl a : a = b)`-/
def mkEqReflWithExpectedType (a b : Expr) : MetaM Expr := do
  mkExpectedTypeHint (← mkEqRefl a) (← mkEq a b)

/-- Construct the `rfl` proof that `lc.eval atoms = e`. -/
def mkEvalRflProof (e : Expr) (lc : LinearCombo) : OmegaM Expr := do
  mkEqReflWithExpectedType e (mkApp2 (.const ``LinearCombo.eval []) (toExpr lc) (← atomsCoeffs))

/-- If `e : Expr` is the `n`-th atom, construct the proof that
`e = (coordinate n).eval atoms`. -/
def mkCoordinateEvalAtomsEq (e : Expr) (n : Nat) : OmegaM Expr := do
  if n < 10 then
    let atoms := (← getThe State).atoms
    let tail ← mkListLit (.const ``Int []) atoms[n+1:].toArray.toList
    let lem := .str ``LinearCombo s!"coordinate_eval_{n}"
    mkEqSymm (mkAppN (.const lem []) (atoms[:n+1].toArray.push tail))
  else
    let atoms ← atomsCoeffs
    let n := toExpr n
    -- Construct the `rfl` proof that `e = (atoms.get? n).getD 0`
    let eq ← mkEqReflWithExpectedType e (mkApp2 (.const ``Coeffs.get []) atoms n)
    mkEqTrans eq (← mkEqSymm (mkApp2 (.const ``LinearCombo.coordinate_eval []) n atoms))

/-- Construct the linear combination (and its associated proof and new facts) for an atom. -/
def mkAtomLinearCombo (e : Expr) : OmegaM (LinearCombo × OmegaM Expr × HashSet Expr) := do
  let (n, facts) ← lookup e
  return ⟨LinearCombo.coordinate n, mkCoordinateEvalAtomsEq e n, facts.getD ∅⟩

-- This has been PR'd as
-- https://github.com/leanprover/lean4/pull/2900
-- and can be removed when that is merged.
@[inherit_doc mkAppN]
local macro_rules
  | `(mkAppN $f #[$xs,*]) => (xs.getElems.foldlM (fun x e => `(Expr.app $x $e)) f : MacroM Term)

mutual

/--
Wrapper for `asLinearComboImpl`,
using a cache for previously visited expressions.

Gives a small (10%) speedup in testing.
I tried using a pointer based cache,
but there was never enough subexpression sharing to make it effective.
-/
partial def asLinearCombo (e : Expr) : OmegaM (LinearCombo × OmegaM Expr × HashSet Expr) := do
  let cache ← get
  match cache.find? e with
  | some (lc, prf) =>
    trace[omega] "Found in cache: {e}"
    return (lc, prf, ∅)
  | none =>
    let r ← asLinearComboImpl e
    modifyThe Cache fun cache => (cache.insert e (r.1, r.2.1.run' cache))
    pure r

/--
Translates an expression into a `LinearCombo`.
Also returns:
* a proof that this linear combo evaluated at the atoms is equal to the original expression
* a list of new facts which should be recorded:
  * for each new atom `a` of the form `((x : Nat) : Int)`, the fact that `0 ≤ a`
  * for each new atom `a` of the form `x / k`, for `k` a positive numeral, the facts that
    `k * a ≤ x < (k + 1) * a`
  * for each new atom of the form `((a - b : Nat) : Int)`, the fact:
    `b ≤ a ∧ ((a - b : Nat) : Int) = a - b ∨ a < b ∧ ((a - b : Nat) : Int) = 0`

We also transform the expression as we descend into it:
* pushing coercions: `↑(x + y)`, `↑(x * y)`, `↑(x / k)`, `↑(x % k)`, `↑k`
* unfolding `emod`: `x % k` → `x - x / k`
-/
partial def asLinearComboImpl (e : Expr) : OmegaM (LinearCombo × OmegaM Expr × HashSet Expr) := do
  trace[omega] "processing {e}"
  match e.int? with
  | some i =>
    let lc := {const := i}
    return ⟨lc, mkEvalRflProof e lc, ∅⟩
  | none => match e.getAppFnArgs with
  | (``HAdd.hAdd, #[_, _, _, _, e₁, e₂]) => do
    let (l₁, prf₁, facts₁) ← asLinearCombo e₁
    let (l₂, prf₂, facts₂) ← asLinearCombo e₂
    let prf : OmegaM Expr := do
      let add_eval :=
        mkApp3 (.const ``LinearCombo.add_eval []) (toExpr l₁) (toExpr l₂) (← atomsCoeffs)
      mkEqTrans
        (← mkAppM ``Int.add_congr #[← prf₁, ← prf₂])
        (← mkEqSymm add_eval)
    pure (l₁ + l₂, prf, facts₁.merge facts₂)
  | (``HSub.hSub, #[_, _, _, _, e₁, e₂]) => do
    let (l₁, prf₁, facts₁) ← asLinearCombo e₁
    let (l₂, prf₂, facts₂) ← asLinearCombo e₂
    let prf : OmegaM Expr := do
      let sub_eval :=
        mkApp3 (.const ``LinearCombo.sub_eval []) (toExpr l₁) (toExpr l₂) (← atomsCoeffs)
      mkEqTrans
        (← mkAppM ``Int.sub_congr #[← prf₁, ← prf₂])
        (← mkEqSymm sub_eval)
    pure (l₁ - l₂, prf, facts₁.merge facts₂)
  | (``Neg.neg, #[_, _, e']) => do
    let (l, prf, facts) ← asLinearCombo e'
    let prf' : OmegaM Expr := do
      let neg_eval := mkApp2 (.const ``LinearCombo.neg_eval []) (toExpr l) (← atomsCoeffs)
      mkEqTrans
        (← mkAppM ``Int.neg_congr #[← prf])
        (← mkEqSymm neg_eval)
    pure (-l, prf', facts)
  | (``HMul.hMul, #[_, _, _, _, x, y]) =>
    let (xl, xprf, xfacts) ← asLinearCombo x
    let (yl, yprf, yfacts) ← asLinearCombo y
    if xl.coeffs.isZero ∨ yl.coeffs.isZero then
      let prf : OmegaM Expr := do
        let h ← mkDecideProof (mkApp2 (.const ``Or [])
          (.app (.const ``Coeffs.isZero []) (toExpr xl.coeffs))
          (.app (.const ``Coeffs.isZero []) (toExpr yl.coeffs)))
        let mul_eval :=
          mkApp4 (.const ``LinearCombo.mul_eval []) (toExpr xl) (toExpr yl) (← atomsCoeffs) h
        mkEqTrans
          (← mkAppM ``Int.mul_congr #[← xprf, ← yprf])
          (← mkEqSymm mul_eval)
      pure (LinearCombo.mul xl yl, prf, xfacts.merge yfacts)
    else
      mkAtomLinearCombo e
  | (``HMod.hMod, #[_, _, _, _, n, k]) => rewrite e (mkApp2 (.const ``Int.emod_def []) n k)
  | (``HDiv.hDiv, #[_, _, _, _, x, z]) =>
    match intCast? z with
    | some 0 => rewrite e (mkApp (.const ``Int.ediv_zero []) x)
    | some i =>
      if i < 0 then
        rewrite e (mkApp2 (.const ``Int.ediv_neg []) x (toExpr (-i)))
      else
        mkAtomLinearCombo e
    | _ => mkAtomLinearCombo e
  | (``Nat.cast, #[_, _, n]) => match n.getAppFnArgs with
    | (``Nat.succ, #[n]) => rewrite e (.app (.const ``Int.ofNat_succ []) n)
    | (``HAdd.hAdd, #[_, _, _, _, a, b]) => rewrite e (mkApp2 (.const ``Int.ofNat_add []) a b)
    | (``HMul.hMul, #[_, _, _, _, a, b]) => rewrite e (mkApp2 (.const ``Int.ofNat_mul []) a b)
    | (``HDiv.hDiv, #[_, _, _, _, a, b]) => rewrite e (mkApp2 (.const ``Int.ofNat_ediv []) a b)
    | (``OfNat.ofNat, #[_, n, _]) => rewrite e (.app (.const ``Int.natCast_ofNat []) n)
    | (``HMod.hMod, #[_, _, _, _, a, b]) => rewrite e (mkApp2 (.const ``Int.ofNat_emod []) a b)
    | (``HSub.hSub, #[_, _, _, _, mkAppN (.const ``HSub.hSub _) #[_, _, _, _, a, b], c]) =>
      rewrite e (mkApp3 (.const ``Int.ofNat_sub_sub []) a b c)
    | (``Prod.fst, #[_, β, p]) => match p with
      | .app (.app (.app (.app (.const ``Prod.mk [0, v]) _) _) x) y =>
        rewrite e (mkApp3 (.const ``Int.ofNat_fst_mk [v]) β x y)
      | _ => mkAtomLinearCombo e
    | (``Prod.snd, #[α, _, p]) => match p with
      | .app (.app (.app (.app (.const ``Prod.mk [u, 0]) _) _) x) y =>
        rewrite e (mkApp3 (.const ``Int.ofNat_snd_mk [u]) α x y)
      | _ => mkAtomLinearCombo e
    | _ => mkAtomLinearCombo e
  | (``Prod.fst, #[α, β, p]) => match p with
    | .app (.app (.app (.app (.const ``Prod.mk [u, v]) _) _) x) y =>
      rewrite e (mkApp4 (.const ``Prod.fst_mk [u, v]) α x β y)
    | _ => mkAtomLinearCombo e
  | (``Prod.snd, #[α, β, p]) => match p with
    | .app (.app (.app (.app (.const ``Prod.mk [u, v]) _) _) x) y =>
      rewrite e (mkApp4 (.const ``Prod.snd_mk [u, v]) α x β y)
    | _ => mkAtomLinearCombo e
  | _ => mkAtomLinearCombo e
where
  /--
  Apply a rewrite rule to an expression, and interpret the result as a `LinearCombo`.
  (We're not rewriting any subexpressions here, just the top level, for efficiency.)
  -/
  rewrite (lhs rw : Expr) : OmegaM (LinearCombo × OmegaM Expr × HashSet Expr) := do
    trace[omega] "rewriting {lhs} via {rw} : {← inferType rw}"
    match (← inferType rw).eq? with
    | some (_, _lhs', rhs) =>
      let (lc, prf, facts) ← asLinearCombo rhs
      let prf' : OmegaM Expr := do mkEqTrans rw (← prf)
      pure (lc, prf', facts)
    | none => panic! "Invalid rewrite rule in 'asLinearCombo'"

end
namespace MetaProblem

/-- The trivial `MetaProblem`, with no facts to processs and a trivial `Problem`. -/
def trivial : MetaProblem where
  problem := {}

instance : Inhabited MetaProblem := ⟨trivial⟩

/--
Add an integer equality to the `Problem`.

We solve equalities as they are discovered, as this often results in an earlier contradiction.
-/
def addIntEquality (p : MetaProblem) (h x : Expr) : OmegaM MetaProblem := do
  let (lc, prf, facts) ← asLinearCombo x
  let newFacts : HashSet Expr := facts.fold (init := ∅) fun s e =>
    if p.processedFacts.contains e then s else s.insert e
  trace[omega] "Adding proof of {lc} = 0"
  pure <|
  { p with
    facts := newFacts.toList ++ p.facts
    problem := ← (p.problem.addEquality lc.const lc.coeffs
      (some do mkEqTrans (← mkEqSymm (← prf)) h)) |>.solveEqualities }

/--
Add an integer inequality to the `Problem`.

We solve equalities as they are discovered, as this often results in an earlier contradiction.
-/
def addIntInequality (p : MetaProblem) (h y : Expr) : OmegaM MetaProblem := do
  let (lc, prf, facts) ← asLinearCombo y
  let newFacts : HashSet Expr := facts.fold (init := ∅) fun s e =>
    if p.processedFacts.contains e then s else s.insert e
  trace[omega] "Adding proof of {lc} ≥ 0"
  pure <|
  { p with
    facts := newFacts.toList ++ p.facts
    problem := ← (p.problem.addInequality lc.const lc.coeffs
      (some do mkAppM ``le_of_le_of_eq #[h, (← prf)])) |>.solveEqualities }

/-- Given a fact `h` with type `¬ P`, return a more useful fact obtained by pushing the negation. -/
def pushNot (h P : Expr) : MetaM (Option Expr) := do
  let P ← whnfR P
  match P with
  | .forallE _ t b _ =>
    if (← isProp t) && (← isProp b) then
     return some (mkApp4 (.const ``Decidable.and_not_of_not_imp []) t b
      (.app (.const ``Classical.propDecidable []) t) h)
    else
      return none
  | .app _ _ =>
    match P.getAppFnArgs with
    | (``LT.lt, #[.const ``Int [], _, x, y]) =>
      return some (mkApp3 (.const ``Int.le_of_not_lt []) x y h)
    | (``LE.le, #[.const ``Int [], _, x, y]) =>
      return some (mkApp3 (.const ``Int.lt_of_not_le []) x y h)
    | (``LT.lt, #[.const ``Nat [], _, x, y]) =>
      return some (mkApp3 (.const ``Nat.le_of_not_lt []) x y h)
    | (``LE.le, #[.const ``Nat [], _, x, y]) =>
      return some (mkApp3 (.const ``Nat.lt_of_not_le []) x y h)
    | (``Eq, #[.const ``Nat [], x, y]) =>
      return some (mkApp3 (.const ``Nat.lt_or_gt_of_ne []) x y h)
    | (``Eq, #[.const ``Int [], x, y]) =>
      return some (mkApp3 (.const ``Int.lt_or_gt_of_ne []) x y h)
    | (``Prod.Lex, _) => return some (← mkAppM ``Prod.of_not_lex #[h])
    | (``Dvd.dvd, #[.const ``Nat [], _, k, x]) =>
      return some (mkApp3 (.const ``Nat.emod_pos_of_not_dvd []) k x h)
    | (``Dvd.dvd, #[.const ``Int [], _, k, x]) =>
      -- This introduces a disjunction that could be avoided by checking `k ≠ 0`.
      return some (mkApp3 (.const ``Int.emod_pos_of_not_dvd []) k x h)
    | (``Or, #[P₁, P₂]) => return some (mkApp3 (.const ``and_not_not_of_not_or []) P₁ P₂ h)
    | (``And, #[P₁, P₂]) =>
      return some (mkApp5 (.const ``Decidable.or_not_not_of_not_and []) P₁ P₂
        (.app (.const ``Classical.propDecidable []) P₁)
        (.app (.const ``Classical.propDecidable []) P₂) h)
    | (``Not, #[P']) =>
      return some (mkApp3 (.const ``Decidable.of_not_not []) P'
        (.app (.const ``Classical.propDecidable []) P') h)
    | (``Iff, #[P₁, P₂]) =>
      return some (mkApp5 (.const ``Decidable.and_not_or_not_and_of_not_iff []) P₁ P₂
        (.app (.const ``Classical.propDecidable []) P₁)
        (.app (.const ``Classical.propDecidable []) P₂) h)
    | _ => return none
  | _ => return none

/--
Parse an `Expr` and extract facts, also returning the number of new facts found.
-/
partial def addFact (p : MetaProblem) (h : Expr) : OmegaM (MetaProblem × Nat) := do
  if ! p.problem.possible then
    return (p, 0)
  else
<<<<<<< HEAD
    let t ← instantiateMVars (← inferType h)
    trace[omega] "adding fact: {t}"
    match t with
    | .forallE _ x y _ =>
      if (← isProp x) && (← isProp y) then
        p.addFact (mkApp4 (.const ``Decidable.not_or_of_imp []) x y
          (.app (.const ``Classical.propDecidable []) x) h)
=======
    let t ← instantiateMVars (← whnfR (← inferType h))
    match t.getAppFnArgs with
    | (``Eq, #[.const ``Int [], x, y]) =>
      match y.int? with
      | some 0 => pure (← p.addIntEquality h x, 1)
      | _ => p.addFact (mkApp3 (.const ``Int.sub_eq_zero_of_eq []) x y h)
    | (``LE.le, #[.const ``Int [], _, x, y]) =>
      match x.int? with
      | some 0 => pure (← p.addIntInequality h y, 1)
      | _ => p.addFact (mkApp3 (.const ``Int.sub_nonneg_of_le []) y x h)
    | (``LT.lt, #[.const ``Int [], _, x, y]) =>
      p.addFact (mkApp3 (.const ``Int.add_one_le_of_lt []) x y h)
    | (``Ne, #[.const ``Nat [], x, y]) =>
      p.addFact (mkApp3 (.const ``Nat.lt_or_gt_of_ne []) x y h)
    | (``Not, #[P]) => match ← pushNot h P with
      | none => return (p, 0)
      | some h' => p.addFact h'
    | (``Eq, #[.const ``Nat [], x, y]) =>
      p.addFact (mkApp3 (.const ``Int.ofNat_congr []) x y h)
    | (``LT.lt, #[.const ``Nat [], _, x, y]) =>
      p.addFact (mkApp3 (.const ``Int.ofNat_lt_of_lt []) x y h)
    | (``LE.le, #[.const ``Nat [], _, x, y]) =>
      p.addFact (mkApp3 (.const ``Int.ofNat_le_of_le []) x y h)
    | (``Ne, #[.const ``Int [], x, y]) =>
      p.addFact (mkApp3 (.const ``Int.lt_or_gt_of_ne []) x y h)
    | (``Prod.Lex, _) => p.addFact (← mkAppM ``Prod.of_lex #[h])
    | (``Dvd.dvd, #[.const ``Nat [], _, k, x]) =>
      p.addFact (mkApp3 (.const ``Nat.mod_eq_zero_of_dvd []) k x h)
    | (``Dvd.dvd, #[.const ``Int [], _, k, x]) =>
      p.addFact (mkApp3 (.const ``Int.mod_eq_zero_of_dvd []) k x h)
    | (``And, #[t₁, t₂]) => do
        let (p₁, n₁) ← p.addFact (mkApp3 (.const ``And.left []) t₁ t₂ h)
        let (p₂, n₂) ← p₁.addFact (mkApp3 (.const ``And.right []) t₁ t₂ h)
        return (p₂, n₁ + n₂)
    | (``Exists, #[α, P]) =>
      p.addFact (mkApp3 (.const ``Exists.choose_spec [← getLevel α]) α P h)
    | (``Subtype, #[α, P]) =>
      p.addFact (mkApp3 (.const ``Subtype.property [← getLevel α]) α P h)
    | (``Iff, #[P₁, P₂]) =>
      p.addFact (mkApp4 (.const ``Decidable.and_or_not_and_not_of_iff [])
        P₁ P₂ (.app (.const ``Classical.propDecidable []) P₂) h)
    | (``Or, #[_, _]) =>
      if (← cfg).splitDisjunctions then
        return ({ p with disjunctions := p.disjunctions.insert h }, 1)
>>>>>>> 3d761e66
      else
        return (p, 0)
    | .app _ _ =>
      match t.getAppFnArgs with
      | (``Eq, #[.const ``Int [], x, y]) =>
        match y.int? with
        | some 0 => pure (← p.addIntEquality h x, 1)
        | _ => p.addFact (mkApp3 (.const ``Int.sub_eq_zero_of_eq []) x y h)
      | (``LE.le, #[.const ``Int [], _, x, y]) =>
        match x.int? with
        | some 0 => pure (← p.addIntInequality h y, 1)
        | _ => p.addFact (mkApp3 (.const ``Int.sub_nonneg_of_le []) y x h)
      | (``LT.lt, #[.const ``Int [], _, x, y]) =>
        p.addFact (mkApp3 (.const ``Int.add_one_le_of_lt []) x y h)
      | (``GT.gt, #[.const ``Int [], _, x, y]) =>
        p.addFact (mkApp3 (.const ``Int.lt_of_gt []) x y h)
      | (``GE.ge, #[.const ``Int [], _, x, y]) =>
        p.addFact (mkApp3 (.const ``Int.le_of_ge []) x y h)
      | (``GT.gt, #[.const ``Nat [], _, x, y]) =>
        p.addFact (mkApp3 (.const ``Nat.lt_of_gt []) x y h)
      | (``GE.ge, #[.const ``Nat [], _, x, y]) =>
        p.addFact (mkApp3 (.const ``Nat.le_of_ge []) x y h)
      | (``Ne, #[.const ``Nat [], x, y]) =>
        p.addFact (mkApp3 (.const ``Nat.lt_or_gt_of_ne []) x y h)
      | (``Not, #[P]) => match ← pushNot h P with
        | none => return (p, 0)
        | some h' => p.addFact h'
      | (``Eq, #[.const ``Nat [], x, y]) =>
        p.addFact (mkApp3 (.const ``Int.ofNat_congr []) x y h)
      | (``LT.lt, #[.const ``Nat [], _, x, y]) =>
        p.addFact (mkApp3 (.const ``Int.ofNat_lt_of_lt []) x y h)
      | (``LE.le, #[.const ``Nat [], _, x, y]) =>
        p.addFact (mkApp3 (.const ``Int.ofNat_le_of_le []) x y h)
      | (``Ne, #[.const ``Int [], x, y]) =>
        p.addFact (mkApp3 (.const ``Int.lt_or_gt_of_ne []) x y h)
      | (``Prod.Lex, _) => p.addFact (← mkAppM ``Prod.of_lex #[h])
      | (``Dvd.dvd, #[.const ``Nat [], _, k, x]) =>
        p.addFact (mkApp3 (.const ``Nat.mod_eq_zero_of_dvd []) k x h)
      | (``Dvd.dvd, #[.const ``Int [], _, k, x]) =>
        p.addFact (mkApp3 (.const ``Int.mod_eq_zero_of_dvd []) k x h)
      | (``And, #[t₁, t₂]) => do
          let (p₁, n₁) ← p.addFact (mkApp3 (.const ``And.left []) t₁ t₂ h)
          let (p₂, n₂) ← p₁.addFact (mkApp3 (.const ``And.right []) t₁ t₂ h)
          return (p₂, n₁ + n₂)
      | (``Exists, #[α, P]) =>
        p.addFact (mkApp3 (.const ``Exists.choose_spec [← getLevel α]) α P h)
      | (``Subtype, #[α, P]) =>
        p.addFact (mkApp3 (.const ``Subtype.property [← getLevel α]) α P h)
      | (``Iff, #[P₁, P₂]) =>
        p.addFact (mkApp4 (.const ``Decidable.and_or_not_and_not_of_iff [])
          P₁ P₂ (.app (.const ``Classical.propDecidable []) P₂) h)
      | (``Or, #[_, _]) =>
        if (← cfg).splitDisjunctions then
          return ({ p with disjunctions := p.disjunctions.insert h }, 1)
        else
          return (p, 0)
      | _ => pure (p, 0)
    | _ => pure (p, 0)

/--
Process all the facts in a `MetaProblem`, returning the new problem, and the number of new facts.

This is partial because new facts may be generated along the way.
-/
partial def processFacts (p : MetaProblem) : OmegaM (MetaProblem × Nat) := do
  match p.facts with
  | [] => pure (p, 0)
  | h :: t =>
    if p.processedFacts.contains h then
      processFacts { p with facts := t }
    else
      let (p₁, n₁) ← MetaProblem.addFact { p with
        facts := t
        processedFacts := p.processedFacts.insert h } h
      let (p₂, n₂) ← p₁.processFacts
      return (p₂, n₁ + n₂)

end MetaProblem

/--
Given `p : P ∨ Q` (or any inductive type with two one-argument constructors),
split the goal into two subgoals:
one containing the hypothesis `h : P` and another containing `h : Q`.
-/
def cases₂ (mvarId : MVarId) (p : Expr) (hName : Name := `h) :
    MetaM ((MVarId × FVarId) × (MVarId × FVarId)) := do
  let mvarId ← mvarId.assert `hByCases (← inferType p) p
  let (fvarId, mvarId) ← mvarId.intro1
  let #[s₁, s₂] ← mvarId.cases fvarId #[{ varNames := [hName] }, { varNames := [hName] }] |
    throwError "'cases' tactic failed, unexpected number of subgoals"
  let #[Expr.fvar f₁ ..] ← pure s₁.fields
    | throwError "'cases' tactic failed, unexpected new hypothesis"
  let #[Expr.fvar f₂ ..] ← pure s₂.fields
    | throwError "'cases' tactic failed, unexpected new hypothesis"
  return ((s₁.mvarId, f₁), (s₂.mvarId, f₂))


mutual

/--
Split a disjunction in a `MetaProblem`, and if we find a new usable fact
call `omegaImpl` in both branches.
-/
partial def splitDisjunction (m : MetaProblem) (g : MVarId) : OmegaM Unit := g.withContext do
  match m.disjunctions with
    | [] => throwError "omega did not find a contradiction:\n{m.problem}"
    | h :: t =>
      trace[omega] "Case splitting on {← inferType h}"
      let ctx ← getMCtx
      let (⟨g₁, h₁⟩, ⟨g₂, h₂⟩) ← cases₂ g h
      trace[omega] "Adding facts:\n{← g₁.withContext <| inferType (.fvar h₁)}"
      let m₁ := { m with facts := [.fvar h₁], disjunctions := t }
      let r ← savingState do
        let (m₁, n) ← g₁.withContext m₁.processFacts
        if 0 < n then
          omegaImpl m₁ g₁
          pure true
        else
          pure false
      if r then
        trace[omega] "Adding facts:\n{← g₂.withContext <| inferType (.fvar h₂)}"
        let m₂ := { m with facts := [.fvar h₂], disjunctions := t }
        omegaImpl m₂ g₂
      else
        trace[omega] "No new facts found."
        setMCtx ctx
        splitDisjunction { m with disjunctions := t } g

/-- Implementation of the `omega` algorithm, and handling disjunctions. -/
partial def omegaImpl (m : MetaProblem) (g : MVarId) : OmegaM Unit := g.withContext do
  let (m, _) ← m.processFacts
  guard m.facts.isEmpty
  let p := m.problem
  trace[omega] "Extracted linear arithmetic problem:\nAtoms: {← atomsList}\n{p}"
  let p' ← if p.possible then p.elimination else pure p
  trace[omega] "After elimination:\nAtoms: {← atomsList}\n{p'}"
  match p'.possible, p'.proveFalse?, p'.proveFalse?_spec with
  | true, _, _ =>
    splitDisjunction m g
  | false, .some prf, _ =>
    trace[omega] "Justification:\n{p'.explanation?.get}"
    let prf ← instantiateMVars (← prf)
    trace[omega] "omega found a contradiction, proving {← inferType prf}"
    trace[omega] "{prf}"
    g.assign prf

end

/--
Given a collection of facts, try prove `False` using the omega algorithm,
and close the goal using that.
-/
def omega (facts : List Expr) (g : MVarId) (cfg : OmegaConfig := {}) : MetaM Unit :=
  OmegaM.run (omegaImpl { facts } g) cfg

open Lean Elab Tactic Parser.Tactic

/-- The `omega` tactic, for resolving integer and natural linear arithmetic problems. -/
def omegaTactic (cfg : OmegaConfig) : TacticM Unit := do
  liftMetaFinishingTactic fun g => do
    let g ← falseOrByContra g
      (useClassical := false) -- because all the hypotheses we can make use of are decidable
    g.withContext do
      let hyps := (← getLocalHyps).toList
      trace[omega] "analyzing {hyps.length} hypotheses:\n{← hyps.mapM inferType}"
      omega hyps g cfg

/-- The `omega` tactic, for resolving integer and natural linear arithmetic problems. This
`TacticM Unit` frontend with default configuration can be used as an Aesop rule, for example via
the tactic call `aesop (add 50% tactic Std.Tactic.Omega.omegaDefault)`. -/
def omegaDefault : TacticM Unit := omegaTactic {}

/--
The `omega` tactic, for resolving integer and natural linear arithmetic problems.

It is not yet a full decision procedure (no "dark" or "grey" shadows),
but should be effective on many problems.

We handle hypotheses of the form `x = y`, `x < y`, `x ≤ y`, and `k ∣ x` for `x y` in `Nat` or `Int`
(and `k` a literal), along with negations of these statements.

We decompose the sides of the inequalities as linear combinations of atoms.

If we encounter `x / k` or `x % k` for literal integers `k` we introduce new auxiliary variables
and the relevant inequalities.

On the first pass, we do not perform case splits on natural subtraction.
If `omega` fails, we recursively perform a case split on
a natural subtraction appearing in a hypothesis, and try again.

The options
```
omega (config := { splitDisjunctions := true, splitNatSub := true, splitNatAbs := true})
```
can be used to:
* `splitDisjunctions`: split any disjunctions found in the context,
  if the problem is not otherwise solvable.
* `splitNatSub`: for each appearance of `((a - b : Nat) : Int)`, split on `a ≤ b` if necessary.
* `splitNatAbs`: for each appearance of `Int.natAbs a`, split on `0 ≤ a` if necessary.
Currently, all of these are on by default.
-/
syntax (name := omegaSyntax) "omega" (config)? : tactic

elab_rules : tactic |
    `(tactic| omega $[$cfg]?) => do
  let cfg ← elabOmegaConfig (mkOptionalNode cfg)
  omegaTactic cfg<|MERGE_RESOLUTION|>--- conflicted
+++ resolved
@@ -315,60 +315,13 @@
   if ! p.problem.possible then
     return (p, 0)
   else
-<<<<<<< HEAD
-    let t ← instantiateMVars (← inferType h)
+    let t ← instantiateMVars (← whnfR (← inferType h))
     trace[omega] "adding fact: {t}"
     match t with
     | .forallE _ x y _ =>
       if (← isProp x) && (← isProp y) then
         p.addFact (mkApp4 (.const ``Decidable.not_or_of_imp []) x y
           (.app (.const ``Classical.propDecidable []) x) h)
-=======
-    let t ← instantiateMVars (← whnfR (← inferType h))
-    match t.getAppFnArgs with
-    | (``Eq, #[.const ``Int [], x, y]) =>
-      match y.int? with
-      | some 0 => pure (← p.addIntEquality h x, 1)
-      | _ => p.addFact (mkApp3 (.const ``Int.sub_eq_zero_of_eq []) x y h)
-    | (``LE.le, #[.const ``Int [], _, x, y]) =>
-      match x.int? with
-      | some 0 => pure (← p.addIntInequality h y, 1)
-      | _ => p.addFact (mkApp3 (.const ``Int.sub_nonneg_of_le []) y x h)
-    | (``LT.lt, #[.const ``Int [], _, x, y]) =>
-      p.addFact (mkApp3 (.const ``Int.add_one_le_of_lt []) x y h)
-    | (``Ne, #[.const ``Nat [], x, y]) =>
-      p.addFact (mkApp3 (.const ``Nat.lt_or_gt_of_ne []) x y h)
-    | (``Not, #[P]) => match ← pushNot h P with
-      | none => return (p, 0)
-      | some h' => p.addFact h'
-    | (``Eq, #[.const ``Nat [], x, y]) =>
-      p.addFact (mkApp3 (.const ``Int.ofNat_congr []) x y h)
-    | (``LT.lt, #[.const ``Nat [], _, x, y]) =>
-      p.addFact (mkApp3 (.const ``Int.ofNat_lt_of_lt []) x y h)
-    | (``LE.le, #[.const ``Nat [], _, x, y]) =>
-      p.addFact (mkApp3 (.const ``Int.ofNat_le_of_le []) x y h)
-    | (``Ne, #[.const ``Int [], x, y]) =>
-      p.addFact (mkApp3 (.const ``Int.lt_or_gt_of_ne []) x y h)
-    | (``Prod.Lex, _) => p.addFact (← mkAppM ``Prod.of_lex #[h])
-    | (``Dvd.dvd, #[.const ``Nat [], _, k, x]) =>
-      p.addFact (mkApp3 (.const ``Nat.mod_eq_zero_of_dvd []) k x h)
-    | (``Dvd.dvd, #[.const ``Int [], _, k, x]) =>
-      p.addFact (mkApp3 (.const ``Int.mod_eq_zero_of_dvd []) k x h)
-    | (``And, #[t₁, t₂]) => do
-        let (p₁, n₁) ← p.addFact (mkApp3 (.const ``And.left []) t₁ t₂ h)
-        let (p₂, n₂) ← p₁.addFact (mkApp3 (.const ``And.right []) t₁ t₂ h)
-        return (p₂, n₁ + n₂)
-    | (``Exists, #[α, P]) =>
-      p.addFact (mkApp3 (.const ``Exists.choose_spec [← getLevel α]) α P h)
-    | (``Subtype, #[α, P]) =>
-      p.addFact (mkApp3 (.const ``Subtype.property [← getLevel α]) α P h)
-    | (``Iff, #[P₁, P₂]) =>
-      p.addFact (mkApp4 (.const ``Decidable.and_or_not_and_not_of_iff [])
-        P₁ P₂ (.app (.const ``Classical.propDecidable []) P₂) h)
-    | (``Or, #[_, _]) =>
-      if (← cfg).splitDisjunctions then
-        return ({ p with disjunctions := p.disjunctions.insert h }, 1)
->>>>>>> 3d761e66
       else
         return (p, 0)
     | .app _ _ =>
