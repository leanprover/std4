/-
Copyright (c) 2023 Lean FRO, LLC. All rights reserved.
Released under Apache 2.0 license as described in the file LICENSE.
Authors: Scott Morrison
-/
import Std.Tactic.Omega.Core
import Std.Tactic.Omega.LinearCombo
import Std.Tactic.Omega.Logic
import Std.Tactic.Omega.Int
import Std.Tactic.FalseOrByContra
import Std.Lean.Meta.Basic
import Std.Lean.Elab.Tactic

/-!
# Frontend to the `omega` tactic.

See `Std.Tactic.Omega` for an overview of the tactic.
-/

open Lean Meta

namespace Std.Tactic.Omega

/--
A partially processed `omega` context.

We have:
* a `Problem` representing the integer linear constraints extracted so far, and their proofs
* the unprocessed `facts : List Expr` taken from the local context,
* the unprocessed `disjunctions : List Expr`,
  which will only be split one at a time if we can't otherwise find a contradiction.

We begin with `facts := ← getLocalHyps` and `problem := .trivial`,
and progressively process the facts.

As we process the facts, we may generate additional facts
(e.g. about coercions and integer divisions).
To avoid duplicates, we maintain a `HashSet` of previously processed facts.

TODO: we may want to solve equalities as we find them.
-/
structure MetaProblem where
  /-- An integer linear arithmetic problem. -/
  problem : Problem := {}
  /-- Pending facts which have not been processed yet. -/
  facts : List Expr := []
  /--
  Pending disjunctions, which we will case split one at a time if we can't get a contradiction.
  -/
  disjunctions : List Expr := []
  /-- Facts which have already been processed; we keep these to avoid duplicates. -/
  processedFacts : HashSet Expr := ∅

/-- Construct the term with type hint `(Eq.refl a : a = b)`-/
def mkEqReflWithExpectedType (a b : Expr) : MetaM Expr := do
  mkExpectedTypeHint (← mkEqRefl a) (← mkEq a b)

/-- Construct the `rfl` proof that `lc.eval atoms = e`. -/
def mkEvalRflProof (e : Expr) (lc : LinearCombo) : OmegaM Expr := do
  mkEqReflWithExpectedType e (mkApp2 (.const ``LinearCombo.eval []) (toExpr lc) (← atomsCoeffs))

/-- If `e : Expr` is the `n`-th atom, construct the proof that
`e = (coordinate n).eval atoms`. -/
def mkCoordinateEvalAtomsEq (e : Expr) (n : Nat) : OmegaM Expr := do
  if n < 10 then
    let atoms := (← getThe State).atoms
    let tail ← mkListLit (.const ``Int []) atoms[n+1:].toArray.toList
    let lem := .str ``LinearCombo s!"coordinate_eval_{n}"
    mkEqSymm (mkAppN (.const lem []) (atoms[:n+1].toArray.push tail))
  else
    let atoms ← atomsCoeffs
    let n := toExpr n
    -- Construct the `rfl` proof that `e = (atoms.get? n).getD 0`
    let eq ← mkEqReflWithExpectedType e (mkApp2 (.const ``Coeffs.get []) atoms n)
    mkEqTrans eq (← mkEqSymm (mkApp2 (.const ``LinearCombo.coordinate_eval []) n atoms))

/-- Construct the linear combination (and its associated proof and new facts) for an atom. -/
def mkAtomLinearCombo (e : Expr) : OmegaM (LinearCombo × OmegaM Expr × HashSet Expr) := do
  let (n, facts) ← lookup e
  return ⟨LinearCombo.coordinate n, mkCoordinateEvalAtomsEq e n, facts.getD ∅⟩

-- This has been PR'd as
-- https://github.com/leanprover/lean4/pull/2900
-- and can be removed when that is merged.
@[inherit_doc mkAppN]
local macro_rules
  | `(mkAppN $f #[$xs,*]) => (xs.getElems.foldlM (fun x e => `(Expr.app $x $e)) f : MacroM Term)

mutual

/--
Wrapper for `asLinearComboImpl`,
using a cache for previously visited expressions.

Gives a small (10%) speedup in testing.
I tried using a pointer based cache,
but there was never enough subexpression sharing to make it effective.
-/
partial def asLinearCombo (e : Expr) : OmegaM (LinearCombo × OmegaM Expr × HashSet Expr) := do
  let cache ← get
  match cache.find? e with
  | some (lc, prf) =>
    trace[omega] "Found in cache: {e}"
    return (lc, prf, ∅)
  | none =>
    let r ← asLinearComboImpl e
    modifyThe Cache fun cache => (cache.insert e (r.1, r.2.1.run' cache))
    pure r

/--
Translates an expression into a `LinearCombo`.
Also returns:
* a proof that this linear combo evaluated at the atoms is equal to the original expression
* a list of new facts which should be recorded:
  * for each new atom `a` of the form `((x : Nat) : Int)`, the fact that `0 ≤ a`
  * for each new atom `a` of the form `x / k`, for `k` a positive numeral, the facts that
    `k * a ≤ x < (k + 1) * a`
  * for each new atom of the form `((a - b : Nat) : Int)`, the fact:
    `b ≤ a ∧ ((a - b : Nat) : Int) = a - b ∨ a < b ∧ ((a - b : Nat) : Int) = 0`

We also transform the expression as we descend into it:
* pushing coercions: `↑(x + y)`, `↑(x * y)`, `↑(x / k)`, `↑(x % k)`, `↑k`
* unfolding `emod`: `x % k` → `x - x / k`
-/
partial def asLinearComboImpl (e : Expr) : OmegaM (LinearCombo × OmegaM Expr × HashSet Expr) := do
  trace[omega] "processing {e}"
  match e.int? with
  | some i =>
    let lc := {const := i}
    return ⟨lc, mkEvalRflProof e lc, ∅⟩
  | none => match e.getAppFnArgs with
  | (``HAdd.hAdd, #[_, _, _, _, e₁, e₂]) => do
    let (l₁, prf₁, facts₁) ← asLinearCombo e₁
    let (l₂, prf₂, facts₂) ← asLinearCombo e₂
    let prf : OmegaM Expr := do
      let add_eval :=
        mkApp3 (.const ``LinearCombo.add_eval []) (toExpr l₁) (toExpr l₂) (← atomsCoeffs)
      mkEqTrans
        (← mkAppM ``Int.add_congr #[← prf₁, ← prf₂])
        (← mkEqSymm add_eval)
    pure (l₁ + l₂, prf, facts₁.merge facts₂)
  | (``HSub.hSub, #[_, _, _, _, e₁, e₂]) => do
    let (l₁, prf₁, facts₁) ← asLinearCombo e₁
    let (l₂, prf₂, facts₂) ← asLinearCombo e₂
    let prf : OmegaM Expr := do
      let sub_eval :=
        mkApp3 (.const ``LinearCombo.sub_eval []) (toExpr l₁) (toExpr l₂) (← atomsCoeffs)
      mkEqTrans
        (← mkAppM ``Int.sub_congr #[← prf₁, ← prf₂])
        (← mkEqSymm sub_eval)
    pure (l₁ - l₂, prf, facts₁.merge facts₂)
  | (``Neg.neg, #[_, _, e']) => do
    let (l, prf, facts) ← asLinearCombo e'
    let prf' : OmegaM Expr := do
      let neg_eval := mkApp2 (.const ``LinearCombo.neg_eval []) (toExpr l) (← atomsCoeffs)
      mkEqTrans
        (← mkAppM ``Int.neg_congr #[← prf])
        (← mkEqSymm neg_eval)
    pure (-l, prf', facts)
  | (``HMul.hMul, #[_, _, _, _, n, e']) =>
    match intCast? n with
    | some n' =>
      let (l, prf, facts) ← asLinearCombo e'
      let prf' : OmegaM Expr := do
        let smul_eval := mkApp3 (.const ``LinearCombo.smul_eval []) (toExpr l) n (← atomsCoeffs)
        mkEqTrans
          (← mkAppM ``Int.mul_congr_right #[n, ← prf])
          (← mkEqSymm smul_eval)
      pure (l.smul n', prf', facts)
    | none => mkAtomLinearCombo e
  | (``HMod.hMod, #[_, _, _, _, n, k]) => rewrite e (mkApp2 (.const ``Int.emod_def []) n k)
  | (``HDiv.hDiv, #[_, _, _, _, x, z]) =>
    match intCast? z with
    | some 0 => rewrite e (mkApp (.const ``Int.ediv_zero []) x)
    | some i =>
      if i < 0 then
        rewrite e (mkApp2 (.const ``Int.ediv_neg []) x (toExpr (-i)))
      else
        mkAtomLinearCombo e
    | _ => mkAtomLinearCombo e
  | (``Nat.cast, #[_, _, n]) => match n.getAppFnArgs with
    | (``Nat.succ, #[n]) => rewrite e (.app (.const ``Int.ofNat_succ []) n)
    | (``HAdd.hAdd, #[_, _, _, _, a, b]) => rewrite e (mkApp2 (.const ``Int.ofNat_add []) a b)
    | (``HMul.hMul, #[_, _, _, _, a, b]) => rewrite e (mkApp2 (.const ``Int.ofNat_mul []) a b)
    | (``HDiv.hDiv, #[_, _, _, _, a, b]) => rewrite e (mkApp2 (.const ``Int.ofNat_ediv []) a b)
    | (``OfNat.ofNat, #[_, n, _]) => rewrite e (.app (.const ``Int.natCast_ofNat []) n)
    | (``HMod.hMod, #[_, _, _, _, a, b]) => rewrite e (mkApp2 (.const ``Int.ofNat_emod []) a b)
    | (``HSub.hSub, #[_, _, _, _, mkAppN (.const ``HSub.hSub _) #[_, _, _, _, a, b], c]) =>
      rewrite e (mkApp3 (.const ``Int.ofNat_sub_sub []) a b c)
    | (``Prod.fst, #[_, β, p]) => match p with
      | .app (.app (.app (.app (.const ``Prod.mk [0, v]) _) _) x) y =>
        rewrite e (mkApp3 (.const ``Int.ofNat_fst_mk [v]) β x y)
      | _ => mkAtomLinearCombo e
    | (``Prod.snd, #[α, _, p]) => match p with
      | .app (.app (.app (.app (.const ``Prod.mk [u, 0]) _) _) x) y =>
        rewrite e (mkApp3 (.const ``Int.ofNat_snd_mk [u]) α x y)
      | _ => mkAtomLinearCombo e
    | _ => mkAtomLinearCombo e
  | (``Prod.fst, #[α, β, p]) => match p with
    | .app (.app (.app (.app (.const ``Prod.mk [u, v]) _) _) x) y =>
      rewrite e (mkApp4 (.const ``Prod.fst_mk [u, v]) α x β y)
    | _ => mkAtomLinearCombo e
  | (``Prod.snd, #[α, β, p]) => match p with
    | .app (.app (.app (.app (.const ``Prod.mk [u, v]) _) _) x) y =>
      rewrite e (mkApp4 (.const ``Prod.snd_mk [u, v]) α x β y)
    | _ => mkAtomLinearCombo e
  | _ => mkAtomLinearCombo e
where
  /--
  Apply a rewrite rule to an expression, and interpret the result as a `LinearCombo`.
  (We're not rewriting any subexpressions here, just the top level, for efficiency.)
  -/
  rewrite (lhs rw : Expr) : OmegaM (LinearCombo × OmegaM Expr × HashSet Expr) := do
    trace[omega] "rewriting {lhs} via {rw} : {← inferType rw}"
    match (← inferType rw).eq? with
    | some (_, _lhs', rhs) =>
      let (lc, prf, facts) ← asLinearCombo rhs
      let prf' : OmegaM Expr := do mkEqTrans rw (← prf)
      pure (lc, prf', facts)
    | none => panic! "Invalid rewrite rule in 'asLinearCombo'"

end
namespace MetaProblem

/-- The trivial `MetaProblem`, with no facts to processs and a trivial `Problem`. -/
def trivial : MetaProblem where
  problem := {}

instance : Inhabited MetaProblem := ⟨trivial⟩

/--
Add an integer equality to the `Problem`.

We solve equalities as they are discovered, as this often results in an earlier contradiction.
-/
def addIntEquality (p : MetaProblem) (h x : Expr) : OmegaM MetaProblem := do
  let (lc, prf, facts) ← asLinearCombo x
  let newFacts : HashSet Expr := facts.fold (init := ∅) fun s e =>
    if p.processedFacts.contains e then s else s.insert e
  trace[omega] "Adding proof of {lc} = 0"
  pure <|
  { p with
    facts := newFacts.toList ++ p.facts
    problem := ← (p.problem.addEquality lc.const lc.coeffs
      (some do mkEqTrans (← mkEqSymm (← prf)) h)) |>.solveEqualities }

/--
Add an integer inequality to the `Problem`.

We solve equalities as they are discovered, as this often results in an earlier contradiction.
-/
def addIntInequality (p : MetaProblem) (h y : Expr) : OmegaM MetaProblem := do
  let (lc, prf, facts) ← asLinearCombo y
  let newFacts : HashSet Expr := facts.fold (init := ∅) fun s e =>
    if p.processedFacts.contains e then s else s.insert e
  trace[omega] "Adding proof of {lc} ≥ 0"
  pure <|
  { p with
    facts := newFacts.toList ++ p.facts
    problem := ← (p.problem.addInequality lc.const lc.coeffs
      (some do mkAppM ``le_of_le_of_eq #[h, (← prf)])) |>.solveEqualities }

/-- Given a fact `h` with type `¬ P`, return a more useful fact obtained by pushing the negation. -/
def pushNot (h P : Expr) : Option Expr := do
  match P.getAppFnArgs with
  | (``LT.lt, #[.const ``Int [], _, x, y]) => some (mkApp3 (.const ``Int.le_of_not_lt []) x y h)
  | (``LE.le, #[.const ``Int [], _, x, y]) => some (mkApp3 (.const ``Int.lt_of_not_le []) x y h)
  | (``LT.lt, #[.const ``Nat [], _, x, y]) => some (mkApp3 (.const ``Nat.le_of_not_lt []) x y h)
  | (``LE.le, #[.const ``Nat [], _, x, y]) => some (mkApp3 (.const ``Nat.lt_of_not_le []) x y h)
  | (``GT.gt, #[.const ``Int [], _, x, y]) => some (mkApp3 (.const ``Int.le_of_not_lt []) y x h)
  | (``GE.ge, #[.const ``Int [], _, x, y]) => some (mkApp3 (.const ``Int.lt_of_not_le []) y x h)
  | (``GT.gt, #[.const ``Nat [], _, x, y]) => some (mkApp3 (.const ``Nat.le_of_not_lt []) y x h)
  | (``GE.ge, #[.const ``Nat [], _, x, y]) => some (mkApp3 (.const ``Nat.lt_of_not_le []) y x h)
  | (``Eq, #[.const ``Nat [], x, y]) => some (mkApp3 (.const ``Nat.lt_or_gt_of_ne []) x y h)
  | (``Eq, #[.const ``Int [], x, y]) => some (mkApp3 (.const ``Int.lt_or_gt_of_ne []) x y h)
  | (``Dvd.dvd, #[.const ``Nat [], _, k, x]) =>
    some (mkApp3 (.const ``Nat.emod_pos_of_not_dvd []) k x h)
  | (``Dvd.dvd, #[.const ``Int [], _, k, x]) =>
    -- This introduces a disjunction that could be avoided by checking `k ≠ 0`.
    some (mkApp3 (.const ``Int.emod_pos_of_not_dvd []) k x h)
  | (``Or, #[P₁, P₂]) => some (mkApp3 (.const ``and_not_not_of_not_or []) P₁ P₂ h)
  | (``And, #[P₁, P₂]) =>
    some (mkApp5 (.const ``Decidable.or_not_not_of_not_and []) P₁ P₂
      (.app (.const ``Classical.propDecidable []) P₁)
      (.app (.const ``Classical.propDecidable []) P₂) h)
  | _ => none

/--
Parse an `Expr` and extract facts, also returning the number of new facts found.
-/
partial def addFact (p : MetaProblem) (h : Expr) : OmegaM (MetaProblem × Nat) := do
  if ! p.problem.possible then
    return (p, 0)
  else
    let t ← instantiateMVars (← inferType h)
    match t.getAppFnArgs with
    | (``Eq, #[.const ``Int [], x, y]) =>
      match y.int? with
      | some 0 => pure (← p.addIntEquality h x, 1)
      | _ => p.addFact (mkApp3 (.const ``Int.sub_eq_zero_of_eq []) x y h)
    | (``LE.le, #[.const ``Int [], _, x, y]) =>
      match x.int? with
      | some 0 => pure (← p.addIntInequality h y, 1)
      | _ => p.addFact (mkApp3 (.const ``Int.sub_nonneg_of_le []) y x h)
    | (``LT.lt, #[.const ``Int [], _, x, y]) =>
      p.addFact (mkApp3 (.const ``Int.add_one_le_of_lt []) x y h)
    | (``GT.gt, #[.const ``Int [], _, x, y]) =>
      p.addFact (mkApp3 (.const ``Int.lt_of_gt []) x y h)
    | (``GE.ge, #[.const ``Int [], _, x, y]) =>
      p.addFact (mkApp3 (.const ``Int.le_of_ge []) x y h)
    | (``GT.gt, #[.const ``Nat [], _, x, y]) =>
      p.addFact (mkApp3 (.const ``Nat.lt_of_gt []) x y h)
    | (``GE.ge, #[.const ``Nat [], _, x, y]) =>
      p.addFact (mkApp3 (.const ``Nat.le_of_ge []) x y h)
    | (``Ne, #[.const ``Nat [], x, y]) =>
      p.addFact (mkApp3 (.const ``Nat.lt_or_gt_of_ne []) x y h)
    | (``Not, #[P]) => match pushNot h P with
      | none => return (p, 0)
      | some h' => p.addFact h'
    | (``Eq, #[.const ``Nat [], x, y]) =>
      p.addFact (mkApp3 (.const ``Int.ofNat_congr []) x y h)
    | (``LT.lt, #[.const ``Nat [], _, x, y]) =>
      p.addFact (mkApp3 (.const ``Int.ofNat_lt_of_lt []) x y h)
    | (``LE.le, #[.const ``Nat [], _, x, y]) =>
      p.addFact (mkApp3 (.const ``Int.ofNat_le_of_le []) x y h)
<<<<<<< HEAD
    | (``Prod.Lex, #[.const ``Nat [], .const ``Nat [],
        .lam _ (.const ``Nat []) (.lam _ (.const ``Nat []) (.app (.const ``LT.lt [.zero]) _) _) _,
        .lam _ (.const ``Nat []) (.lam _ (.const ``Nat []) (.app (.const ``LT.lt [.zero]) _) _) _,
        _, _]) =>
      p.addFact (← mkAppM ``Int.prodLex_ofNat_right #[h])
    | (``Prod.Lex, #[.const ``Nat [], .const ``Int [],
        .lam _ (.const ``Nat []) (.lam _ (.const ``Nat []) (.app (.const ``LT.lt [.zero]) _) _) _,
        .lam _ (.const ``Int []) (.lam _ (.const ``Int []) (.app (.const ``LT.lt [.zero]) _) _) _,
        _, _]) =>
      p.addFact (← mkAppM ``Int.prodLex_ofNat_left #[h])
    | (``Prod.Lex, #[.const ``Int [], .const ``Int [],
        .lam _ (.const ``Int []) (.lam _ (.const ``Int []) (.app (.const ``LT.lt [.zero]) _) _) _,
        .lam _ (.const ``Int []) (.lam _ (.const ``Int []) (.app (.const ``LT.lt [.zero]) _) _) _,
        _, _]) =>
      p.addFact (← mkAppM ``Prod.of_lex #[h])
=======
    | (``Ne, #[.const ``Int [], x, y]) =>
      p.addFact (mkApp3 (.const ``Int.lt_or_gt_of_ne []) x y h)
>>>>>>> 0f6bc5b3
    | (``Dvd.dvd, #[.const ``Nat [], _, k, x]) =>
      p.addFact (mkApp3 (.const ``Nat.mod_eq_zero_of_dvd []) k x h)
    | (``Dvd.dvd, #[.const ``Int [], _, k, x]) =>
      p.addFact (mkApp3 (.const ``Int.mod_eq_zero_of_dvd []) k x h)
    | (``And, #[t₁, t₂]) => do
        let (p₁, n₁) ← p.addFact (mkApp3 (.const ``And.left []) t₁ t₂ h)
        let (p₂, n₂) ← p₁.addFact (mkApp3 (.const ``And.right []) t₁ t₂ h)
        return (p₂, n₁ + n₂)
    | (``Exists, #[α, P]) =>
      p.addFact (mkApp3 (.const ``Exists.choose_spec [← getLevel α]) α P h)
    | (``Subtype, #[α, P]) =>
      p.addFact (mkApp3 (.const ``Subtype.property [← getLevel α]) α P h)
    | (``Or, #[_, _]) =>
      if (← cfg).splitDisjunctions then
        return ({ p with disjunctions := p.disjunctions.insert h }, 1)
      else
        return (p, 0)
    | _ => pure (p, 0)

/--
Process all the facts in a `MetaProblem`, returning the new problem, and the number of new facts.

This is partial because new facts may be generated along the way.
-/
partial def processFacts (p : MetaProblem) : OmegaM (MetaProblem × Nat) := do
  match p.facts with
  | [] => pure (p, 0)
  | h :: t =>
    if p.processedFacts.contains h then
      processFacts { p with facts := t }
    else
      let (p₁, n₁) ← MetaProblem.addFact { p with
        facts := t
        processedFacts := p.processedFacts.insert h } h
      let (p₂, n₂) ← p₁.processFacts
      return (p₂, n₁ + n₂)

end MetaProblem

/--
Given `p : P ∨ Q` (or any inductive type with two one-argument constructors),
split the goal into two subgoals:
one containing the hypothesis `h : P` and another containing `h : Q`.
-/
def cases₂ (mvarId : MVarId) (p : Expr) (hName : Name := `h) :
    MetaM ((MVarId × FVarId) × (MVarId × FVarId)) := do
  let mvarId ← mvarId.assert `hByCases (← inferType p) p
  let (fvarId, mvarId) ← mvarId.intro1
  let #[s₁, s₂] ← mvarId.cases fvarId #[{ varNames := [hName] }, { varNames := [hName] }] |
    throwError "'cases' tactic failed, unexpected number of subgoals"
  let #[Expr.fvar f₁ ..] ← pure s₁.fields
    | throwError "'cases' tactic failed, unexpected new hypothesis"
  let #[Expr.fvar f₂ ..] ← pure s₂.fields
    | throwError "'cases' tactic failed, unexpected new hypothesis"
  return ((s₁.mvarId, f₁), (s₂.mvarId, f₂))


mutual

/--
Split a disjunction in a `MetaProblem`, and if we find a new usable fact
call `omegaImpl` in both branches.
-/
partial def splitDisjunction (m : MetaProblem) (g : MVarId) : OmegaM Unit := g.withContext do
  match m.disjunctions with
    | [] => throwError "omega did not find a contradiction:\n{m.problem}"
    | h :: t =>
      trace[omega] "Case splitting on {← inferType h}"
      let ctx ← getMCtx
      let (⟨g₁, h₁⟩, ⟨g₂, h₂⟩) ← cases₂ g h
      trace[omega] "Adding facts:\n{← g₁.withContext <| inferType (.fvar h₁)}"
      let m₁ := { m with facts := [.fvar h₁], disjunctions := t }
      let r ← savingState do
        let (m₁, n) ← g₁.withContext m₁.processFacts
        if 0 < n then
          omegaImpl m₁ g₁
          pure true
        else
          pure false
      if r then
        trace[omega] "Adding facts:\n{← g₂.withContext <| inferType (.fvar h₂)}"
        let m₂ := { m with facts := [.fvar h₂], disjunctions := t }
        omegaImpl m₂ g₂
      else
        trace[omega] "No new facts found."
        setMCtx ctx
        splitDisjunction { m with disjunctions := t } g

/-- Implementation of the `omega` algorithm, and handling disjunctions. -/
partial def omegaImpl (m : MetaProblem) (g : MVarId) : OmegaM Unit := g.withContext do
  let (m, _) ← m.processFacts
  guard m.facts.isEmpty
  let p := m.problem
  trace[omega] "Extracted linear arithmetic problem:\nAtoms: {← atomsList}\n{p}"
  let p' ← if p.possible then p.elimination else pure p
  trace[omega] "After elimination:\nAtoms: {← atomsList}\n{p'}"
  match p'.possible, p'.proveFalse?, p'.proveFalse?_spec with
  | true, _, _ =>
    splitDisjunction m g
  | false, .some prf, _ =>
    trace[omega] "Justification:\n{p'.explanation?.get}"
    let prf ← instantiateMVars (← prf)
    trace[omega] "omega found a contradiction, proving {← inferType prf}"
    trace[omega] "{prf}"
    g.assign prf

end

/--
Given a collection of facts, try prove `False` using the omega algorithm,
and close the goal using that.
-/
def omega (facts : List Expr) (g : MVarId) (cfg : OmegaConfig := {}) : MetaM Unit :=
  OmegaM.run (omegaImpl { facts } g) cfg

open Lean Elab Tactic Parser.Tactic

/--
The `omega` tactic, for resolving integer and natural linear arithmetic problems.

It is not yet a full decision procedure (no "dark" or "grey" shadows),
but should be effective on many problems.

We handle hypotheses of the form `x = y`, `x < y`, `x ≤ y`, and `k ∣ x` for `x y` in `Nat` or `Int`
(and `k` a literal), along with negations of these statements.

We decompose the sides of the inequalities as linear combinations of atoms.

If we encounter `x / k` or `x % k` for literal integers `k` we introduce new auxiliary variables
and the relevant inequalities.

On the first pass, we do not perform case splits on natural subtraction.
If `omega` fails, we recursively perform a case split on
a natural subtraction appearing in a hypothesis, and try again.

The options
```
omega (config := { splitDisjunctions := true, splitNatSub := true, splitNatAbs := true})
```
can be used to:
* `splitDisjunctions`: split any disjunctions found in the context,
  if the problem is not otherwise solvable.
* `splitNatSub`: for each appearance of `((a - b : Nat) : Int)`, split on `a ≤ b` if necessary.
* `splitNatAbs`: for each appearance of `Int.natAbs a`, split on `0 ≤ a` if necessary.
Currently, all of these are on by default.
-/
syntax (name := omegaSyntax) "omega" (config)? : tactic

elab_rules : tactic |
    `(tactic| omega $[$cfg]?) => do
  let cfg ← elabOmegaConfig (mkOptionalNode cfg)
  liftMetaFinishingTactic fun g => do
    let g ← falseOrByContra g
    g.withContext do
      let hyps := (← getLocalHyps).toList
      trace[omega] "analyzing {hyps.length} hypotheses:\n{← hyps.mapM inferType}"
      omega hyps g cfg<|MERGE_RESOLUTION|>--- conflicted
+++ resolved
@@ -323,7 +323,8 @@
       p.addFact (mkApp3 (.const ``Int.ofNat_lt_of_lt []) x y h)
     | (``LE.le, #[.const ``Nat [], _, x, y]) =>
       p.addFact (mkApp3 (.const ``Int.ofNat_le_of_le []) x y h)
-<<<<<<< HEAD
+    | (``Ne, #[.const ``Int [], x, y]) =>
+      p.addFact (mkApp3 (.const ``Int.lt_or_gt_of_ne []) x y h)
     | (``Prod.Lex, #[.const ``Nat [], .const ``Nat [],
         .lam _ (.const ``Nat []) (.lam _ (.const ``Nat []) (.app (.const ``LT.lt [.zero]) _) _) _,
         .lam _ (.const ``Nat []) (.lam _ (.const ``Nat []) (.app (.const ``LT.lt [.zero]) _) _) _,
@@ -339,10 +340,6 @@
         .lam _ (.const ``Int []) (.lam _ (.const ``Int []) (.app (.const ``LT.lt [.zero]) _) _) _,
         _, _]) =>
       p.addFact (← mkAppM ``Prod.of_lex #[h])
-=======
-    | (``Ne, #[.const ``Int [], x, y]) =>
-      p.addFact (mkApp3 (.const ``Int.lt_or_gt_of_ne []) x y h)
->>>>>>> 0f6bc5b3
     | (``Dvd.dvd, #[.const ``Nat [], _, k, x]) =>
       p.addFact (mkApp3 (.const ``Nat.mod_eq_zero_of_dvd []) k x h)
     | (``Dvd.dvd, #[.const ``Int [], _, k, x]) =>
