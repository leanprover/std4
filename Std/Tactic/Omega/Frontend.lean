--- conflicted
+++ resolved
@@ -310,13 +310,9 @@
       p.addFact (mkApp3 (.const ``Nat.lt_of_gt []) x y h)
     | (``GE.ge, #[.const ``Nat [], _, x, y]) =>
       p.addFact (mkApp3 (.const ``Nat.le_of_ge []) x y h)
-<<<<<<< HEAD
-    | (``Not, #[P]) => match ← pushNot h P with
-=======
     | (``Ne, #[.const ``Nat [], x, y]) =>
       p.addFact (mkApp3 (.const ``Nat.lt_or_gt_of_ne []) x y h)
-    | (``Not, #[P]) => match pushNot h P with
->>>>>>> 0f6bc5b3
+    | (``Not, #[P]) => match ← pushNot h P with
       | none => return (p, 0)
       | some h' => p.addFact h'
     | (``Eq, #[.const ``Nat [], x, y]) =>
