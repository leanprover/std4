--- conflicted
+++ resolved
@@ -264,40 +264,6 @@
       (some do mkAppM ``le_of_le_of_eq #[h, (← prf)])) |>.solveEqualities }
 
 /-- Given a fact `h` with type `¬ P`, return a more useful fact obtained by pushing the negation. -/
-<<<<<<< HEAD
-def pushNot (h P : Expr) : Option Expr := do
-  match P.getAppFnArgs with
-  | (``LT.lt, #[.const ``Int [], _, x, y]) => some (mkApp3 (.const ``Int.le_of_not_lt []) x y h)
-  | (``LE.le, #[.const ``Int [], _, x, y]) => some (mkApp3 (.const ``Int.lt_of_not_le []) x y h)
-  | (``LT.lt, #[.const ``Nat [], _, x, y]) => some (mkApp3 (.const ``Nat.le_of_not_lt []) x y h)
-  | (``LE.le, #[.const ``Nat [], _, x, y]) => some (mkApp3 (.const ``Nat.lt_of_not_le []) x y h)
-  | (``LT.lt, #[.app (.const ``Fin []) n, _, x, y]) =>
-    some (mkApp4 (.const ``Fin.le_of_not_lt []) n x y h)
-  | (``LE.le, #[.app (.const ``Fin []) n, _, x, y]) =>
-    some (mkApp4 (.const ``Fin.lt_of_not_le []) n x y h)
-  | (``GT.gt, #[.const ``Int [], _, x, y]) => some (mkApp3 (.const ``Int.le_of_not_lt []) y x h)
-  | (``GE.ge, #[.const ``Int [], _, x, y]) => some (mkApp3 (.const ``Int.lt_of_not_le []) y x h)
-  | (``GT.gt, #[.const ``Nat [], _, x, y]) => some (mkApp3 (.const ``Nat.le_of_not_lt []) y x h)
-  | (``GE.ge, #[.const ``Nat [], _, x, y]) => some (mkApp3 (.const ``Nat.lt_of_not_le []) y x h)
-  | (``GT.gt, #[.app (.const ``Fin []) n, _, x, y]) =>
-    some (mkApp4 (.const ``Fin.le_of_not_lt []) n y x h)
-  | (``GE.ge, #[.app (.const ``Fin []) n, _, x, y]) =>
-    some (mkApp4 (.const ``Fin.lt_of_not_le []) n y x h)
-  | (``Eq, #[.const ``Nat [], x, y]) => some (mkApp3 (.const ``Nat.lt_or_gt_of_ne []) x y h)
-  | (``Eq, #[.const ``Int [], x, y]) => some (mkApp3 (.const ``Int.lt_or_gt_of_ne []) x y h)
-  | (``Eq, #[.const ``Fin [], x, y]) => some (mkApp3 (.const ``Fin.lt_or_gt_of_ne []) x y h)
-  | (``Dvd.dvd, #[.const ``Nat [], _, k, x]) =>
-    some (mkApp3 (.const ``Nat.emod_pos_of_not_dvd []) k x h)
-  | (``Dvd.dvd, #[.const ``Int [], _, k, x]) =>
-    -- This introduces a disjunction that could be avoided by checking `k ≠ 0`.
-    some (mkApp3 (.const ``Int.emod_pos_of_not_dvd []) k x h)
-  | (``Or, #[P₁, P₂]) => some (mkApp3 (.const ``and_not_not_of_not_or []) P₁ P₂ h)
-  | (``And, #[P₁, P₂]) =>
-    some (mkApp5 (.const ``Decidable.or_not_not_of_not_and []) P₁ P₂
-      (.app (.const ``Classical.propDecidable []) P₁)
-      (.app (.const ``Classical.propDecidable []) P₂) h)
-  | _ => none
-=======
 def pushNot (h P : Expr) : MetaM (Option Expr) := do
   let P ← whnfR P
   match P with
@@ -317,10 +283,16 @@
       return some (mkApp3 (.const ``Nat.le_of_not_lt []) x y h)
     | (``LE.le, #[.const ``Nat [], _, x, y]) =>
       return some (mkApp3 (.const ``Nat.lt_of_not_le []) x y h)
+    | (``LT.lt, #[.app (.const ``Fin []) n, _, x, y]) =>
+      return some (mkApp4 (.const ``Fin.le_of_not_lt []) n x y h)
+    | (``LE.le, #[.app (.const ``Fin []) n, _, x, y]) =>
+      return some (mkApp4 (.const ``Fin.lt_of_not_le []) n x y h)
     | (``Eq, #[.const ``Nat [], x, y]) =>
       return some (mkApp3 (.const ``Nat.lt_or_gt_of_ne []) x y h)
     | (``Eq, #[.const ``Int [], x, y]) =>
       return some (mkApp3 (.const ``Int.lt_or_gt_of_ne []) x y h)
+    | (``Eq, #[.app (.const ``Fin []) n, x, y]) =>
+      return some (mkApp4 (.const ``Fin.lt_or_gt_of_ne []) n x y h)
     | (``Prod.Lex, _) => return some (← mkAppM ``Prod.of_not_lex #[h])
     | (``Dvd.dvd, #[.const ``Nat [], _, k, x]) =>
       return some (mkApp3 (.const ``Nat.emod_pos_of_not_dvd []) k x h)
@@ -338,7 +310,6 @@
         (.app (.const ``Classical.propDecidable []) P₂) h)
     | _ => return none
   | _ => return none
->>>>>>> c1a3cdf7
 
 /--
 Parse an `Expr` and extract facts, also returning the number of new facts found.
