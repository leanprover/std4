--- conflicted
+++ resolved
@@ -4,11 +4,8 @@
 Authors: Scott Morrison
 -/
 import Std.Classes.Order
-<<<<<<< HEAD
+import Std.Tactic.Omega.Coeffs.IntList
 import Std.Data.Option.Lemmas
-=======
->>>>>>> 52bdc7a6
-import Std.Tactic.Omega.Coeffs.IntList
 /-!
 A `Constraint` consists of an optional lower and upper bound (inclusive),
 constraining a value to a set of the form `∅`, `{x}`, `[x, y]`, `[x, ∞)`, `(-∞, y]`, or `(-∞, ∞)`.
