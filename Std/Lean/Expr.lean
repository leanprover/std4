/-
Copyright (c) 2022 Mario Carneiro. All rights reserved.
Released under Apache 2.0 license as described in the file LICENSE.
Authors: Mario Carneiro
-/
import Lean.Elab.Term

/-!
# Additional operations on Expr and related types

This file defines basic operations on the types expr, name, declaration, level, environment.

This file is mostly for non-tactics.
-/

namespace Lean.Expr

open Lean.Elab.Term in
/-- Converts an `Expr` into a `Syntax`, by creating a fresh metavariable
assigned to the expr and  returning a named metavariable syntax `?a`. -/
def toSyntax (e : Expr) : TermElabM Syntax.Term := withFreshMacroScope do
  let stx ← `(?a)
  let mvar ← elabTermEnsuringType stx (← Meta.inferType e)
  mvar.mvarId!.assign e
  pure stx

/--
Returns the number of leading `∀` binders of an expression. Ignores metadata.
-/
def forallArity : Expr → Nat
  | mdata _ b => forallArity b
  | forallE _ _ body _ => 1 + forallArity body
  | _ => 0

/--
Returns the number of leading `λ` binders of an expression. Ignores metadata.
-/
def lambdaArity : Expr → Nat
  | mdata _ b => lambdaArity b
  | lam _ _ b _ => 1 + lambdaArity b
  | _ => 0

/-- Like `getAppFn` but ignores metadata. -/
def getAppFn' : Expr → Expr
  | mdata _ b => getAppFn' b
  | app f _ => getAppFn' f
  | e => e

/-- Like `getAppNumArgs` but ignores metadata. -/
def getAppNumArgs' (e : Expr) : Nat :=
  go e 0
where
  /-- Auxiliary definition for `getAppNumArgs'`. -/
  go : Expr → Nat → Nat
    | mdata _ b, n => go b n
    | app f _  , n => go f (n + 1)
    | _        , n => n

/-- Like `withApp` but ignores metadata. -/
@[inline]
def withApp' (e : Expr) (k : Expr → Array Expr → α) : α :=
  let dummy := mkSort levelZero
  let nargs := e.getAppNumArgs'
  go e (mkArray nargs dummy) (nargs - 1)
where
  /-- Auxiliary definition for `withApp'`. -/
  @[specialize]
  go : Expr → Array Expr → Nat → α
    | mdata _ b, as, i => go b as i
    | app f a  , as, i => go f (as.set! i a) (i-1)
    | f        , as, _ => k f as

/-- Like `getAppArgs` but ignores metadata. -/
@[inline]
def getAppArgs' (e : Expr) : Array Expr :=
  e.withApp' λ _ as => as

/-- Like `traverseApp` but ignores metadata. -/
def traverseApp' {m} [Monad m]
  (f : Expr → m Expr) (e : Expr) : m Expr :=
  e.withApp' λ fn args => return mkAppN (← f fn) (← args.mapM f)

/-- Like `withAppRev` but ignores metadata. -/
@[inline]
def withAppRev' (e : Expr) (k : Expr → Array Expr → α) : α :=
  go e (Array.mkEmpty e.getAppNumArgs')
where
  /-- Auxiliary definition for `withAppRev'`. -/
  @[specialize]
  go : Expr → Array Expr → α
    | mdata _ b, as => go b as
    | app f a  , as => go f (as.push a)
    | f        , as => k f as

/-- Like `getAppRevArgs` but ignores metadata. -/
@[inline]
def getAppRevArgs' (e : Expr) : Array Expr :=
  e.withAppRev' λ _ as => as

/-- Like `getRevArgD` but ignores metadata. -/
def getRevArgD' : Expr → Nat → Expr → Expr
  | mdata _ b, n  , v => getRevArgD' b n v
  | app _ a  , 0  , _ => a
  | app f _  , i+1, v => getRevArgD' f i v
  | _        , _  , v => v

/-- Like `getRevArg!` but ignores metadata. -/
@[inline]
def getRevArg!' : Expr → Nat → Expr
  | mdata _ b, n   => getRevArg!' b n
  | app _ a  , 0   => a
  | app f _  , i+1 => getRevArg!' f i
  | _        , _   => panic! "invalid index"

/-- Like `getArgD` but ignores metadata. -/
@[inline]
def getArgD' (e : Expr) (i : Nat) (v₀ : Expr) (n := e.getAppNumArgs') : Expr :=
  getRevArgD' e (n - i - 1) v₀

/-- Like `getArg!` but ignores metadata. -/
@[inline]
def getArg!' (e : Expr) (i : Nat) (n := e.getAppNumArgs') : Expr :=
  getRevArg!' e (n - i - 1)

/-- Like `isAppOf` but ignores metadata. -/
def isAppOf' (e : Expr) (n : Name) : Bool :=
  match e.getAppFn' with
  | const c .. => c == n
  | _ => false

/-- If the expression is a constant, return that name. Otherwise return `Name.anonymous`. -/
def constName (e : Expr) : Name :=
  e.constName?.getD Name.anonymous

/-- Return the function (name) and arguments of an application. -/
def getAppFnArgs (e : Expr) : Name × Array Expr :=
  withApp e λ e a => (e.constName, a)

<<<<<<< HEAD
-- This has been PR'd to Lean as https://github.com/leanprover/lean4/pull/2900
@[inherit_doc mkAppN]
macro_rules
  | `(mkAppN $f #[$xs,*]) => (xs.getElems.foldlM (fun x e => `(Expr.app $x $e)) f : MacroM Term)
=======
/-- Turns an expression that is a natural number literal into a natural number. -/
def natLit! : Expr → Nat
  | lit (Literal.natVal v) => v
  | _                      => panic! "nat literal expected"

/-- Turns an expression that is a constructor of `Int` applied to a natural number literal
into an integer. -/
def intLit! (e : Expr) : Int :=
  if e.isAppOfArity ``Int.ofNat 1 then
    e.appArg!.natLit!
  else if e.isAppOfArity ``Int.negOfNat 1 then
    .negOfNat e.appArg!.natLit!
  else
    panic! "not a raw integer literal"

/--
Checks if an expression is a "natural number in normal form",
i.e. of the form `OfNat n`, where `n` matches `.lit (.natVal lit)` for some `lit`.
and if so returns `lit`.
-/
-- Note that an `Expr.lit (.natVal n)` is not considered in normal form!
def nat? (e : Expr) : Option Nat := do
  guard <| e.isAppOfArity ``OfNat.ofNat 3
  let lit (.natVal n) := e.appFn!.appArg! | none
  n

/--
Checks if an expression is an "integer in normal form",
i.e. either a natural number in normal form, or the negation of a positive natural number,
and if so returns the integer.
-/
def int? (e : Expr) : Option Int :=
  if e.isAppOfArity ``Neg.neg 3 then
    match e.appArg!.nat? with
    | none => none
    | some 0 => none
    | some n => some (-n)
  else
    e.nat?
>>>>>>> 75e75a51
<|MERGE_RESOLUTION|>--- conflicted
+++ resolved
@@ -136,12 +136,6 @@
 def getAppFnArgs (e : Expr) : Name × Array Expr :=
   withApp e λ e a => (e.constName, a)
 
-<<<<<<< HEAD
--- This has been PR'd to Lean as https://github.com/leanprover/lean4/pull/2900
-@[inherit_doc mkAppN]
-macro_rules
-  | `(mkAppN $f #[$xs,*]) => (xs.getElems.foldlM (fun x e => `(Expr.app $x $e)) f : MacroM Term)
-=======
 /-- Turns an expression that is a natural number literal into a natural number. -/
 def natLit! : Expr → Nat
   | lit (Literal.natVal v) => v
@@ -180,5 +174,4 @@
     | some 0 => none
     | some n => some (-n)
   else
-    e.nat?
->>>>>>> 75e75a51
+    e.nat?