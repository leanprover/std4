/-
Copyright (c) 2022 Mario Carneiro. All rights reserved.
Released under Apache 2.0 license as described in the file LICENSE.
Authors: Mario Carneiro, Jannis Limperg
-/
import Lean.Meta

open Lean Lean.Meta

namespace Lean

/--
Set the kind of a `LocalDecl`.
-/
def LocalDecl.setKind : LocalDecl → LocalDeclKind → LocalDecl
  | cdecl index fvarId userName type bi _, kind =>
      cdecl index fvarId userName type bi kind
  | ldecl index fvarId userName type value nonDep _, kind =>
      ldecl index fvarId userName type value nonDep kind


namespace LocalContext

/--
Set the kind of the given fvar.
-/
def setKind (lctx : LocalContext) (fvarId : FVarId)
    (kind : LocalDeclKind) : LocalContext :=
  lctx.modifyLocalDecl fvarId (·.setKind kind)

/--
Sort the given `FVarId`s by the order in which they appear in `lctx`. If any of
the `FVarId`s do not appear in `lctx`, the result is unspecified.
-/
def sortFVarsByContextOrder (lctx : LocalContext) (hyps : Array FVarId) :
    Array FVarId :=
  let hyps := hyps.map λ fvarId =>
    match lctx.fvarIdToDecl.find? fvarId with
    | none => (0, fvarId)
    | some ldecl => (ldecl.index, fvarId)
  hyps.qsort (λ h i => h.fst < i.fst) |>.map (·.snd)

end LocalContext


/--
Sort the given `FVarId`s by the order in which they appear in the current local
context. If any of the `FVarId`s do not appear in the current local context, the
result is unspecified.
-/
def Meta.sortFVarsByContextOrder [Monad m] [MonadLCtx m]
    (hyps : Array FVarId) : m (Array FVarId) :=
  return (← getLCtx).sortFVarsByContextOrder hyps


namespace MetavarContext

/--
Get the `MetavarDecl` of `mvarId`. If `mvarId` is not a declared metavariable
in the given `MetavarContext`, throw an error.
-/
def getExprMVarDecl [Monad m] [MonadError m] (mctx : MetavarContext)
    (mvarId : MVarId) : m MetavarDecl := do
  if let some mdecl := mctx.decls.find? mvarId then
    return mdecl
  else
    throwError "unknown metavariable '?{mvarId.name}'"

/--
Declare a metavariable. You must make sure that the metavariable is not already
declared.
-/
def declareExprMVar (mctx : MetavarContext) (mvarId : MVarId)
    (mdecl : MetavarDecl) : MetavarContext :=
  { mctx with decls := mctx.decls.insert mvarId mdecl }

/--
Check whether a metavariable is assigned or delayed-assigned. A
delayed-assigned metavariable is already 'solved' but the solution cannot be
substituted yet because we have to wait for some other metavariables to be
assigned first. So in most situations you want to treat a delayed-assigned
metavariable as assigned.
-/
def isExprMVarAssignedOrDelayedAssigned (mctx : MetavarContext)
    (mvarId : MVarId) : Bool :=
  mctx.eAssignment.contains mvarId || mctx.dAssignment.contains mvarId

/--
Check whether a metavariable is declared in the given `MetavarContext`.
-/
def isExprMVarDeclared (mctx : MetavarContext) (mvarId : MVarId) : Bool :=
  mctx.decls.contains mvarId

/--
Add a delayed assignment for the given metavariable. You must make sure that
the metavariable is not already assigned or delayed-assigned.
-/
def delayedAssignExprMVar (mctx : MetavarContext) (mvarId : MVarId)
    (ass : DelayedMetavarAssignment) : MetavarContext :=
  { mctx with dAssignment := mctx.dAssignment.insert mvarId ass }

/--
Erase any assignment or delayed assignment of the given metavariable.
-/
def eraseExprMVarAssignment (mctx : MetavarContext) (mvarId : MVarId) :
    MetavarContext :=
  { mctx with
    eAssignment := mctx.eAssignment.erase mvarId
    dAssignment := mctx.dAssignment.erase mvarId }

/--
Modify the declaration of a metavariable. If the metavariable is not declared,
the `MetavarContext` is returned unchanged.

You must ensure that the modification is legal. In particular, expressions may
only be replaced with defeq expressions.
-/
def modifyExprMVarDecl (mctx : MetavarContext) (mvarId : MVarId)
    (f : MetavarDecl → MetavarDecl) : MetavarContext :=
  if let some mdecl := mctx.decls.find? mvarId then
    { mctx with decls := mctx.decls.insert mvarId (f mdecl) }
  else
    mctx

/--
Modify the local context of a metavariable. If the metavariable is not declared,
the `MetavarContext` is returned unchanged.

You must ensure that the modification is legal. In particular, expressions may
only be replaced with defeq expressions.
-/
def modifyExprMVarLCtx (mctx : MetavarContext) (mvarId : MVarId)
    (f : LocalContext → LocalContext) : MetavarContext :=
  mctx.modifyExprMVarDecl mvarId λ mdecl => { mdecl with lctx := f mdecl.lctx }

/--
Set the kind of an fvar. If the given metavariable is not declared or the
given fvar doesn't exist in its context, the `MetavarContext` is returned
unchanged.
-/
def setFVarKind (mctx : MetavarContext) (mvarId : MVarId) (fvarId : FVarId)
    (kind : LocalDeclKind) : MetavarContext :=
  mctx.modifyExprMVarLCtx mvarId (·.setKind fvarId kind)

/--
Set the `BinderInfo` of an fvar. If the given metavariable is not declared or
the given fvar doesn't exist in its context, the `MetavarContext` is returned
unchanged.
-/
def setFVarBinderInfo (mctx : MetavarContext) (mvarId : MVarId)
    (fvarId : FVarId) (bi : BinderInfo) : MetavarContext :=
  mctx.modifyExprMVarLCtx mvarId (·.setBinderInfo fvarId bi)

/--
Obtain all unassigned metavariables from the given `MetavarContext`. If
`includeDelayed` is `true`, delayed-assigned metavariables are considered
unassigned.
-/
def unassignedExprMVars (mctx : MetavarContext) (includeDelayed := false) :
    Array MVarId := Id.run do
  let mut result := #[]
  for (mvarId, _) in mctx.decls do
    if ! mctx.eAssignment.contains mvarId &&
        (includeDelayed || ! mctx.dAssignment.contains mvarId) then
      result := result.push mvarId
  return result

end MetavarContext


namespace MVarId

/--
Check whether a metavariable is assigned or delayed-assigned. A
delayed-assigned metavariable is already 'solved' but the solution cannot be
substituted yet because we have to wait for some other metavariables to be
assigned first. So in most situations you want to treat a delayed-assigned
metavariable as assigned.
-/
def isAssignedOrDelayedAssigned [Monad m] [MonadMCtx m] (mvarId : MVarId) :
    m Bool :=
  return (← getMCtx).isExprMVarAssignedOrDelayedAssigned mvarId

/--
Check whether a metavariable is declared.
-/
def isDeclared [Monad m] [MonadMCtx m] (mvarId : MVarId) : m Bool :=
  return (← getMCtx).isExprMVarDeclared mvarId

/--
Add a delayed assignment for the given metavariable. You must make sure that
the metavariable is not already assigned or delayed-assigned.
-/
def delayedAssign [MonadMCtx m] (mvarId : MVarId)
    (ass : DelayedMetavarAssignment) : m Unit :=
  modifyMCtx (·.delayedAssignExprMVar mvarId ass)

/--
Erase any assignment or delayed assignment of the given metavariable.
-/
def eraseAssignment [MonadMCtx m] (mvarId : MVarId) : m Unit :=
  modifyMCtx (·.eraseExprMVarAssignment mvarId)

/--
Modify the declaration of a metavariable. If the metavariable is not declared,
nothing happens.

You must ensure that the modification is legal. In particular, expressions may
only be replaced with defeq expressions.
-/
def modifyDecl [MonadMCtx m] (mvarId : MVarId)
    (f : MetavarDecl → MetavarDecl) : m Unit :=
  modifyMCtx (·.modifyExprMVarDecl mvarId f)

/--
Modify the local context of a metavariable. If the metavariable is not declared,
nothing happens.

You must ensure that the modification is legal. In particular, expressions may
only be replaced with defeq expressions.
-/
def modifyLCtx [MonadMCtx m] (mvarId : MVarId)
    (f : LocalContext → LocalContext) : m Unit :=
  modifyMCtx (·.modifyExprMVarLCtx mvarId f)

/--
Set the kind of an fvar. If the given metavariable is not declared or the
given fvar doesn't exist in its context, nothing happens.
-/
def setFVarKind [MonadMCtx m] (mvarId : MVarId) (fvarId : FVarId)
    (kind : LocalDeclKind) : m Unit :=
  modifyMCtx (·.setFVarKind mvarId fvarId kind)

/--
Set the `BinderInfo` of an fvar. If the given metavariable is not declared or
the given fvar doesn't exist in its context, nothing happens.
-/
def setFVarBinderInfo [MonadMCtx m] (mvarId : MVarId) (fvarId : FVarId)
    (bi : BinderInfo) : m Unit :=
  modifyMCtx (·.setFVarBinderInfo mvarId fvarId bi)

/--
Collect the metavariables which `mvarId` depends on. These are the metavariables
which appear in the type and local context of `mvarId`, as well as the
metavariables which *those* metavariables depend on, etc.
-/
partial def getMVarDependencies (mvarId : MVarId) (includeDelayed := false) :
    MetaM (HashSet MVarId) :=
  (·.snd) <$> (go mvarId).run {}
where
  /-- Auxiliary definition for `getMVarDependencies`. -/
  addMVars (e : Expr) : StateRefT (HashSet MVarId) MetaM Unit := do
    let mvars ← getMVars e
    let mut s ← get
    set ({} : HashSet MVarId) -- Ensure that `s` is not shared.
    for mvarId in mvars do
      if ← pure includeDelayed <||> notM (mvarId.isDelayedAssigned) then
        s := s.insert mvarId
    set s
    mvars.forM go

  /-- Auxiliary definition for `getMVarDependencies`. -/
  go (mvarId : MVarId) : StateRefT (HashSet MVarId) MetaM Unit :=
    withIncRecDepth do
      let mdecl ← mvarId.getDecl
      addMVars mdecl.type
      for ldecl in mdecl.lctx do
        addMVars ldecl.type
        if let (some val) := ldecl.value? then
          addMVars val
      if let (some ass) ← getDelayedMVarAssignment? mvarId then
        let pendingMVarId := ass.mvarIdPending
        if ← notM pendingMVarId.isAssignedOrDelayedAssigned then
          modify (·.insert pendingMVarId)
        go pendingMVarId

end MVarId


namespace Meta

/--
Obtain all unassigned metavariables. If `includeDelayed` is `true`,
delayed-assigned metavariables are considered unassigned.
-/
def getUnassignedExprMVars [Monad m] [MonadMCtx m] (includeDelayed := false) :
    m (Array MVarId) :=
  return (← getMCtx).unassignedExprMVars (includeDelayed := includeDelayed)

/--
<<<<<<< HEAD
Implementation of `repeat'` and `repeat1'`.
=======
Run a computation with hygiene turned off.
-/
def unhygienic [MonadWithOptions m] (x : m α) : m α :=
  withOptions (tactic.hygienic.set · false) x

/--
A variant of `mkFreshId` which generates names with a particular prefix. The
generated names are unique and have the form `<prefix>.<N>` where `N` is a
natural number. They are not suitable as user-facing names.
-/
def mkFreshIdWithPrefix [Monad m] [MonadNameGenerator m] («prefix» : Name) :
    m Name := do
  let ngen ← getNGen
  let r := { ngen with namePrefix := «prefix» }.curr
  setNGen ngen.next
  pure r

/--
`repeat' f` runs `f` on all of the goals to produce a new list of goals,
then runs `f` again on all of those goals, and repeats until `f` fails on all remaining goals,
or until `maxIters` total calls to `f` have occurred.
>>>>>>> 70b5bc30
-/
def repeat'Core [Monad m] [MonadError m] [MonadMCtx m]
    (f : MVarId → m (List MVarId)) (gs : List MVarId) (maxIters := 100000) :
    m (Bool × List MVarId) := do
  let (progress, acc) ← go maxIters false gs [] #[]
  pure (progress, (← acc.filterM fun g => not <$> g.isAssigned).toList)
where
  /-- Auxiliary for `repeat'Core`. `repeat'Core.go f maxIters progress gs stk acc` evaluates to
  essentially `acc.toList ++ repeat' f (gs::stk).join maxIters`: that is, `acc` are goals we will
  not revisit, and `(gs::stk).join` is the accumulated todo list of subgoals. -/
  go : Nat → Bool → List MVarId → List (List MVarId) → Array MVarId → m (Bool × Array MVarId)
  | _, p, [], [], acc => pure (p, acc)
  | n, p, [], gs::stk, acc => go n p gs stk acc
  | n, p, g::gs, stk, acc => do
    if ← g.isAssigned then
      go n p gs stk acc
    else
      match n with
      | 0 => pure <| (p, acc.push g ++ gs |> stk.foldl .appendList)
      | n+1 =>
        match ← observing (f g) with
        | .ok gs' => go n true gs' (gs::stk) acc
        | .error _ => go n p gs stk (acc.push g)
termination_by _ n p gs stk _ => (n, stk, gs)

/--
`repeat' f` runs `f` on all of the goals to produce a new list of goals,
then runs `f` again on all of those goals, and repeats until `f` fails on all remaining goals,
or until `maxIters` total calls to `f` have occurred.
Always succeeds (returning the original goals if `f` fails on all of them).
-/
def repeat' [Monad m] [MonadError m] [MonadMCtx m]
    (f : MVarId → m (List MVarId)) (gs : List MVarId) (maxIters := 100000) : m (List MVarId) :=
  repeat'Core f gs maxIters <&> (·.2)

/--
`repeat1' f` runs `f` on all of the goals to produce a new list of goals,
then runs `f` again on all of those goals, and repeats until `f` fails on all remaining goals,
or until `maxIters` total calls to `f` have occurred.
Fails if `f` does not succeed at least once.
-/
def repeat1' [Monad m] [MonadError m] [MonadMCtx m]
    (f : MVarId → m (List MVarId)) (gs : List MVarId) (maxIters := 100000) : m (List MVarId) := do
  let (.true, gs) ← repeat'Core f gs maxIters | throwError "repeat1' made no progress"
  pure gs

/--
`saturate1 goal tac` runs `tac` on `goal`, then on the resulting goals, etc.,
until `tac` does not apply to any goal any more (i.e. it returns `none`). The
order of applications is depth-first, so if `tac` generates goals `[g₁, g₂, ⋯]`,
we apply `tac` to `g₁` and recursively to all its subgoals before visiting `g₂`.
If `tac` does not apply to `goal`, `saturate1` returns `none`. Otherwise it
returns the generated subgoals to which `tac` did not apply. `saturate1`
respects the `MonadRecDepth` recursion limit.
-/
partial def saturate1 [Monad m] [MonadError m] [MonadRecDepth m] [MonadLiftT (ST IO.RealWorld) m]
    (goal : MVarId) (tac : MVarId → m (Option (Array MVarId))) : m (Option (Array MVarId)) := do
  let some goals ← tac goal | return none
  let acc ← ST.mkRef #[]
  goals.forM (go acc)
  return some (← acc.get)
where
  /-- Auxiliary definition for `saturate1`. -/
  go (acc : IO.Ref (Array MVarId)) (goal : MVarId) : m Unit :=
    withIncRecDepth do
      match ← tac goal with
      | none => acc.modify λ s => s.push goal
      | some goals => goals.forM (go acc)<|MERGE_RESOLUTION|>--- conflicted
+++ resolved
@@ -288,9 +288,6 @@
   return (← getMCtx).unassignedExprMVars (includeDelayed := includeDelayed)
 
 /--
-<<<<<<< HEAD
-Implementation of `repeat'` and `repeat1'`.
-=======
 Run a computation with hygiene turned off.
 -/
 def unhygienic [MonadWithOptions m] (x : m α) : m α :=
@@ -309,10 +306,7 @@
   pure r
 
 /--
-`repeat' f` runs `f` on all of the goals to produce a new list of goals,
-then runs `f` again on all of those goals, and repeats until `f` fails on all remaining goals,
-or until `maxIters` total calls to `f` have occurred.
->>>>>>> 70b5bc30
+Implementation of `repeat'` and `repeat1'`.
 -/
 def repeat'Core [Monad m] [MonadError m] [MonadMCtx m]
     (f : MVarId → m (List MVarId)) (gs : List MVarId) (maxIters := 100000) :
