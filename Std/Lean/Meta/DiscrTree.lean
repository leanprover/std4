/-
Copyright (c) 2022 Jannis Limperg. All rights reserved.
Released under Apache 2.0 license as described in the file LICENSE.
Authors: Jannis Limperg, Scott Morrison
-/

import Lean.Meta.DiscrTree
import Std.Data.Array.Merge
import Std.Data.Ord
import Std.Lean.Meta.Expr
import Std.Lean.PersistentHashMap

namespace Lean.Meta.DiscrTree

namespace Key

/--
Compare two `Key`s. The ordering is total but otherwise arbitrary. (It uses
`Name.quickCmp` internally.)
-/
protected def cmp : Key → Key → Ordering
  | .lit v₁,        .lit v₂        => compare v₁ v₂
  | .fvar n₁ a₁,    .fvar n₂ a₂    => n₁.name.quickCmp n₂.name |>.then <| compare a₁ a₂
  | .const n₁ a₁,   .const n₂ a₂   => n₁.quickCmp n₂ |>.then <| compare a₁ a₂
  | .proj s₁ i₁ a₁, .proj s₂ i₂ a₂ =>
    s₁.quickCmp s₂ |>.then <| compare i₁ i₂ |>.then <| compare a₁ a₂
  | k₁,             k₂             => compare k₁.ctorIdx k₂.ctorIdx

<<<<<<< HEAD
instance : Ord Key :=
  ⟨Key.cmp⟩
=======
instance : Ord Key := ⟨Key.cmp⟩
>>>>>>> 795918af

end Key


namespace Trie

-- This is just a partial function, but Lean doesn't realise that its type is
-- inhabited.
private unsafe def foldMUnsafe [Monad m] (initialKeys : Array Key)
    (f : σ → Array Key → α → m σ) (init : σ) : Trie α → m σ
  | Trie.node vs children => do
    let s ← vs.foldlM (init := init) fun s v => f s initialKeys v
    children.foldlM (init := s) fun s (k, t) =>
      t.foldMUnsafe (initialKeys.push k) f s

/--
Monadically fold the keys and values stored in a `Trie`.
-/
@[implemented_by foldMUnsafe]
opaque foldM [Monad m] (initalKeys : Array Key)
    (f : σ → Array Key → α → m σ) (init : σ) (t : Trie α) : m σ :=
  pure init

/--
Fold the keys and values stored in a `Trie`.
-/
@[inline]
<<<<<<< HEAD
def fold (initialKeys : Array Key) (f : σ → Array Key → α → σ)
    (init : σ) (t : Trie α) : σ :=
=======
def fold (initialKeys : Array Key) (f : σ → Array Key → α → σ) (init : σ) (t : Trie α) : σ :=
>>>>>>> 795918af
  Id.run <| t.foldM initialKeys (init := init) fun s k a => return f s k a

-- This is just a partial function, but Lean doesn't realise that its type is
-- inhabited.
<<<<<<< HEAD
private unsafe def foldValuesMUnsafe [Monad m] (f : σ → α → m σ) (init : σ) :
    Trie α → m σ
| node vs children => do
  let s ← vs.foldlM (init := init) f
  children.foldlM (init := s) fun s (_, c) => c.foldValuesMUnsafe (init := s) f
=======
private unsafe def foldValuesMUnsafe [Monad m] (f : σ → α → m σ) (init : σ) : Trie α → m σ
  | node vs children => do
    let s ← vs.foldlM (init := init) f
    children.foldlM (init := s) fun s (_, c) => c.foldValuesMUnsafe (init := s) f
>>>>>>> 795918af

/--
Monadically fold the values stored in a `Trie`.
-/
@[implemented_by foldValuesMUnsafe]
opaque foldValuesM [Monad m] (f : σ → α → m σ) (init : σ) (t : Trie α) : m σ := pure init

/--
Fold the values stored in a `Trie`.
-/
@[inline]
def foldValues (f : σ → α → σ) (init : σ) (t : Trie α) : σ :=
  Id.run <| t.foldValuesM (init := init) f

/--
The number of values stored in a `Trie`.
-/
partial def size : Trie α → Nat
  | Trie.node vs children =>
    children.foldl (init := vs.size) fun n (_, c) => n + size c

/--
Merge two `Trie`s. Duplicate values are preserved.
-/
partial def mergePreservingDuplicates : Trie α → Trie α → Trie α
  | node vs₁ cs₁, node vs₂ cs₂ =>
    node (vs₁ ++ vs₂) (mergeChildren cs₁ cs₂)
where
  /-- Auxiliary definition for `mergePreservingDuplicates`. -/
  mergeChildren (cs₁ cs₂ : Array (Key × Trie α)) :
      Array (Key × Trie α) :=
    Array.mergeSortedMergingDuplicates
      (ord := ⟨compareOn (·.fst)⟩) cs₁ cs₂
      (fun (k₁, t₁) (_, t₂) => (k₁, mergePreservingDuplicates t₁ t₂))

end Trie


/--
Monadically fold over the keys and values stored in a `DiscrTree`.
-/
@[inline]
def foldM [Monad m] (f : σ → Array Key → α → m σ) (init : σ)
    (t : DiscrTree α) : m σ :=
  t.root.foldlM (init := init) fun s k t => t.foldM #[k] (init := s) f

/--
Fold over the keys and values stored in a `DiscrTree`
-/
@[inline]
def fold (f : σ → Array Key → α → σ) (init : σ) (t : DiscrTree α) : σ :=
  Id.run <| t.foldM (init := init) fun s keys a => return f s keys a

/--
Monadically fold over the values stored in a `DiscrTree`.
-/
@[inline]
def foldValuesM [Monad m] (f : σ → α → m σ) (init : σ) (t : DiscrTree α) :
    m σ :=
  t.root.foldlM (init := init) fun s _ t => t.foldValuesM (init := s) f

/--
Fold over the values stored in a `DiscrTree`.
-/
@[inline]
def foldValues (f : σ → α → σ) (init : σ) (t : DiscrTree α) : σ :=
  Id.run <| t.foldValuesM (init := init) f

/--
Extract the values stored in a `DiscrTree`.
-/
@[inline]
def values (t : DiscrTree α) : Array α :=
  t.foldValues (init := #[]) fun as a => as.push a

/--
Extract the keys and values stored in a `DiscrTree`.
-/
@[inline]
def toArray (t : DiscrTree α) : Array (Array Key × α) :=
  t.fold (init := #[]) fun as keys a => as.push (keys, a)

/--
Get the number of values stored in a `DiscrTree`. O(n) in the size of the tree.
-/
@[inline]
def size (t : DiscrTree α) : Nat :=
  t.root.foldl (init := 0) fun n _ t => n + t.size

/--
Merge two `DiscrTree`s. Duplicate values are preserved.
-/
@[inline]
def mergePreservingDuplicates (t u : DiscrTree α) : DiscrTree α :=
  ⟨t.root.mergeWith u.root fun _ trie₁ trie₂ =>
    trie₁.mergePreservingDuplicates trie₂⟩

/--
Inserts a new key into a discrimination tree,
but only if it is not of the form `#[*]` or `#[=, *, *, *]`.
-/
def insertIfSpecific [BEq α] (d : DiscrTree α)
    (keys : Array DiscrTree.Key) (v : α) (config : WhnfCoreConfig) : DiscrTree α :=
  if keys == #[Key.star] || keys == #[Key.const `Eq 3, Key.star, Key.star, Key.star] then
    d
  else
    d.insertCore keys v config

variable {m : Type → Type} [Monad m]

/-- Apply a monadic function to the array of values at each node in a `DiscrTree`. -/
partial def Trie.mapArraysM (t : DiscrTree.Trie α) (f : Array α → m (Array β)) :
    m (DiscrTree.Trie β) :=
  match t with
  | .node vs children =>
    return .node (← f vs) (← children.mapM fun (k, t') => do pure (k, ← t'.mapArraysM f))

/-- Apply a monadic function to the array of values at each node in a `DiscrTree`. -/
def mapArraysM (d : DiscrTree α) (f : Array α → m (Array β)) : m (DiscrTree β) := do
  pure { root := ← d.root.mapM (fun t => t.mapArraysM f) }

/-- Apply a function to the array of values at each node in a `DiscrTree`. -/
def mapArrays (d : DiscrTree α) (f : Array α → Array β) : DiscrTree β :=
  Id.run <| d.mapArraysM fun A => pure (f A)<|MERGE_RESOLUTION|>--- conflicted
+++ resolved
@@ -26,12 +26,7 @@
     s₁.quickCmp s₂ |>.then <| compare i₁ i₂ |>.then <| compare a₁ a₂
   | k₁,             k₂             => compare k₁.ctorIdx k₂.ctorIdx
 
-<<<<<<< HEAD
-instance : Ord Key :=
-  ⟨Key.cmp⟩
-=======
 instance : Ord Key := ⟨Key.cmp⟩
->>>>>>> 795918af
 
 end Key
 
@@ -59,28 +54,15 @@
 Fold the keys and values stored in a `Trie`.
 -/
 @[inline]
-<<<<<<< HEAD
-def fold (initialKeys : Array Key) (f : σ → Array Key → α → σ)
-    (init : σ) (t : Trie α) : σ :=
-=======
 def fold (initialKeys : Array Key) (f : σ → Array Key → α → σ) (init : σ) (t : Trie α) : σ :=
->>>>>>> 795918af
   Id.run <| t.foldM initialKeys (init := init) fun s k a => return f s k a
 
 -- This is just a partial function, but Lean doesn't realise that its type is
 -- inhabited.
-<<<<<<< HEAD
-private unsafe def foldValuesMUnsafe [Monad m] (f : σ → α → m σ) (init : σ) :
-    Trie α → m σ
-| node vs children => do
-  let s ← vs.foldlM (init := init) f
-  children.foldlM (init := s) fun s (_, c) => c.foldValuesMUnsafe (init := s) f
-=======
 private unsafe def foldValuesMUnsafe [Monad m] (f : σ → α → m σ) (init : σ) : Trie α → m σ
   | node vs children => do
     let s ← vs.foldlM (init := init) f
     children.foldlM (init := s) fun s (_, c) => c.foldValuesMUnsafe (init := s) f
->>>>>>> 795918af
 
 /--
 Monadically fold the values stored in a `Trie`.
