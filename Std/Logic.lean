--- conflicted
+++ resolved
@@ -739,12 +739,6 @@
 theorem congr_arg₂ (f : α → β → γ) {x x' : α} {y y' : β}
     (hx : x = x') (hy : y = y') : f x y = f x' y' := by subst hx hy; rfl
 
-<<<<<<< HEAD
-@[simp] theorem eq_mp_eq_cast (h : α = β) : Eq.mp h = cast h :=
-  rfl
-
-@[simp] theorem eq_mpr_eq_cast (h : α = β) : Eq.mpr h = cast h.symm :=
-=======
 theorem congrFun₂ {β : α → Sort _} {γ : ∀ a, β a → Sort _}
     {f g : ∀ a b, γ a b} (h : f = g) (a : α) (b : β a) :
     f a b = g a b :=
@@ -783,7 +777,6 @@
   rfl
 
 theorem eq_mpr_eq_cast (h : α = β) : Eq.mpr h = cast h.symm :=
->>>>>>> 7873cf20
   rfl
 
 @[simp] theorem cast_cast : ∀ (ha : α = β) (hb : β = γ) (a : α),
@@ -791,62 +784,11 @@
   | rfl, rfl, _ => rfl
 
 theorem heq_of_cast_eq : ∀ (e : α = β) (_ : cast e a = a'), HEq a a'
-<<<<<<< HEAD
-  | rfl, h => Eq.recOn h (HEq.refl _)
-=======
   | rfl, rfl => .rfl
->>>>>>> 7873cf20
 
 theorem cast_eq_iff_heq : cast e a = a' ↔ HEq a a' :=
   ⟨heq_of_cast_eq _, fun h => by cases h; rfl⟩
 
-<<<<<<< HEAD
-section EqRec
-variable {α : Sort _} {a : α} {motive : (a' : α) → a = a' → Sort _}
-  (x : motive a (rfl : a = a)) {a' : α} (e : a = a')
-
-theorem Eq.rec_eq_cast : @Eq.rec α a motive x a' e = cast (e ▸ rfl) x := by
-  subst e; rfl
-
---Porting note: new theorem. More general version of `eqRec_heq`
-theorem eqRec_heq' : HEq (@Eq.rec α a motive x a' e) x := by
-  subst e; rfl
-
-@[simp]
-theorem rec_heq_iff_heq {β : Sort _} (y : β) : HEq (@Eq.rec α a motive x a' e) y ↔ HEq x y := by
-  subst e; rfl
-
-@[simp]
-theorem heq_rec_iff_heq {β : Sort _} (y : β) : HEq y (@Eq.rec α a motive x a' e) ↔ HEq y x := by
-  subst e; rfl
-
-end EqRec
-
-protected theorem Eq.congr (h₁ : x₁ = y₁) (h₂ : x₂ = y₂) : x₁ = x₂ ↔ y₁ = y₂ := by
-  subst h₁; subst h₂; rfl
-
-theorem Eq.congr_left {x y z : α} (h : x = y) : x = z ↔ y = z := by rw [h]
-
-theorem Eq.congr_right {x y z : α} (h : x = y) : z = x ↔ z = y := by rw [h]
-
-variable {β : α → Sort _} {γ : ∀ a, β a → Sort _} {δ : ∀ a b, γ a b → Sort _}
-
-theorem congr_fun₂ {f g : ∀ a b, γ a b} (h : f = g) (a : α) (b : β a) : f a b = g a b :=
-  congr_fun (congr_fun h _) _
-
-theorem congr_fun₃ {f g : ∀ a b c, δ a b c} (h : f = g) (a : α) (b : β a) (c : γ a b) :
-    f a b c = g a b c :=
-  congr_fun₂ (congr_fun h _) _ _
-
-theorem funext₂ {f g : ∀ a b, γ a b} (h : ∀ a b, f a b = g a b) : f = g :=
-  funext fun _ => funext <| h _
-
-theorem funext₃ {f g : ∀ a b c, δ a b c} (h : ∀ a b c, f a b c = g a b c) : f = g :=
-  funext fun _ => funext₂ <| h _
-
-end Equality
-
-=======
 theorem eqRec_eq_cast {α : Sort _} {a : α} {motive : (a' : α) → a = a' → Sort _}
     (x : motive a (rfl : a = a)) {a' : α} (e : a = a') :
     @Eq.rec α a motive x a' e = cast (e ▸ rfl) x := by
@@ -870,7 +812,6 @@
     HEq y (@Eq.rec α a motive x a' e) ↔ HEq y x := by
   subst e; rfl
 
->>>>>>> 7873cf20
 /-! ## membership -/
 
 section Mem
