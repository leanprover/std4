--- conflicted
+++ resolved
@@ -44,26 +44,6 @@
   | succ n ih =>
     rw [list_succ, List.map_cons castSucc, ih]
     simp [Function.comp_def, succ_castSucc]
-<<<<<<< HEAD
-
-theorem list_reverse (n) : (list n).reverse = (list n).map rev := by
-  induction n with
-  | zero => rfl
-  | succ n ih =>
-    conv => lhs; rw [list_succ_last]
-    conv => rhs; rw [list_succ]
-    simp [List.reverse_map, ih, Function.comp_def, rev_succ]
-
-/-! ### foldl -/
-
-theorem foldlM_loop_lt [Monad m] (f : α → Fin n → m α) (x) (h : i < n) :
-    foldlM.loop n f x i = f x ⟨i, h⟩ >>= (foldlM.loop n f . (i+1)) := by
-  rw [foldlM.loop, dif_pos h]
-
-theorem foldlM_loop_eq [Monad m] (f : α → Fin n → m α) (x) : foldlM.loop n f x n = pure x := by
-  rw [foldlM.loop, dif_neg (Nat.lt_irrefl _)]
-
-=======
 
 theorem list_reverse (n) : (list n).reverse = (list n).map rev := by
   induction n with
@@ -82,7 +62,6 @@
 theorem foldlM_loop_eq [Monad m] (f : α → Fin n → m α) (x) : foldlM.loop n f x n = pure x := by
   rw [foldlM.loop, dif_neg (Nat.lt_irrefl _)]
 
->>>>>>> 8fd38ad5
 theorem foldlM_loop [Monad m] (f : α → Fin (n+1) → m α) (x) (h : i < n+1) :
     foldlM.loop (n+1) f x i = f x ⟨i, h⟩ >>= (foldlM.loop n (fun x j => f x j.succ) . i) := by
   if h' : i < n then
@@ -95,42 +74,11 @@
     congr; funext
     rw [foldlM_loop_eq, foldlM_loop_eq]
 termination_by n - i
-<<<<<<< HEAD
-
-theorem foldlM_zero [Monad m] (f : α → Fin 0 → m α) (x) : foldlM 0 f x = pure x := rfl
-
-theorem foldlM_succ [Monad m] (f : α → Fin (n+1) → m α) (x) :
-    foldlM (n+1) f x = f x 0 >>= foldlM n (fun x j => f x j.succ) := foldlM_loop ..
-
-theorem foldlM_eq_foldlM_list [Monad m] (f : α → Fin n → m α) (x) :
-    foldlM n f x = (list n).foldlM f x := by
-  induction n generalizing x with
-  | zero => rfl
-  | succ n ih =>
-    rw [foldlM_succ, list_succ, List.foldlM_cons]
-    congr; funext
-    rw [List.foldlM_map, ih]
-
-theorem foldl_eq_foldlM : foldl n f init = foldlM (m:=Id) n f init := rfl
-
-@[simp] theorem foldl_zero (f : α → Fin 0 → α) (x) : foldl 0 f x = x := rfl
-
-theorem foldl_succ (f : α → Fin (n+1) → α) (x) :
-    foldl (n+1) f x = foldl n (fun x j => f x j.succ) (f x 0) := foldlM_succ ..
-
-theorem foldl_succ_last (f : α → Fin (n+1) → α) (x) :
-    foldl (n+1) f x = f (foldl n (f · ·.castSucc) x) (last n) := by
-  rw [foldl_succ]
-  induction n generalizing x with
-  | zero => rfl
-  | succ n ih => rw [foldl_succ, ih (f · ·.succ), foldl_succ]; simp [succ_castSucc]
-=======
 
 @[simp] theorem foldlM_zero [Monad m] (f : α → Fin 0 → m α) (x) : foldlM 0 f x = pure x := rfl
 
 theorem foldlM_succ [Monad m] (f : α → Fin (n+1) → m α) (x) :
     foldlM (n+1) f x = f x 0 >>= foldlM n (fun x j => f x j.succ) := foldlM_loop ..
->>>>>>> 8fd38ad5
 
 theorem foldlM_eq_foldlM_list [Monad m] (f : α → Fin n → m α) (x) :
     foldlM n f x = (list n).foldlM f x := by
@@ -172,27 +120,6 @@
   | zero => rfl
   | succ n ih => rw [foldrM_succ, ih, list_succ, List.foldrM_cons, List.foldrM_map]
 
-<<<<<<< HEAD
-/-! ### foldrM -/
-
-theorem foldrM_loop_zero [Monad m] (f : Fin n → α → m α) (x) :
-    foldrM.loop n f ⟨0, Nat.zero_le _⟩ x = pure x := rfl
-
-theorem foldrM_loop_succ [Monad m] (f : Fin n → α → m α) (x) (h : i < n) :
-    foldrM.loop n f ⟨i+1, h⟩ x = f ⟨i, h⟩ x >>= foldrM.loop n f ⟨i, Nat.le_of_lt h⟩ := rfl
-
-theorem foldrM_loop [Monad m] [LawfulMonad m] (f : Fin (n+1) → α → m α) (x) (h : i+1 ≤ n+1) :
-    foldrM.loop (n+1) f ⟨i+1, h⟩ x =
-      foldrM.loop n (fun j => f j.succ) ⟨i, Nat.le_of_succ_le_succ h⟩ x >>= f 0 := by
-  induction i generalizing x with
-  | zero =>
-    rw [foldrM_loop_zero, foldrM_loop_succ, pure_bind]
-    conv => rhs; rw [←bind_pure (f 0 x)]
-    congr
-  | succ i ih =>
-    rw [foldrM_loop_succ, foldrM_loop_succ, bind_assoc]
-    congr; funext; exact ih ..
-=======
 /-! ### foldl/foldr -/
 
 @[simp] theorem foldl_zero (f : α → Fin 0 → α) (x) : foldl 0 f x = x := rfl
@@ -211,7 +138,6 @@
   induction n generalizing x with
   | zero => rfl
   | succ n ih => rw [foldl_succ, ih, list_succ, List.foldl_cons, List.foldl_map]
->>>>>>> 8fd38ad5
 
 @[simp] theorem foldr_zero (f : Fin 0 → α → α) (x) : foldr 0 f x = x := rfl
 
@@ -225,23 +151,11 @@
   | zero => rfl
   | succ n ih => rw [foldr_succ, ih (f ·.succ), foldr_succ]; simp [succ_castSucc]
 
-theorem foldr_succ_last (f : Fin (n+1) → α → α) (x) :
-    foldr (n+1) f x = foldr n (f ·.castSucc) (f (last n) x) := by
-  rw [foldr_succ]
-  induction n generalizing x with
-  | zero => rfl
-  | succ n ih => rw [foldr_succ, ih (f ·.succ), foldr_succ]; simp [succ_castSucc]
-
 theorem foldr_eq_foldr_list (f : Fin n → α → α) (x) : foldr n f x = (list n).foldr f x := by
   induction n with
   | zero => rfl
   | succ n ih => rw [foldr_succ, ih, list_succ, List.foldr_cons, List.foldr_map]
 
-<<<<<<< HEAD
-/-! ### foldl/foldr -/
-
-=======
->>>>>>> 8fd38ad5
 theorem foldl_rev (f : Fin n → α → α) (x) :
     foldl n (fun x i => f i.rev x) x = foldr n f x := by
   induction n generalizing x with
