/-
Copyright (c) 2021 Mario Carneiro. All rights reserved.
Released under Apache 2.0 license as described in the file LICENSE.

Authors: Mario Carneiro, Gabriel Ebner
-/
import Batteries.Data.List.Lemmas
import Batteries.Data.Array.Basic
import Batteries.Tactic.SeqFocus
import Batteries.Util.ProofWanted

namespace Array

theorem forIn_eq_data_forIn [Monad m]
    (as : Array α) (b : β) (f : α → β → m (ForInStep β)) :
    forIn as b f = forIn as.data b f := by
  let rec loop : ∀ {i h b j}, j + i = as.size →
      Array.forIn.loop as f i h b = forIn (as.data.drop j) b f
    | 0, _, _, _, rfl => by rw [List.drop_length]; rfl
    | i+1, _, _, j, ij => by
      simp only [forIn.loop, Nat.add]
      have j_eq : j = size as - 1 - i := by simp [← ij, ← Nat.add_assoc]
      have : as.size - 1 - i < as.size := j_eq ▸ ij ▸ Nat.lt_succ_of_le (Nat.le_add_right ..)
      have : as[size as - 1 - i] :: as.data.drop (j + 1) = as.data.drop j := by
        rw [j_eq]; exact List.get_cons_drop _ ⟨_, this⟩
      simp only [← this, List.forIn_cons]; congr; funext x; congr; funext b
      rw [loop (i := i)]; rw [← ij, Nat.succ_add]; rfl
  conv => lhs; simp only [forIn, Array.forIn]
  rw [loop (Nat.zero_add _)]; rfl

/-! ### zipWith / zip -/

theorem zipWith_eq_zipWith_data (f : α → β → γ) (as : Array α) (bs : Array β) :
    (as.zipWith bs f).data = as.data.zipWith f bs.data := by
  let rec loop : ∀ (i : Nat) cs, i ≤ as.size → i ≤ bs.size →
      (zipWithAux f as bs i cs).data = cs.data ++ (as.data.drop i).zipWith f (bs.data.drop i) := by
    intro i cs hia hib
    unfold zipWithAux
    by_cases h : i = as.size ∨ i = bs.size
    case pos =>
      have : ¬(i < as.size) ∨ ¬(i < bs.size) := by
        cases h <;> simp_all only [Nat.not_lt, Nat.le_refl, true_or, or_true]
      -- Cleaned up aesop output below
      simp_all only [Nat.not_lt]
      cases h <;> [(cases this); (cases this)]
      · simp_all only [Nat.le_refl, Nat.lt_irrefl, dite_false, List.drop_length,
                      List.zipWith_nil_left, List.append_nil]
      · simp_all only [Nat.le_refl, Nat.lt_irrefl, dite_false, List.drop_length,
                      List.zipWith_nil_left, List.append_nil]
      · simp_all only [Nat.le_refl, Nat.lt_irrefl, dite_false, List.drop_length,
                      List.zipWith_nil_right, List.append_nil]
        split <;> simp_all only [Nat.not_lt]
      · simp_all only [Nat.le_refl, Nat.lt_irrefl, dite_false, List.drop_length,
                      List.zipWith_nil_right, List.append_nil]
        split <;> simp_all only [Nat.not_lt]
    case neg =>
      rw [not_or] at h
      have has : i < as.size := Nat.lt_of_le_of_ne hia h.1
      have hbs : i < bs.size := Nat.lt_of_le_of_ne hib h.2
      simp only [has, hbs, dite_true]
      rw [loop (i+1) _ has hbs, Array.push_data]
      have h₁ : [f as[i] bs[i]] = List.zipWith f [as[i]] [bs[i]] := rfl
      let i_as : Fin as.data.length := ⟨i, has⟩
      let i_bs : Fin bs.data.length := ⟨i, hbs⟩
      rw [h₁, List.append_assoc]
      congr
      rw [← List.zipWith_append (h := by simp), getElem_eq_data_get, getElem_eq_data_get]
      show List.zipWith f ((List.get as.data i_as) :: List.drop (i_as + 1) as.data)
        ((List.get bs.data i_bs) :: List.drop (i_bs + 1) bs.data) =
        List.zipWith f (List.drop i as.data) (List.drop i bs.data)
      simp only [List.get_cons_drop]
    termination_by as.size - i
  simp [zipWith, loop 0 #[] (by simp) (by simp)]

theorem size_zipWith (as : Array α) (bs : Array β) (f : α → β → γ) :
    (as.zipWith bs f).size = min as.size bs.size := by
  rw [size_eq_length_data, zipWith_eq_zipWith_data, List.length_zipWith]

theorem zip_eq_zip_data (as : Array α) (bs : Array β) :
    (as.zip bs).data = as.data.zip bs.data :=
  zipWith_eq_zipWith_data Prod.mk as bs

theorem size_zip (as : Array α) (bs : Array β) :
    (as.zip bs).size = min as.size bs.size :=
  as.size_zipWith bs Prod.mk

/-! ### filter -/

theorem size_filter_le (p : α → Bool) (l : Array α) :
    (l.filter p).size ≤ l.size := by
  simp only [← data_length, filter_data]
  apply List.length_filter_le

/-! ### join -/

@[simp] theorem join_data {l : Array (Array α)} : l.join.data = (l.data.map data).join := by
  dsimp [join]
  simp only [foldl_eq_foldl_data]
  generalize l.data = l
  have : ∀ a : Array α, (List.foldl ?_ a l).data = a.data ++ ?_ := ?_
  exact this #[]
  induction l with
  | nil => simp
  | cons h => induction h.data <;> simp [*]

theorem mem_join : ∀ {L : Array (Array α)}, a ∈ L.join ↔ ∃ l, l ∈ L ∧ a ∈ l := by
  simp only [mem_def, join_data, List.mem_join, List.mem_map]
  intro l
  constructor
  · rintro ⟨_, ⟨s, m, rfl⟩, h⟩
    exact ⟨s, m, h⟩
  · rintro ⟨s, h₁, h₂⟩
    refine ⟨s.data, ⟨⟨s, h₁, rfl⟩, h₂⟩⟩

/-! ### erase -/

<<<<<<< HEAD
@[simp] proof_wanted erase_data [BEq α] {l : Array α} {a : α} : (l.erase a).data = l.data.erase a
=======
@[simp] proof_wanted erase_data [BEq α] {l : Array α} {a : α} : (l.erase a).data = l.data.erase a

/-! ### shrink -/

theorem size_shrink_loop (a : Array α) (n) : (shrink.loop n a).size = a.size - n := by
  induction n generalizing a with simp[shrink.loop]
  | succ n ih =>
      simp[ih]
      omega

theorem size_shrink (a : Array α) (n) : (a.shrink n).size = min a.size n := by
  simp [shrink, size_shrink_loop]
  omega
>>>>>>> 8558f755
<|MERGE_RESOLUTION|>--- conflicted
+++ resolved
@@ -114,9 +114,6 @@
 
 /-! ### erase -/
 
-<<<<<<< HEAD
-@[simp] proof_wanted erase_data [BEq α] {l : Array α} {a : α} : (l.erase a).data = l.data.erase a
-=======
 @[simp] proof_wanted erase_data [BEq α] {l : Array α} {a : α} : (l.erase a).data = l.data.erase a
 
 /-! ### shrink -/
@@ -129,5 +126,4 @@
 
 theorem size_shrink (a : Array α) (n) : (a.shrink n).size = min a.size n := by
   simp [shrink, size_shrink_loop]
-  omega
->>>>>>> 8558f755
+  omega