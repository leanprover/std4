/-
Copyright (c) 2021 Mario Carneiro. All rights reserved.
Released under Apache 2.0 license as described in the file LICENSE.

Authors: Mario Carneiro, Gabriel Ebner
-/
import Batteries.Data.List.Lemmas
import Batteries.Data.Array.Basic
import Batteries.Tactic.SeqFocus
import Batteries.Util.ProofWanted

namespace Array

theorem forIn_eq_data_forIn [Monad m]
    (as : Array α) (b : β) (f : α → β → m (ForInStep β)) :
    forIn as b f = forIn as.data b f := by
  let rec loop : ∀ {i h b j}, j + i = as.size →
      Array.forIn.loop as f i h b = forIn (as.data.drop j) b f
    | 0, _, _, _, rfl => by rw [List.drop_length]; rfl
    | i+1, _, _, j, ij => by
      simp only [forIn.loop, Nat.add]
      have j_eq : j = size as - 1 - i := by simp [← ij, ← Nat.add_assoc]
      have : as.size - 1 - i < as.size := j_eq ▸ ij ▸ Nat.lt_succ_of_le (Nat.le_add_right ..)
      have : as[size as - 1 - i] :: as.data.drop (j + 1) = as.data.drop j := by
        rw [j_eq]; exact List.get_cons_drop _ ⟨_, this⟩
      simp only [← this, List.forIn_cons]; congr; funext x; congr; funext b
      rw [loop (i := i)]; rw [← ij, Nat.succ_add]; rfl
  conv => lhs; simp only [forIn, Array.forIn]
  rw [loop (Nat.zero_add _)]; rfl

/-! ### zipWith / zip -/

theorem zipWith_eq_zipWith_data (f : α → β → γ) (as : Array α) (bs : Array β) :
    (as.zipWith bs f).data = as.data.zipWith f bs.data := by
  let rec loop : ∀ (i : Nat) cs, i ≤ as.size → i ≤ bs.size →
      (zipWithAux f as bs i cs).data = cs.data ++ (as.data.drop i).zipWith f (bs.data.drop i) := by
    intro i cs hia hib
    unfold zipWithAux
    by_cases h : i = as.size ∨ i = bs.size
    case pos =>
      have : ¬(i < as.size) ∨ ¬(i < bs.size) := by
        cases h <;> simp_all only [Nat.not_lt, Nat.le_refl, true_or, or_true]
      -- Cleaned up aesop output below
      simp_all only [Nat.not_lt]
      cases h <;> [(cases this); (cases this)]
      · simp_all only [Nat.le_refl, Nat.lt_irrefl, dite_false, List.drop_length,
                      List.zipWith_nil_left, List.append_nil]
      · simp_all only [Nat.le_refl, Nat.lt_irrefl, dite_false, List.drop_length,
                      List.zipWith_nil_left, List.append_nil]
      · simp_all only [Nat.le_refl, Nat.lt_irrefl, dite_false, List.drop_length,
                      List.zipWith_nil_right, List.append_nil]
        split <;> simp_all only [Nat.not_lt]
      · simp_all only [Nat.le_refl, Nat.lt_irrefl, dite_false, List.drop_length,
                      List.zipWith_nil_right, List.append_nil]
        split <;> simp_all only [Nat.not_lt]
    case neg =>
      rw [not_or] at h
      have has : i < as.size := Nat.lt_of_le_of_ne hia h.1
      have hbs : i < bs.size := Nat.lt_of_le_of_ne hib h.2
      simp only [has, hbs, dite_true]
      rw [loop (i+1) _ has hbs, Array.push_data]
      have h₁ : [f as[i] bs[i]] = List.zipWith f [as[i]] [bs[i]] := rfl
      let i_as : Fin as.data.length := ⟨i, has⟩
      let i_bs : Fin bs.data.length := ⟨i, hbs⟩
      rw [h₁, List.append_assoc]
      congr
      rw [← List.zipWith_append (h := by simp), getElem_eq_data_get, getElem_eq_data_get]
      show List.zipWith f ((List.get as.data i_as) :: List.drop (i_as + 1) as.data)
        ((List.get bs.data i_bs) :: List.drop (i_bs + 1) bs.data) =
        List.zipWith f (List.drop i as.data) (List.drop i bs.data)
      simp only [List.get_cons_drop]
    termination_by as.size - i
  simp [zipWith, loop 0 #[] (by simp) (by simp)]

theorem size_zipWith (as : Array α) (bs : Array β) (f : α → β → γ) :
    (as.zipWith bs f).size = min as.size bs.size := by
  rw [size_eq_length_data, zipWith_eq_zipWith_data, List.length_zipWith]

theorem zip_eq_zip_data (as : Array α) (bs : Array β) :
    (as.zip bs).data = as.data.zip bs.data :=
  zipWith_eq_zipWith_data Prod.mk as bs

theorem size_zip (as : Array α) (bs : Array β) :
    (as.zip bs).size = min as.size bs.size :=
  as.size_zipWith bs Prod.mk

/-! ### filter -/

theorem size_filter_le (p : α → Bool) (l : Array α) :
    (l.filter p).size ≤ l.size := by
  simp only [← data_length, filter_data]
  apply List.length_filter_le

/-! ### join -/

@[simp] theorem join_data {l : Array (Array α)} : l.join.data = (l.data.map data).join := by
  dsimp [join]
  simp only [foldl_eq_foldl_data]
  generalize l.data = l
  have : ∀ a : Array α, (List.foldl ?_ a l).data = a.data ++ ?_ := ?_
  exact this #[]
  induction l with
  | nil => simp
  | cons h => induction h.data <;> simp [*]

theorem mem_join : ∀ {L : Array (Array α)}, a ∈ L.join ↔ ∃ l, l ∈ L ∧ a ∈ l := by
  simp only [mem_def, join_data, List.mem_join, List.mem_map]
  intro l
  constructor
  · rintro ⟨_, ⟨s, m, rfl⟩, h⟩
    exact ⟨s, m, h⟩
  · rintro ⟨s, h₁, h₂⟩
    refine ⟨s.data, ⟨⟨s, h₁, rfl⟩, h₂⟩⟩

/-! ### erase -/

<<<<<<< HEAD
@[simp] proof_wanted erase_data [BEq α] {l : Array α} {a : α} : (l.erase a).data = l.data.erase a
=======
@[simp] proof_wanted erase_data [BEq α] {l : Array α} {a : α} : (l.erase a).data = l.data.erase a

/-! ### swap -/

@[simp] theorem get_swap_right (a : Array α) {i j : Fin a.size} : (a.swap i j)[j.val] = a[i] :=
  by simp only [swap, fin_cast_val, get_eq_getElem, getElem_set_eq, getElem_fin]

@[simp] theorem get_swap_left (a : Array α) {i j : Fin a.size} : (a.swap i j)[i.val] = a[j] :=
  if he : ((Array.size_set _ _ _).symm ▸ j).val = i.val then by
    simp only [←he, fin_cast_val, get_swap_right, getElem_fin]
  else by
    apply Eq.trans
    · apply Array.get_set_ne
      · simp only [size_set, Fin.is_lt]
      · assumption
    · simp [get_set_ne]

@[simp] theorem get_swap_of_ne (a : Array α) {i j : Fin a.size} (hp : p < a.size)
    (hi : p ≠ i) (hj : p ≠ j) : (a.swap i j)[p]'(a.size_swap .. |>.symm ▸ hp) = a[p] := by
  apply Eq.trans
  · have : ((a.size_set i (a.get j)).symm ▸ j).val = j.val := by simp only [fin_cast_val]
    apply Array.get_set_ne
    · simp only [this]
      apply Ne.symm
      · assumption
  · apply Array.get_set_ne
    · apply Ne.symm
      · assumption

theorem get_swap (a : Array α) (i j : Fin a.size) (k : Nat) (hk: k < a.size) :
    (a.swap i j)[k]'(by simp_all) = if k = i then a[j] else if k = j then a[i]  else a[k] := by
  split
  · simp_all only [get_swap_left]
  · split <;> simp_all

theorem get_swap' (a : Array α) (i j : Fin a.size) (k : Nat) (hk' : k < (a.swap i j).size) :
    (a.swap i j)[k] = if k = i then a[j] else if k = j then a[i] else a[k]'(by simp_all) := by
  apply get_swap

@[simp] theorem swap_swap (a : Array α) {i j : Fin a.size} :
    (a.swap i j).swap ⟨i.1, (a.size_swap ..).symm ▸i.2⟩ ⟨j.1, (a.size_swap ..).symm ▸j.2⟩ = a := by
  apply ext
  · simp only [size_swap]
  · intros
    simp only [get_swap']
    split
    · simp_all
    · split <;> simp_all

theorem swap_comm (a : Array α) {i j : Fin a.size} : a.swap i j = a.swap j i := by
  apply ext
  · simp only [size_swap]
  · intros
    simp only [get_swap']
    split
    · split <;> simp_all
    · split <;> simp_all

/-! ### shrink -/

theorem size_shrink_loop (a : Array α) (n) : (shrink.loop n a).size = a.size - n := by
  induction n generalizing a with simp[shrink.loop]
  | succ n ih =>
      simp[ih]
      omega

theorem size_shrink (a : Array α) (n) : (a.shrink n).size = min a.size n := by
  simp [shrink, size_shrink_loop]
  omega
>>>>>>> 60d622c1
<|MERGE_RESOLUTION|>--- conflicted
+++ resolved
@@ -114,66 +114,7 @@
 
 /-! ### erase -/
 
-<<<<<<< HEAD
 @[simp] proof_wanted erase_data [BEq α] {l : Array α} {a : α} : (l.erase a).data = l.data.erase a
-=======
-@[simp] proof_wanted erase_data [BEq α] {l : Array α} {a : α} : (l.erase a).data = l.data.erase a
-
-/-! ### swap -/
-
-@[simp] theorem get_swap_right (a : Array α) {i j : Fin a.size} : (a.swap i j)[j.val] = a[i] :=
-  by simp only [swap, fin_cast_val, get_eq_getElem, getElem_set_eq, getElem_fin]
-
-@[simp] theorem get_swap_left (a : Array α) {i j : Fin a.size} : (a.swap i j)[i.val] = a[j] :=
-  if he : ((Array.size_set _ _ _).symm ▸ j).val = i.val then by
-    simp only [←he, fin_cast_val, get_swap_right, getElem_fin]
-  else by
-    apply Eq.trans
-    · apply Array.get_set_ne
-      · simp only [size_set, Fin.is_lt]
-      · assumption
-    · simp [get_set_ne]
-
-@[simp] theorem get_swap_of_ne (a : Array α) {i j : Fin a.size} (hp : p < a.size)
-    (hi : p ≠ i) (hj : p ≠ j) : (a.swap i j)[p]'(a.size_swap .. |>.symm ▸ hp) = a[p] := by
-  apply Eq.trans
-  · have : ((a.size_set i (a.get j)).symm ▸ j).val = j.val := by simp only [fin_cast_val]
-    apply Array.get_set_ne
-    · simp only [this]
-      apply Ne.symm
-      · assumption
-  · apply Array.get_set_ne
-    · apply Ne.symm
-      · assumption
-
-theorem get_swap (a : Array α) (i j : Fin a.size) (k : Nat) (hk: k < a.size) :
-    (a.swap i j)[k]'(by simp_all) = if k = i then a[j] else if k = j then a[i]  else a[k] := by
-  split
-  · simp_all only [get_swap_left]
-  · split <;> simp_all
-
-theorem get_swap' (a : Array α) (i j : Fin a.size) (k : Nat) (hk' : k < (a.swap i j).size) :
-    (a.swap i j)[k] = if k = i then a[j] else if k = j then a[i] else a[k]'(by simp_all) := by
-  apply get_swap
-
-@[simp] theorem swap_swap (a : Array α) {i j : Fin a.size} :
-    (a.swap i j).swap ⟨i.1, (a.size_swap ..).symm ▸i.2⟩ ⟨j.1, (a.size_swap ..).symm ▸j.2⟩ = a := by
-  apply ext
-  · simp only [size_swap]
-  · intros
-    simp only [get_swap']
-    split
-    · simp_all
-    · split <;> simp_all
-
-theorem swap_comm (a : Array α) {i j : Fin a.size} : a.swap i j = a.swap j i := by
-  apply ext
-  · simp only [size_swap]
-  · intros
-    simp only [get_swap']
-    split
-    · split <;> simp_all
-    · split <;> simp_all
 
 /-! ### shrink -/
 
@@ -185,5 +126,4 @@
 
 theorem size_shrink (a : Array α) (n) : (a.shrink n).size = min a.size n := by
   simp [shrink, size_shrink_loop]
-  omega
->>>>>>> 60d622c1
+  omega