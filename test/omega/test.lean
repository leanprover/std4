import Std.Tactic.Omega.Frontend

open Std.Tactic.Omega

example : True := by
  fail_if_success omega
  trivial

-- set_option trace.omega true
example (_ : (1 : Int) < (0 : Int)) : False := by omega

example (_ : (0 : Int) < (0 : Int)) : False := by omega
example (_ : (0 : Int) < (1 : Int)) : True := by (fail_if_success omega); trivial

example {x : Int} (_ : 0 ≤ x) (_ : x ≤ 1) : True := by (fail_if_success omega); trivial
example {x : Int} (_ : 0 ≤ x) (_ : x ≤ -1) : False := by omega

example {x : Int} (_ : x % 2 < x - 2 * (x / 2)) : False := by omega
example {x : Int} (_ : x % 2 > 5) : False := by omega

example {x : Int} (_ : 2 * (x / 2) > x) : False := by omega
example {x : Int} (_ : 2 * (x / 2) ≤ x - 2) : False := by omega

example {x : Nat} : x / 0 = 0 := by omega
example {x : Int} : x / 0 = 0 := by omega

example {x : Int} : x / 2 + x / (-2) = 0 := by omega

example {x : Nat} (_ : x ≠ 0) : 0 < x := by omega

example {x y z : Nat} (_ : a ≤ c) (_ : b ≤ c) : a < Nat.succ c := by omega

example (_ : 7 < 3) : False := by omega
example (_ : 0 < 0) : False := by omega

example {x : Nat} (_ : x > 7) (_ : x < 3) : False := by omega
example {x : Nat} (_ : x ≥ 7) (_ : x ≤ 3) : False := by omega

example {x y : Nat} (_ : x + y > 10) (_ : x < 5) (_ : y < 5) : False := by omega

example {x y : Int} (_ : x + y > 10) (_ : 2 * x < 11) (_ : y < 5) : False := by omega
example {x y : Nat} (_ : x + y > 10) (_ : 2 * x < 11) (_ : y < 5) : False := by omega

example {x y : Int} (_ : 2 * x + 4 * y = 5) : False := by omega
example {x y : Nat} (_ : 2 * x + 4 * y = 5) : False := by omega

example {x y : Int} (_ : 6 * x + 7 * y = 5) : True := by (fail_if_success omega); trivial

example {x y : Nat} (_ : 6 * x + 7 * y = 5) : False := by omega

example {x y : Nat} (_ : x * 6 + y * 7 = 5) : False := by omega
example {x y : Nat} (_ : 2 * (3 * x) + y * 7 = 5) : False := by omega
example {x y : Nat} (_ : 2 * x * 3 + y * 7 = 5) : False := by omega
example {x y : Nat} (_ : 2 * 3 * x + y * 7 = 5) : False := by omega

example {x : Nat} (_ : x < 0) : False := by omega

example {x y z : Int} (_ : x + y > z) (_ : x < 0) (_ : y < 0) (_ : z > 0) : False := by omega

example {x y : Nat} (_ : x - y = 0) (_ : x > y) : False := by
  fail_if_success omega (config := { splitNatSub := false })
  omega

example {x y z : Int} (_ : x - y - z = 0) (_ : x > y + z) : False := by omega

example {x y z : Nat} (_ : x - y - z = 0) (_ : x > y + z) : False := by omega

example {a b c d e f : Nat} (_ : a - b - c - d - e - f = 0) (_ : a > b + c + d + e + f) :
    False := by
  omega

example {x y : Nat} (h₁ : x - y ≤ 0) (h₂ : y < x) : False := by omega

example {x y : Int} (_ : x / 2 - y / 3 < 1) (_ : 3 * x ≥ 2 * y + 6) : False := by omega

example {x y : Nat} (_ : x / 2 - y / 3 < 1) (_ : 3 * x ≥ 2 * y + 6) : False := by omega

example {x y : Nat} (_ : x / 2 - y / 3 < 1) (_ : 3 * x ≥ 2 * y + 4) : False := by omega

example {x y : Nat} (_ : x / 2 - y / 3 < x % 2) (_ : 3 * x ≥ 2 * y + 4) : False := by omega

example {x : Int} (h₁ : 5 ≤ x) (h₂ : x ≤ 4) : False := by omega

example {x : Nat} (h₁ : 5 ≤ x) (h₂ : x ≤ 4) : False := by omega

example {x : Nat} (h₁ : x / 3 ≥ 2) (h₂ : x < 6) : False := by omega

example {x : Int} {y : Nat} (_ : 0 < x) (_ : x + y ≤ 0) : False := by omega

example {a b c : Nat} (_ : a - (b - c) ≤ 5) (_ : b ≥ c + 3) (_ : a + c ≥ b + 6) : False := by omega

example {x : Nat} : 1 < (1 + ((x + 1 : Nat) : Int) + 2) / 2 := by omega

example {x : Nat} : (x + 4) / 2 ≤ x + 2 := by omega

example {x : Int} {m : Nat} (_ : 0 < m) (_ : ¬x % ↑m < (↑m + 1) / 2) : -↑m / 2 ≤ x % ↑m - ↑m := by
  omega


example (h : (7 : Int) = 0) : False := by omega

example (h : (7 : Int) ≤ 0) : False := by omega

example (h : (-7 : Int) + 14 = 0) : False := by omega

example (h : (-7 : Int) + 14 ≤ 0) : False := by omega

example (h : (1 : Int) + 1 + 1 + 1 + 1 + 1 + 1 + 1 + 1 + 1 + 1 + 1 + 1 + 1 + 1 = 0) : False := by
  omega

example (h : (7 : Int) - 14 = 0) : False := by omega

example (h : (14 : Int) - 7 ≤ 0) : False := by omega

example (h : (1 : Int) - 1 + 1 - 1 + 1 - 1 + 1 - 1 + 1 - 1 + 1 - 1 + 1 - 1 + 1 = 0) : False := by
  omega

example (h : -(7 : Int) = 0) : False := by omega

example (h : -(-7 : Int) ≤ 0) : False := by omega

example (h : 2 * (7 : Int) = 0) : False := by omega

example (h : (7 : Int) < 0) : False := by omega

example {x : Int} (h : x + x + 1 = 0) : False := by omega

example {x : Int} (h : 2 * x + 1 = 0) : False := by omega

example {x y : Int} (h : x + x + y + y + 1 = 0) : False := by omega

example {x y : Int} (h : 2 * x + 2 * y + 1 = 0) : False := by omega

example {x : Int} (h₁ : 0 ≤ -7 + x) (h₂ : 0 ≤ 3 - x) : False := by omega

example {x : Int} (h₁ : 0 ≤ -7 + x) (h₂ : 0 < 4 - x) : False := by omega

example {x : Int} (h₁ : 0 ≤ 2 * x + 1) (h₂ : 2 * x + 1 ≤ 0) : False := by omega

example {x : Int} (h₁ : 0 < 2 * x + 2) (h₂ : 2 * x + 1 ≤ 0) : False := by omega

example {x y : Int} (h₁ : 0 ≤ 2 * x + 1) (h₂ : x = y) (h₃ : 2 * y + 1 ≤ 0) : False := by omega

example {x y z : Int} (h₁ : 0 ≤ 2 * x + 1) (h₂ : x = y) (h₃ : y = z) (h₄ : 2 * z + 1 ≤ 0) :
    False := by omega

example {x1 x2 x3 x4 x5 x6 : Int} (h : 0 ≤ 2 * x1 + 1) (h : x1 = x2) (h : x2 = x3) (h : x3 = x4)
    (h : x4 = x5) (h : x5 = x6) (h : 2 * x6 + 1 ≤ 0) : False := by omega

example {x : Int} (_ : 1 ≤ -3 * x) (_ : 1 ≤ 2 * x) : False := by omega

example {x y : Int} (_ : 2 * x + 3 * y = 0) (_ : 1 ≤ x) (_ : 1 ≤ y) : False := by omega

example {x y z : Int} (_ : 2 * x + 3 * y = 0) (_ : 3 * y + 4 * z = 0) (_ : 1 ≤ x) (_ : 1 ≤ -z) :
    False := by omega

example {x y z : Int} (_ : 2 * x + 3 * y + 4 * z = 0) (_ : 1 ≤ x + y) (_ : 1 ≤ y + z)
    (_ : 1 ≤ x + z) : False := by omega

example {x y : Int} (_ : 1 ≤ 3 * x) (_ : y ≤ 2) (_ : 6 * x - 2 ≤ y) : False := by omega

example {x y : Int} (_ : y = x) (_ : 0 ≤ x - 2 * y) (_ : x - 2 * y ≤ 1) (_ : 1 ≤ x) : False := by
  omega
example {x y : Int} (_ : y = x) (_ : 0 ≤ x - 2 * y) (_ : x - 2 * y ≤ 1) (_ : x ≥ 1) : False := by
  omega
example {x y : Int} (_ : y = x) (_ : 0 ≤ x - 2 * y) (_ : x - 2 * y ≤ 1) (_ : 0 < x) : False := by
  omega
example {x y : Int} (_ : y = x) (_ : 0 ≤ x - 2 * y) (_ : x - 2 * y ≤ 1) (_ : x > 0) : False := by
  omega

example {x : Nat} (_ : 10 ∣ x) (_ : ¬ 5 ∣ x) : False := by omega
example {x y : Nat} (_ : 5 ∣ x) (_ : ¬ 10 ∣ x) (_ : y = 7) (_ : x - y ≤ 2) (_ : x ≥ 6) : False := by
  omega

example (x : Nat) : x % 4 - x % 8 = 0 := by omega

example {n : Nat} (_ : n > 0) : (2*n - 1) % 2 = 1 := by omega

example (x : Int) (_ : x > 0 ∧ x < -1) : False := by omega
example (x : Int) (_ : x > 7) : x < 0 ∨ x > 3 := by omega

example (_ : ∃ n : Nat, n < 0) : False := by omega
example (_ : { x : Int // x < 0 ∧ x > 0 }) : False := by omega
example {x y : Int} (_ : x < y) (z : { z : Int // y ≤ z ∧ z ≤ x }) : False := by omega

example (a b c d e : Int)
    (ha : 2 * a + b + c + d + e = 4)
    (hb : a + 2 * b + c + d + e = 5)
    (hc : a + b + 2 * c + d + e = 6)
    (hd : a + b + c + 2 * d + e = 7)
    (he : a + b + c + d + 2 * e = 8) : e = 3 := by omega

example (a b c d e : Int)
    (ha : 2 * a + b + c + d + e = 4)
    (hb : a + 2 * b + c + d + e = 5)
    (hc : a + b + 2 * c + d + e = 6)
    (hd : a + b + c + 2 * d + e = 7)
    (he : a + b + c + d + 2 * e = 8 ∨ e = 3) : e = 3 := by
  fail_if_success omega (config := { splitDisjunctions := false })
  omega

example {x y : Int} (_ : (x - y).natAbs < 3) (_ : x < 5) (_ : y > 15) : False := by
  fail_if_success omega (config := { splitNatAbs := false })
  omega

example {a b : Int} (h : a < b) (w : b < a) : False := by omega

example (_e b c a v0 v1 : Int) (_h1 : v0 = 5 * a) (_h2 : v1 = 3 * b) (h3 : v0 + v1 + c = 10) :
    v0 + 5 + (v1 - 3) + (c - 2) = 10 := by omega

example (h : (1 : Int) < 0) (_ : ¬ (37 : Int) < 42) (_ : True) (_ : (-7 : Int) < 5) :
    (3 : Int) < 7 := by omega

example (A B : Int) (h : 0 < A * B) : 0 < 8 * (A * B) := by omega

example (A B : Nat) (h : 7 < A * B) : 0 < A*B/8 := by omega
example (A B : Int) (h : 7 < A * B) : 0 < A*B/8 := by omega

example (ε : Int) (h1 : ε > 0) : ε / 2 + ε / 3 + ε / 7 < ε := by omega

example (x y z : Int) (h1 : 2*x < 3*y) (h2 : -4*x + z/2 < 0) (h3 : 12*y - z < 0) : False := by omega

example (ε : Int) (h1 : ε > 0) : ε / 2 < ε := by omega

example (ε : Int) (_ : ε > 0) : ε - 2 ≤ ε / 3 + ε / 3 + ε / 3 := by omega
example (ε : Int) (_ : ε > 0) : ε / 3 + ε / 3 + ε / 3 ≤ ε := by omega
example (ε : Int) (_ : ε > 0) : ε - 2 ≤ ε / 3 + ε / 3 + ε / 3 ∧ ε / 3 + ε / 3 + ε / 3 ≤ ε := by
  omega

example (x : Int) (h : 0 < x) : 0 < x / 1 := by omega

example (x : Int) (h : 5 < x) : 0 < x/2/3 := by omega

example (_a b _c : Nat) (h2 : b + 2 > 3 + b) : False := by omega
example (_a b _c : Int) (h2 : b + 2 > 3 + b) : False := by omega

example (g v V c h : Int) (_ : h = 0) (_ : v = V) (_ : V > 0) (_ : g > 0)
    (_ : 0 ≤ c) (_ : c < 1) : v ≤ V := by omega

example (x y z : Int) (h1 : 2 * x < 3 * y) (h2 : -4 * x + 2 * z < 0) (h3 : 12 * y - 4 * z < 0) :
    False := by
  omega

example (x y z : Int) (h1 : 2 * x < 3 * y) (h2 : -4 * x + 2 * z < 0) (_h3 : x * y < 5)
    (h3 : 12 * y - 4 * z < 0) : False := by omega

example (a b c : Int) (h1 : a > 0) (h2 : b > 5) (h3 : c < -10) (h4 : a + b - c < 3) : False := by
  omega

example (_ b _ : Int) (h2 : b > 0) (h3 : ¬ b ≥ 0) : False := by
  omega

example (x y z : Int) (hx : x ≤ 3 * y) (h2 : y ≤ 2 * z) (h3 : x ≥ 6 * z) : x = 3 * y := by
  omega

example (x y z : Int) (h1 : 2 * x < 3 * y) (h2 : -4 * x + 2 * z < 0) (_h3 : x * y < 5) :
    ¬ 12 * y - 4 * z < 0 := by
  omega

example (x y z : Int) (hx : ¬ x > 3 * y) (h2 : ¬ y > 2 * z) (h3 : x ≥ 6 * z) : x = 3 * y := by
  omega

example (x y : Int) (h : 6 + ((x + 4) * x + (6 + 3 * y) * y) = 3) (h' : (x + 4) * x ≥ 0)
    (h'' : (6 + 3 * y) * y ≥ 0) : False := by omega

example (a : Int) (ha : 0 ≤ a) : 0 * 0 ≤ 2 * a := by omega

example (x y : Int) (h : x < y) : x ≠ y := by omega

example (x y : Int) (h : x < y) : ¬ x = y := by omega

example (x : Int) : id x ≥ x := by omega

example (prime : Nat → Prop) (x y z : Int) (h1 : 2 * x + ((-3) * y) < 0) (h2 : (-4) * x + 2*  z < 0)
    (h3 : 12 * y + (-4) * z < 0) (_ : prime 7) : False := by omega

example (i n : Nat) (h : (2 : Int) ^ i ≤ 2 ^ n) : (0 : Int) ≤ 2 ^ n - 2 ^ i := by omega

-- Check we use `exfalso` on non-comparison goals.
example (prime : Nat → Prop) (_ b _ : Nat) (h2 : b > 0) (h3 : b < 0) : prime 10 := by
  omega

example (a b c : Nat) (h2 : (2 : Nat) > 3)  : a + b - c ≥ 3 := by omega

-- Verify that we split conjunctions in hypotheses.
example (x y : Int)
    (h : 6 + ((x + 4) * x + (6 + 3 * y) * y) = 3 ∧ (x + 4) * x ≥ 0 ∧ (6 + 3 * y) * y ≥ 0) :
    False := by omega

example (mess : Nat → Nat) (S n : Nat) :
    mess S + (n * mess S + n * 2 + 1) < n * mess S + mess S + (n * 2 + 2) := by omega

example (p n p' n' : Nat) (h : p + n' = p' + n) : n + p' = n' + p := by
  omega

example (a b c : Int) (h1 : 32 / a < b) (h2 : b < c) : 32 / a < c := by omega

<<<<<<< HEAD
-- Check that `autoParam` wrappers do not get in the way of using hypotheses.
example (i n : Nat) (hi : i ≤ n := by omega) : i < n + 1 := by
  omega
=======
-- Test that we consume expression metadata when necessary.
example : 0 = 0 := by
  have : 0 = 0 := by omega
  omega -- This used to fail.
>>>>>>> 56eecbcb
<|MERGE_RESOLUTION|>--- conflicted
+++ resolved
@@ -295,13 +295,11 @@
 
 example (a b c : Int) (h1 : 32 / a < b) (h2 : b < c) : 32 / a < c := by omega
 
-<<<<<<< HEAD
 -- Check that `autoParam` wrappers do not get in the way of using hypotheses.
 example (i n : Nat) (hi : i ≤ n := by omega) : i < n + 1 := by
   omega
-=======
+
 -- Test that we consume expression metadata when necessary.
 example : 0 = 0 := by
   have : 0 = 0 := by omega
-  omega -- This used to fail.
->>>>>>> 56eecbcb
+  omega -- This used to fail.