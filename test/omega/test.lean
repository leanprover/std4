--- conflicted
+++ resolved
@@ -344,16 +344,14 @@
   (h₁ : a₁ = a₂ → ¬p₁ = p₂) :
   (a₁ < a₂ ∨ a₁ = a₂ ∧ p₁ < p₂) ∨ a₂ < a₁ ∨ a₂ = a₁ ∧ p₂ < p₁ := by omega
 
-<<<<<<< HEAD
+-- From https://github.com/leanprover/std4/issues/562
+example {i : Nat} (h1 : i < 330) (_h2 : 7 ∣ (660 + i) * (1319 - i)) : 1319 - i < 1979 := by
+  omega
+
 example {a : Int} (_ : a < if a ≤ b then a else b) : False := by omega
 example {a : Int} (_ : a < min a b) : False := by omega
 example {a : Int} (_ : max a b < b) : False := by omega
 example {a : Nat} (_ : a < min a b) : False := by omega
 example {a : Nat} (_ : max a b < b) : False := by omega
 example {a : Int} : (a.natAbs : Int) ≥ -a := by omega
-example {a b : Int} : (if a < b then a else b - 1) ≤ b := by omega
-=======
--- From https://github.com/leanprover/std4/issues/562
-example {i : Nat} (h1 : i < 330) (_h2 : 7 ∣ (660 + i) * (1319 - i)) : 1319 - i < 1979 := by
-  omega
->>>>>>> 276953b1
+example {a b : Int} : (if a < b then a else b - 1) ≤ b := by omega