import Std.Tactic.Omega.Frontend

open Std.Tactic.Omega

example : True := by
  fail_if_success omega
  trivial

-- set_option trace.omega true
example (_ : (1 : Int) < (0 : Int)) : False := by omega

example (_ : (0 : Int) < (0 : Int)) : False := by omega
example (_ : (0 : Int) < (1 : Int)) : True := by (fail_if_success omega); trivial

example {x : Int} (_ : 0 ≤ x) (_ : x ≤ 1) : True := by (fail_if_success omega); trivial
example {x : Int} (_ : 0 ≤ x) (_ : x ≤ -1) : False := by omega

example {x : Int} (_ : x % 2 < x - 2 * (x / 2)) : False := by omega
example {x : Int} (_ : x % 2 > 5) : False := by omega

example {x : Int} (_ : 2 * (x / 2) > x) : False := by omega
example {x : Int} (_ : 2 * (x / 2) ≤ x - 2) : False := by omega

example {x : Nat} : x / 0 = 0 := by omega
example {x : Int} : x / 0 = 0 := by omega

example {x : Int} : x / 2 + x / (-2) = 0 := by omega

example {x : Nat} (_ : x ≠ 0) : 0 < x := by omega

example {x y z : Nat} (_ : a ≤ c) (_ : b ≤ c) : a < Nat.succ c := by omega

example (_ : 7 < 3) : False := by omega
example (_ : 0 < 0) : False := by omega

example {x : Nat} (_ : x > 7) (_ : x < 3) : False := by omega
example {x : Nat} (_ : x ≥ 7) (_ : x ≤ 3) : False := by omega

example {x y : Nat} (_ : x + y > 10) (_ : x < 5) (_ : y < 5) : False := by omega

example {x y : Int} (_ : x + y > 10) (_ : 2 * x < 11) (_ : y < 5) : False := by omega
example {x y : Nat} (_ : x + y > 10) (_ : 2 * x < 11) (_ : y < 5) : False := by omega

example {x y : Int} (_ : 2 * x + 4 * y = 5) : False := by omega
example {x y : Nat} (_ : 2 * x + 4 * y = 5) : False := by omega

example {x y : Int} (_ : 6 * x + 7 * y = 5) : True := by (fail_if_success omega); trivial

example {x y : Nat} (_ : 6 * x + 7 * y = 5) : False := by omega

example {x y : Nat} (_ : x * 6 + y * 7 = 5) : False := by omega
example {x y : Nat} (_ : 2 * (3 * x) + y * 7 = 5) : False := by omega
example {x y : Nat} (_ : 2 * x * 3 + y * 7 = 5) : False := by omega
example {x y : Nat} (_ : 2 * 3 * x + y * 7 = 5) : False := by omega

example {x : Nat} (_ : x < 0) : False := by omega

example {x y z : Int} (_ : x + y > z) (_ : x < 0) (_ : y < 0) (_ : z > 0) : False := by omega

example {x y : Nat} (_ : x - y = 0) (_ : x > y) : False := by
  fail_if_success omega (config := { splitNatSub := false })
  omega

example {x y z : Int} (_ : x - y - z = 0) (_ : x > y + z) : False := by omega

example {x y z : Nat} (_ : x - y - z = 0) (_ : x > y + z) : False := by omega

example {a b c d e f : Nat} (_ : a - b - c - d - e - f = 0) (_ : a > b + c + d + e + f) :
    False := by
  omega

example {x y : Nat} (h₁ : x - y ≤ 0) (h₂ : y < x) : False := by omega

example {x y : Int} (_ : x / 2 - y / 3 < 1) (_ : 3 * x ≥ 2 * y + 6) : False := by omega

example {x y : Nat} (_ : x / 2 - y / 3 < 1) (_ : 3 * x ≥ 2 * y + 6) : False := by omega

example {x y : Nat} (_ : x / 2 - y / 3 < 1) (_ : 3 * x ≥ 2 * y + 4) : False := by omega

example {x y : Nat} (_ : x / 2 - y / 3 < x % 2) (_ : 3 * x ≥ 2 * y + 4) : False := by omega

example {x : Int} (h₁ : 5 ≤ x) (h₂ : x ≤ 4) : False := by omega

example {x : Nat} (h₁ : 5 ≤ x) (h₂ : x ≤ 4) : False := by omega

example {x : Nat} (h₁ : x / 3 ≥ 2) (h₂ : x < 6) : False := by omega

example {x : Int} {y : Nat} (_ : 0 < x) (_ : x + y ≤ 0) : False := by omega

example {a b c : Nat} (_ : a - (b - c) ≤ 5) (_ : b ≥ c + 3) (_ : a + c ≥ b + 6) : False := by omega

example {x : Nat} : 1 < (1 + ((x + 1 : Nat) : Int) + 2) / 2 := by omega

example {x : Nat} : (x + 4) / 2 ≤ x + 2 := by omega

example {x : Int} {m : Nat} (_ : 0 < m) (_ : ¬x % ↑m < (↑m + 1) / 2) : -↑m / 2 ≤ x % ↑m - ↑m := by
  omega

example (h : (7 : Int) = 0) : False := by omega

example (h : (7 : Int) ≤ 0) : False := by omega

example (h : (-7 : Int) + 14 = 0) : False := by omega

example (h : (-7 : Int) + 14 ≤ 0) : False := by omega

example (h : (1 : Int) + 1 + 1 + 1 + 1 + 1 + 1 + 1 + 1 + 1 + 1 + 1 + 1 + 1 + 1 = 0) : False := by
  omega

example (h : (7 : Int) - 14 = 0) : False := by omega

example (h : (14 : Int) - 7 ≤ 0) : False := by omega

example (h : (1 : Int) - 1 + 1 - 1 + 1 - 1 + 1 - 1 + 1 - 1 + 1 - 1 + 1 - 1 + 1 = 0) : False := by
  omega

example (h : -(7 : Int) = 0) : False := by omega

example (h : -(-7 : Int) ≤ 0) : False := by omega

example (h : 2 * (7 : Int) = 0) : False := by omega

example (h : (7 : Int) < 0) : False := by omega

example {x : Int} (h : x + x + 1 = 0) : False := by omega

example {x : Int} (h : 2 * x + 1 = 0) : False := by omega

example {x y : Int} (h : x + x + y + y + 1 = 0) : False := by omega

example {x y : Int} (h : 2 * x + 2 * y + 1 = 0) : False := by omega

example {x : Int} (h₁ : 0 ≤ -7 + x) (h₂ : 0 ≤ 3 - x) : False := by omega

example {x : Int} (h₁ : 0 ≤ -7 + x) (h₂ : 0 < 4 - x) : False := by omega

example {x : Int} (h₁ : 0 ≤ 2 * x + 1) (h₂ : 2 * x + 1 ≤ 0) : False := by omega

example {x : Int} (h₁ : 0 < 2 * x + 2) (h₂ : 2 * x + 1 ≤ 0) : False := by omega

example {x y : Int} (h₁ : 0 ≤ 2 * x + 1) (h₂ : x = y) (h₃ : 2 * y + 1 ≤ 0) : False := by omega

example {x y z : Int} (h₁ : 0 ≤ 2 * x + 1) (h₂ : x = y) (h₃ : y = z) (h₄ : 2 * z + 1 ≤ 0) :
    False := by omega

example {x1 x2 x3 x4 x5 x6 : Int} (h : 0 ≤ 2 * x1 + 1) (h : x1 = x2) (h : x2 = x3) (h : x3 = x4)
    (h : x4 = x5) (h : x5 = x6) (h : 2 * x6 + 1 ≤ 0) : False := by omega

example {x : Int} (_ : 1 ≤ -3 * x) (_ : 1 ≤ 2 * x) : False := by omega

example {x y : Int} (_ : 2 * x + 3 * y = 0) (_ : 1 ≤ x) (_ : 1 ≤ y) : False := by omega

example {x y z : Int} (_ : 2 * x + 3 * y = 0) (_ : 3 * y + 4 * z = 0) (_ : 1 ≤ x) (_ : 1 ≤ -z) :
    False := by omega

example {x y z : Int} (_ : 2 * x + 3 * y + 4 * z = 0) (_ : 1 ≤ x + y) (_ : 1 ≤ y + z)
    (_ : 1 ≤ x + z) : False := by omega

example {x y : Int} (_ : 1 ≤ 3 * x) (_ : y ≤ 2) (_ : 6 * x - 2 ≤ y) : False := by omega

example {x y : Int} (_ : y = x) (_ : 0 ≤ x - 2 * y) (_ : x - 2 * y ≤ 1) (_ : 1 ≤ x) : False := by
  omega
example {x y : Int} (_ : y = x) (_ : 0 ≤ x - 2 * y) (_ : x - 2 * y ≤ 1) (_ : x ≥ 1) : False := by
  omega
example {x y : Int} (_ : y = x) (_ : 0 ≤ x - 2 * y) (_ : x - 2 * y ≤ 1) (_ : 0 < x) : False := by
  omega
example {x y : Int} (_ : y = x) (_ : 0 ≤ x - 2 * y) (_ : x - 2 * y ≤ 1) (_ : x > 0) : False := by
  omega

example {x : Nat} (_ : 10 ∣ x) (_ : ¬ 5 ∣ x) : False := by omega
example {x y : Nat} (_ : 5 ∣ x) (_ : ¬ 10 ∣ x) (_ : y = 7) (_ : x - y ≤ 2) (_ : x ≥ 6) : False := by
  omega

example (x : Nat) : x % 4 - x % 8 = 0 := by omega

example {n : Nat} (_ : n > 0) : (2*n - 1) % 2 = 1 := by omega

example (x : Int) (_ : x > 0 ∧ x < -1) : False := by omega
example (x : Int) (_ : x > 7) : x < 0 ∨ x > 3 := by omega

example (_ : ∃ n : Nat, n < 0) : False := by omega
example (_ : { x : Int // x < 0 ∧ x > 0 }) : False := by omega
example {x y : Int} (_ : x < y) (z : { z : Int // y ≤ z ∧ z ≤ x }) : False := by omega

example (a b c d e : Int)
    (ha : 2 * a + b + c + d + e = 4)
    (hb : a + 2 * b + c + d + e = 5)
    (hc : a + b + 2 * c + d + e = 6)
    (hd : a + b + c + 2 * d + e = 7)
    (he : a + b + c + d + 2 * e = 8) : e = 3 := by omega

example (a b c d e : Int)
    (ha : 2 * a + b + c + d + e = 4)
    (hb : a + 2 * b + c + d + e = 5)
    (hc : a + b + 2 * c + d + e = 6)
    (hd : a + b + c + 2 * d + e = 7)
    (he : a + b + c + d + 2 * e = 8 ∨ e = 3) : e = 3 := by
  fail_if_success omega (config := { splitDisjunctions := false })
  omega

example {x : Int} (h : x = 7) : x.natAbs = 7 := by
  fail_if_success omega (config := { splitNatAbs := false })
  fail_if_success omega (config := { splitDisjunctions := false })
  omega

example {x y : Int} (_ : (x - y).natAbs < 3) (_ : x < 5) (_ : y > 15) : False := by
  omega

example {a b : Int} (h : a < b) (w : b < a) : False := by omega

example (_e b c a v0 v1 : Int) (_h1 : v0 = 5 * a) (_h2 : v1 = 3 * b) (h3 : v0 + v1 + c = 10) :
    v0 + 5 + (v1 - 3) + (c - 2) = 10 := by omega

example (h : (1 : Int) < 0) (_ : ¬ (37 : Int) < 42) (_ : True) (_ : (-7 : Int) < 5) :
    (3 : Int) < 7 := by omega

example (A B : Int) (h : 0 < A * B) : 0 < 8 * (A * B) := by omega

example (A B : Nat) (h : 7 < A * B) : 0 < A*B/8 := by omega
example (A B : Int) (h : 7 < A * B) : 0 < A*B/8 := by omega

example (ε : Int) (h1 : ε > 0) : ε / 2 + ε / 3 + ε / 7 < ε := by omega

example (x y z : Int) (h1 : 2*x < 3*y) (h2 : -4*x + z/2 < 0) (h3 : 12*y - z < 0) : False := by omega

example (ε : Int) (h1 : ε > 0) : ε / 2 < ε := by omega

example (ε : Int) (_ : ε > 0) : ε - 2 ≤ ε / 3 + ε / 3 + ε / 3 := by omega
example (ε : Int) (_ : ε > 0) : ε / 3 + ε / 3 + ε / 3 ≤ ε := by omega
example (ε : Int) (_ : ε > 0) : ε - 2 ≤ ε / 3 + ε / 3 + ε / 3 ∧ ε / 3 + ε / 3 + ε / 3 ≤ ε := by
  omega

example (x : Int) (h : 0 < x) : 0 < x / 1 := by omega

example (x : Int) (h : 5 < x) : 0 < x/2/3 := by omega

example (_a b _c : Nat) (h2 : b + 2 > 3 + b) : False := by omega
example (_a b _c : Int) (h2 : b + 2 > 3 + b) : False := by omega

example (g v V c h : Int) (_ : h = 0) (_ : v = V) (_ : V > 0) (_ : g > 0)
    (_ : 0 ≤ c) (_ : c < 1) : v ≤ V := by omega

example (x y z : Int) (h1 : 2 * x < 3 * y) (h2 : -4 * x + 2 * z < 0) (h3 : 12 * y - 4 * z < 0) :
    False := by
  omega

example (x y z : Int) (h1 : 2 * x < 3 * y) (h2 : -4 * x + 2 * z < 0) (_h3 : x * y < 5)
    (h3 : 12 * y - 4 * z < 0) : False := by omega

example (a b c : Int) (h1 : a > 0) (h2 : b > 5) (h3 : c < -10) (h4 : a + b - c < 3) : False := by
  omega

example (_ b _ : Int) (h2 : b > 0) (h3 : ¬ b ≥ 0) : False := by
  omega

example (x y z : Int) (hx : x ≤ 3 * y) (h2 : y ≤ 2 * z) (h3 : x ≥ 6 * z) : x = 3 * y := by
  omega

example (x y z : Int) (h1 : 2 * x < 3 * y) (h2 : -4 * x + 2 * z < 0) (_h3 : x * y < 5) :
    ¬ 12 * y - 4 * z < 0 := by
  omega

example (x y z : Int) (hx : ¬ x > 3 * y) (h2 : ¬ y > 2 * z) (h3 : x ≥ 6 * z) : x = 3 * y := by
  omega

example (x y : Int) (h : 6 + ((x + 4) * x + (6 + 3 * y) * y) = 3) (h' : (x + 4) * x ≥ 0)
    (h'' : (6 + 3 * y) * y ≥ 0) : False := by omega

example (a : Int) (ha : 0 ≤ a) : 0 * 0 ≤ 2 * a := by omega

example (x y : Int) (h : x < y) : x ≠ y := by omega

example (x y : Int) (h : x < y) : ¬ x = y := by omega

example (x : Int) : id x ≥ x := by omega

example (prime : Nat → Prop) (x y z : Int) (h1 : 2 * x + ((-3) * y) < 0) (h2 : (-4) * x + 2*  z < 0)
    (h3 : 12 * y + (-4) * z < 0) (_ : prime 7) : False := by omega

example (i n : Nat) (h : (2 : Int) ^ i ≤ 2 ^ n) : (0 : Int) ≤ 2 ^ n - 2 ^ i := by omega

-- Check we use `exfalso` on non-comparison goals.
example (prime : Nat → Prop) (_ b _ : Nat) (h2 : b > 0) (h3 : b < 0) : prime 10 := by
  omega

example (a b c : Nat) (h2 : (2 : Nat) > 3)  : a + b - c ≥ 3 := by omega

-- Verify that we split conjunctions in hypotheses.
example (x y : Int)
    (h : 6 + ((x + 4) * x + (6 + 3 * y) * y) = 3 ∧ (x + 4) * x ≥ 0 ∧ (6 + 3 * y) * y ≥ 0) :
    False := by omega

example (mess : Nat → Nat) (S n : Nat) :
    mess S + (n * mess S + n * 2 + 1) < n * mess S + mess S + (n * 2 + 2) := by omega

example (p n p' n' : Nat) (h : p + n' = p' + n) : n + p' = n' + p := by
  omega

example (a b c : Int) (h1 : 32 / a < b) (h2 : b < c) : 32 / a < c := by omega

<<<<<<< HEAD
-- Tests about `Fin`

-- Test `<`
example (n : Nat) (i j : Fin n) (h : i < j) : (i : Nat) < n - 1 := by omega

-- Test `≤`
example (n : Nat) (i j : Fin n) (h : i < j) : (i : Nat) ≤ n - 2 := by omega

-- Test `>`
example (n : Nat) (i j : Fin n) (h : i < j) : n - 1 > i := by omega

-- Test `≥`
example (n : Nat) (i : Fin n) : n - 1 ≥ i := by omega

-- Test `=`
example (n : Nat) (i j : Fin n) (h : i = j) : (i : Int) = j := by omega

-- Minimal test for goals involving `Fin`.
example (i j : Fin n) (w : i < j) : i < j := by omega

-- Test more complex parameter to `Fin`
example (n m i : Nat) (j : Fin (n - m)) (h : i < j) (h2 : m ≥ 4) :
    (i : Int) < n - 5 := by omega
=======
-- Check that `autoParam` wrappers do not get in the way of using hypotheses.
example (i n : Nat) (hi : i ≤ n := by omega) : i < n + 1 := by
  omega
>>>>>>> e449af0c

-- Test that we consume expression metadata when necessary.
example : 0 = 0 := by
  have : 0 = 0 := by omega
  omega -- This used to fail.

/-! ### `Prod.Lex` -/

-- This example comes from the termination proof
-- for `permutationsAux.rec` in `Mathlib.Data.List.Defs`.
example {x y : Nat} : Prod.Lex (· < ·) (· < ·) (x, x) (Nat.succ y + x, Nat.succ y) := by omega

-- We test the termination proof in-situ:
def List.permutationsAux.rec' {C : List α → List α → Sort v} (H0 : ∀ is, C [] is)
    (H1 : ∀ t ts is, C ts (t :: is) → C is [] → C (t :: ts) is) : ∀ l₁ l₂, C l₁ l₂
  | [], is => H0 is
  | t :: ts, is =>
      H1 t ts is (permutationsAux.rec' H0 H1 ts (t :: is)) (permutationsAux.rec' H0 H1 is [])
  termination_by ts is => (length ts + length is, length ts)
  decreasing_by all_goals simp_wf; omega

example {x y w z : Nat} (h : Prod.Lex (· < ·) (· < ·) (x + 1, y + 1) (w, z)) :
    Prod.Lex (· < ·) (· < ·) (x, y) (w, z) := by omega

-- Verify that we can handle `iff` statements in hypotheses:
example (a b : Int) (h : a < 0 ↔ b < 0) (w : b > 3) : a ≥ 0 := by omega

-- Verify that we can prove `iff` goals:
example (a b : Int) (h : a > 7) (w : b > 2) : a > 0 ↔ b > 0 := by omega

-- Verify that we can prove implications:
example (a : Int) : a > 0 → a > -1 := by omega

-- Verify that we can introduce multiple arguments:
example (x y : Int) : x + 1 ≤ y → ¬ y + 1 ≤ x := by omega

-- Verify that we can handle double negation:
example (x y : Int) (_ : x < y) (_ : ¬ ¬ y < x) : False := by omega

-- Verify that we don't treat function goals as implications.
example (a : Nat) (h : a < 0) : Nat → Nat := by omega

-- Example from Cedar:
example {a₁ a₂ p₁ p₂ : Nat}
  (h₁ : a₁ = a₂ → ¬p₁ = p₂) :
  (a₁ < a₂ ∨ a₁ = a₂ ∧ p₁ < p₂) ∨ a₂ < a₁ ∨ a₂ = a₁ ∧ p₂ < p₁ := by omega

-- From https://github.com/leanprover/std4/issues/562
example {i : Nat} (h1 : i < 330) (_h2 : 7 ∣ (660 + i) * (1319 - i)) : 1319 - i < 1979 := by
  omega

example {a : Int} (_ : a < min a b) : False := by omega (config := { splitMinMax := false })
example {a : Int} (_ : max a b < b) : False := by omega (config := { splitMinMax := false })
example {a : Nat} (_ : a < min a b) : False := by omega (config := { splitMinMax := false })
example {a : Nat} (_ : max a b < b) : False := by omega (config := { splitMinMax := false })

example {a b : Nat} (_ : a = 7) (_ : b = 3) : min a b = 3 := by
  fail_if_success omega (config := { splitMinMax := false })
  omega

example {a b : Nat} (_ : a + b = 9) : (min a b) % 2 + (max a b) % 2 = 1 := by
  fail_if_success omega (config := { splitMinMax := false })
  omega

example {a : Int} (_ : a < if a ≤ b then a else b) : False := by omega
example {a b : Int} : (if a < b then a else b - 1) ≤ b := by omega

-- Check that we use local values.
example (i j : Nat) (p : i ≥ j) : True := by
  let l := j - 1
  have _ : i ≥ l := by omega
  trivial

example (i j : Nat) (p : i ≥ j) : True := by
  let l := j - 1
  let k := l
  have _ : i ≥ k := by omega
  trivial

example (i : Fin 7) : (i : Nat) < 8 := by omega<|MERGE_RESOLUTION|>--- conflicted
+++ resolved
@@ -298,7 +298,6 @@
 
 example (a b c : Int) (h1 : 32 / a < b) (h2 : b < c) : 32 / a < c := by omega
 
-<<<<<<< HEAD
 -- Tests about `Fin`
 
 -- Test `<`
@@ -322,11 +321,13 @@
 -- Test more complex parameter to `Fin`
 example (n m i : Nat) (j : Fin (n - m)) (h : i < j) (h2 : m ≥ 4) :
     (i : Int) < n - 5 := by omega
-=======
+
+example (x y : Fin 8) (_ : 2 ≤ x) (_ : x ≤ 3) (_ : 2 ≤ y) (_ : x ≤ y) : 4 ≤ x + y ∧ x + y ≤ 6 := by
+  omega
+
 -- Check that `autoParam` wrappers do not get in the way of using hypotheses.
 example (i n : Nat) (hi : i ≤ n := by omega) : i < n + 1 := by
   omega
->>>>>>> e449af0c
 
 -- Test that we consume expression metadata when necessary.
 example : 0 = 0 := by
@@ -395,6 +396,11 @@
 example {a b : Int} : (if a < b then a else b - 1) ≤ b := by omega
 
 -- Check that we use local values.
+example (i j : Int) (p : i ≥ j) : True := by
+  let l := j - 1
+  have _ : i > l := by omega
+  trivial
+
 example (i j : Nat) (p : i ≥ j) : True := by
   let l := j - 1
   have _ : i ≥ l := by omega
@@ -406,4 +412,9 @@
   have _ : i ≥ k := by omega
   trivial
 
-example (i : Fin 7) : (i : Nat) < 8 := by omega+example (i : Fin 7) : (i : Nat) < 8 := by omega
+
+example (i j : Fin 7) (p : i ≥ j) : True := by
+  let l := j -- TODO change back to j - 1 in a moment!
+  have _ : i ≥ l := by omega
+  trivial