import Std.Tactic.Omega.Frontend

open Std.Tactic.Omega

example : True := by
  fail_if_success omega
  trivial

-- set_option trace.omega true
example (_ : (1 : Int) < (0 : Int)) : False := by omega

example (_ : (0 : Int) < (0 : Int)) : False := by omega
example (_ : (0 : Int) < (1 : Int)) : True := by (fail_if_success omega); trivial

example {x : Int} (_ : 0 ≤ x) (_ : x ≤ 1) : True := by (fail_if_success omega); trivial
example {x : Int} (_ : 0 ≤ x) (_ : x ≤ -1) : False := by omega

example {x : Int} (_ : x % 2 < x - 2 * (x / 2)) : False := by omega
example {x : Int} (_ : x % 2 > 5) : False := by omega

example {x : Int} (_ : 2 * (x / 2) > x) : False := by omega
example {x : Int} (_ : 2 * (x / 2) ≤ x - 2) : False := by omega

example {x : Nat} : x / 0 = 0 := by omega
example {x : Int} : x / 0 = 0 := by omega

example {x : Int} : x / 2 + x / (-2) = 0 := by omega

example {x : Nat} (_ : x ≠ 0) : 0 < x := by omega

example {x y z : Nat} (_ : a ≤ c) (_ : b ≤ c) : a < Nat.succ c := by omega

example (_ : 7 < 3) : False := by omega
example (_ : 0 < 0) : False := by omega

example {x : Nat} (_ : x > 7) (_ : x < 3) : False := by omega
example {x : Nat} (_ : x ≥ 7) (_ : x ≤ 3) : False := by omega

example {x y : Nat} (_ : x + y > 10) (_ : x < 5) (_ : y < 5) : False := by omega

example {x y : Int} (_ : x + y > 10) (_ : 2 * x < 11) (_ : y < 5) : False := by omega
example {x y : Nat} (_ : x + y > 10) (_ : 2 * x < 11) (_ : y < 5) : False := by omega

example {x y : Int} (_ : 2 * x + 4 * y = 5) : False := by omega
example {x y : Nat} (_ : 2 * x + 4 * y = 5) : False := by omega

example {x y : Int} (_ : 6 * x + 7 * y = 5) : True := by (fail_if_success omega); trivial

example {x y : Nat} (_ : 6 * x + 7 * y = 5) : False := by omega

example {x y : Nat} (_ : x * 6 + y * 7 = 5) : False := by omega
example {x y : Nat} (_ : 2 * (3 * x) + y * 7 = 5) : False := by omega
example {x y : Nat} (_ : 2 * x * 3 + y * 7 = 5) : False := by omega
example {x y : Nat} (_ : 2 * 3 * x + y * 7 = 5) : False := by omega

example {x : Nat} (_ : x < 0) : False := by omega

example {x y z : Int} (_ : x + y > z) (_ : x < 0) (_ : y < 0) (_ : z > 0) : False := by omega

example {x y : Nat} (_ : x - y = 0) (_ : x > y) : False := by
  fail_if_success omega (config := { splitNatSub := false })
  omega

example {x y z : Int} (_ : x - y - z = 0) (_ : x > y + z) : False := by omega

example {x y z : Nat} (_ : x - y - z = 0) (_ : x > y + z) : False := by omega

example {a b c d e f : Nat} (_ : a - b - c - d - e - f = 0) (_ : a > b + c + d + e + f) :
    False := by
  omega

example {x y : Nat} (h₁ : x - y ≤ 0) (h₂ : y < x) : False := by omega

example {x y : Int} (_ : x / 2 - y / 3 < 1) (_ : 3 * x ≥ 2 * y + 6) : False := by omega

example {x y : Nat} (_ : x / 2 - y / 3 < 1) (_ : 3 * x ≥ 2 * y + 6) : False := by omega

example {x y : Nat} (_ : x / 2 - y / 3 < 1) (_ : 3 * x ≥ 2 * y + 4) : False := by omega

example {x y : Nat} (_ : x / 2 - y / 3 < x % 2) (_ : 3 * x ≥ 2 * y + 4) : False := by omega

example {x : Int} (h₁ : 5 ≤ x) (h₂ : x ≤ 4) : False := by omega

example {x : Nat} (h₁ : 5 ≤ x) (h₂ : x ≤ 4) : False := by omega

example {x : Nat} (h₁ : x / 3 ≥ 2) (h₂ : x < 6) : False := by omega

example {x : Int} {y : Nat} (_ : 0 < x) (_ : x + y ≤ 0) : False := by omega

example {a b c : Nat} (_ : a - (b - c) ≤ 5) (_ : b ≥ c + 3) (_ : a + c ≥ b + 6) : False := by omega

example {x : Nat} : 1 < (1 + ((x + 1 : Nat) : Int) + 2) / 2 := by omega

example {x : Nat} : (x + 4) / 2 ≤ x + 2 := by omega

example {x : Int} {m : Nat} (_ : 0 < m) (_ : ¬x % ↑m < (↑m + 1) / 2) : -↑m / 2 ≤ x % ↑m - ↑m := by
  omega

example (h : (7 : Int) = 0) : False := by omega

example (h : (7 : Int) ≤ 0) : False := by omega

example (h : (-7 : Int) + 14 = 0) : False := by omega

example (h : (-7 : Int) + 14 ≤ 0) : False := by omega

example (h : (1 : Int) + 1 + 1 + 1 + 1 + 1 + 1 + 1 + 1 + 1 + 1 + 1 + 1 + 1 + 1 = 0) : False := by
  omega

example (h : (7 : Int) - 14 = 0) : False := by omega

example (h : (14 : Int) - 7 ≤ 0) : False := by omega

example (h : (1 : Int) - 1 + 1 - 1 + 1 - 1 + 1 - 1 + 1 - 1 + 1 - 1 + 1 - 1 + 1 = 0) : False := by
  omega

example (h : -(7 : Int) = 0) : False := by omega

example (h : -(-7 : Int) ≤ 0) : False := by omega

example (h : 2 * (7 : Int) = 0) : False := by omega

example (h : (7 : Int) < 0) : False := by omega

example {x : Int} (h : x + x + 1 = 0) : False := by omega

example {x : Int} (h : 2 * x + 1 = 0) : False := by omega

example {x y : Int} (h : x + x + y + y + 1 = 0) : False := by omega

example {x y : Int} (h : 2 * x + 2 * y + 1 = 0) : False := by omega

example {x : Int} (h₁ : 0 ≤ -7 + x) (h₂ : 0 ≤ 3 - x) : False := by omega

example {x : Int} (h₁ : 0 ≤ -7 + x) (h₂ : 0 < 4 - x) : False := by omega

example {x : Int} (h₁ : 0 ≤ 2 * x + 1) (h₂ : 2 * x + 1 ≤ 0) : False := by omega

example {x : Int} (h₁ : 0 < 2 * x + 2) (h₂ : 2 * x + 1 ≤ 0) : False := by omega

example {x y : Int} (h₁ : 0 ≤ 2 * x + 1) (h₂ : x = y) (h₃ : 2 * y + 1 ≤ 0) : False := by omega

example {x y z : Int} (h₁ : 0 ≤ 2 * x + 1) (h₂ : x = y) (h₃ : y = z) (h₄ : 2 * z + 1 ≤ 0) :
    False := by omega

example {x1 x2 x3 x4 x5 x6 : Int} (h : 0 ≤ 2 * x1 + 1) (h : x1 = x2) (h : x2 = x3) (h : x3 = x4)
    (h : x4 = x5) (h : x5 = x6) (h : 2 * x6 + 1 ≤ 0) : False := by omega

example {x : Int} (_ : 1 ≤ -3 * x) (_ : 1 ≤ 2 * x) : False := by omega

example {x y : Int} (_ : 2 * x + 3 * y = 0) (_ : 1 ≤ x) (_ : 1 ≤ y) : False := by omega

example {x y z : Int} (_ : 2 * x + 3 * y = 0) (_ : 3 * y + 4 * z = 0) (_ : 1 ≤ x) (_ : 1 ≤ -z) :
    False := by omega

example {x y z : Int} (_ : 2 * x + 3 * y + 4 * z = 0) (_ : 1 ≤ x + y) (_ : 1 ≤ y + z)
    (_ : 1 ≤ x + z) : False := by omega

example {x y : Int} (_ : 1 ≤ 3 * x) (_ : y ≤ 2) (_ : 6 * x - 2 ≤ y) : False := by omega

example {x y : Int} (_ : y = x) (_ : 0 ≤ x - 2 * y) (_ : x - 2 * y ≤ 1) (_ : 1 ≤ x) : False := by
  omega
example {x y : Int} (_ : y = x) (_ : 0 ≤ x - 2 * y) (_ : x - 2 * y ≤ 1) (_ : x ≥ 1) : False := by
  omega
example {x y : Int} (_ : y = x) (_ : 0 ≤ x - 2 * y) (_ : x - 2 * y ≤ 1) (_ : 0 < x) : False := by
  omega
example {x y : Int} (_ : y = x) (_ : 0 ≤ x - 2 * y) (_ : x - 2 * y ≤ 1) (_ : x > 0) : False := by
  omega

example {x : Nat} (_ : 10 ∣ x) (_ : ¬ 5 ∣ x) : False := by omega
example {x y : Nat} (_ : 5 ∣ x) (_ : ¬ 10 ∣ x) (_ : y = 7) (_ : x - y ≤ 2) (_ : x ≥ 6) : False := by
  omega

example (x : Nat) : x % 4 - x % 8 = 0 := by omega

example {n : Nat} (_ : n > 0) : (2*n - 1) % 2 = 1 := by omega

example (x : Int) (_ : x > 0 ∧ x < -1) : False := by omega
example (x : Int) (_ : x > 7) : x < 0 ∨ x > 3 := by omega

example (_ : ∃ n : Nat, n < 0) : False := by omega
example (_ : { x : Int // x < 0 ∧ x > 0 }) : False := by omega
example {x y : Int} (_ : x < y) (z : { z : Int // y ≤ z ∧ z ≤ x }) : False := by omega

example (a b c d e : Int)
    (ha : 2 * a + b + c + d + e = 4)
    (hb : a + 2 * b + c + d + e = 5)
    (hc : a + b + 2 * c + d + e = 6)
    (hd : a + b + c + 2 * d + e = 7)
    (he : a + b + c + d + 2 * e = 8) : e = 3 := by omega

example (a b c d e : Int)
    (ha : 2 * a + b + c + d + e = 4)
    (hb : a + 2 * b + c + d + e = 5)
    (hc : a + b + 2 * c + d + e = 6)
    (hd : a + b + c + 2 * d + e = 7)
    (he : a + b + c + d + 2 * e = 8 ∨ e = 3) : e = 3 := by
  fail_if_success omega (config := { splitDisjunctions := false })
  omega

example {x y : Int} (_ : (x - y).natAbs < 3) (_ : x < 5) (_ : y > 15) : False := by
  fail_if_success omega (config := { splitNatAbs := false })
  omega

example {a b : Int} (h : a < b) (w : b < a) : False := by omega

example (_e b c a v0 v1 : Int) (_h1 : v0 = 5 * a) (_h2 : v1 = 3 * b) (h3 : v0 + v1 + c = 10) :
    v0 + 5 + (v1 - 3) + (c - 2) = 10 := by omega

example (h : (1 : Int) < 0) (_ : ¬ (37 : Int) < 42) (_ : True) (_ : (-7 : Int) < 5) :
    (3 : Int) < 7 := by omega

example (A B : Int) (h : 0 < A * B) : 0 < 8 * (A * B) := by omega

example (A B : Nat) (h : 7 < A * B) : 0 < A*B/8 := by omega
example (A B : Int) (h : 7 < A * B) : 0 < A*B/8 := by omega

example (ε : Int) (h1 : ε > 0) : ε / 2 + ε / 3 + ε / 7 < ε := by omega

example (x y z : Int) (h1 : 2*x < 3*y) (h2 : -4*x + z/2 < 0) (h3 : 12*y - z < 0) : False := by omega

example (ε : Int) (h1 : ε > 0) : ε / 2 < ε := by omega

example (ε : Int) (_ : ε > 0) : ε - 2 ≤ ε / 3 + ε / 3 + ε / 3 := by omega
example (ε : Int) (_ : ε > 0) : ε / 3 + ε / 3 + ε / 3 ≤ ε := by omega
example (ε : Int) (_ : ε > 0) : ε - 2 ≤ ε / 3 + ε / 3 + ε / 3 ∧ ε / 3 + ε / 3 + ε / 3 ≤ ε := by
  omega

example (x : Int) (h : 0 < x) : 0 < x / 1 := by omega

example (x : Int) (h : 5 < x) : 0 < x/2/3 := by omega

example (_a b _c : Nat) (h2 : b + 2 > 3 + b) : False := by omega
example (_a b _c : Int) (h2 : b + 2 > 3 + b) : False := by omega

example (g v V c h : Int) (_ : h = 0) (_ : v = V) (_ : V > 0) (_ : g > 0)
    (_ : 0 ≤ c) (_ : c < 1) : v ≤ V := by omega

example (x y z : Int) (h1 : 2 * x < 3 * y) (h2 : -4 * x + 2 * z < 0) (h3 : 12 * y - 4 * z < 0) :
    False := by
  omega

example (x y z : Int) (h1 : 2 * x < 3 * y) (h2 : -4 * x + 2 * z < 0) (_h3 : x * y < 5)
    (h3 : 12 * y - 4 * z < 0) : False := by omega

example (a b c : Int) (h1 : a > 0) (h2 : b > 5) (h3 : c < -10) (h4 : a + b - c < 3) : False := by
  omega

example (_ b _ : Int) (h2 : b > 0) (h3 : ¬ b ≥ 0) : False := by
  omega

example (x y z : Int) (hx : x ≤ 3 * y) (h2 : y ≤ 2 * z) (h3 : x ≥ 6 * z) : x = 3 * y := by
  omega

example (x y z : Int) (h1 : 2 * x < 3 * y) (h2 : -4 * x + 2 * z < 0) (_h3 : x * y < 5) :
    ¬ 12 * y - 4 * z < 0 := by
  omega

example (x y z : Int) (hx : ¬ x > 3 * y) (h2 : ¬ y > 2 * z) (h3 : x ≥ 6 * z) : x = 3 * y := by
  omega

example (x y : Int) (h : 6 + ((x + 4) * x + (6 + 3 * y) * y) = 3) (h' : (x + 4) * x ≥ 0)
    (h'' : (6 + 3 * y) * y ≥ 0) : False := by omega

example (a : Int) (ha : 0 ≤ a) : 0 * 0 ≤ 2 * a := by omega

example (x y : Int) (h : x < y) : x ≠ y := by omega

example (x y : Int) (h : x < y) : ¬ x = y := by omega

example (x : Int) : id x ≥ x := by omega

example (prime : Nat → Prop) (x y z : Int) (h1 : 2 * x + ((-3) * y) < 0) (h2 : (-4) * x + 2*  z < 0)
    (h3 : 12 * y + (-4) * z < 0) (_ : prime 7) : False := by omega

example (i n : Nat) (h : (2 : Int) ^ i ≤ 2 ^ n) : (0 : Int) ≤ 2 ^ n - 2 ^ i := by omega

-- Check we use `exfalso` on non-comparison goals.
example (prime : Nat → Prop) (_ b _ : Nat) (h2 : b > 0) (h3 : b < 0) : prime 10 := by
  omega

example (a b c : Nat) (h2 : (2 : Nat) > 3)  : a + b - c ≥ 3 := by omega

-- Verify that we split conjunctions in hypotheses.
example (x y : Int)
    (h : 6 + ((x + 4) * x + (6 + 3 * y) * y) = 3 ∧ (x + 4) * x ≥ 0 ∧ (6 + 3 * y) * y ≥ 0) :
    False := by omega

example (mess : Nat → Nat) (S n : Nat) :
    mess S + (n * mess S + n * 2 + 1) < n * mess S + mess S + (n * 2 + 2) := by omega

example (p n p' n' : Nat) (h : p + n' = p' + n) : n + p' = n' + p := by
  omega

example (a b c : Int) (h1 : 32 / a < b) (h2 : b < c) : 32 / a < c := by omega

<<<<<<< HEAD
-- Check that `autoParam` wrappers do not get in the way of using hypotheses.
example (i n : Nat) (hi : i ≤ n := by omega) : i < n + 1 := by
  omega

=======
>>>>>>> c1a3cdf7
-- Test that we consume expression metadata when necessary.
example : 0 = 0 := by
  have : 0 = 0 := by omega
  omega -- This used to fail.

<<<<<<< HEAD
=======
/-! ### `Prod.Lex` -/

-- This example comes from the termination proof
-- for `permutationsAux.rec` in `Mathlib.Data.List.Defs`.
example {x y : Nat} : Prod.Lex (· < ·) (· < ·) (x, x) (Nat.succ y + x, Nat.succ y) := by omega

-- We test the termination proof in-situ:
def List.permutationsAux.rec' {C : List α → List α → Sort v} (H0 : ∀ is, C [] is)
    (H1 : ∀ t ts is, C ts (t :: is) → C is [] → C (t :: ts) is) : ∀ l₁ l₂, C l₁ l₂
  | [], is => H0 is
  | t :: ts, is =>
      H1 t ts is (permutationsAux.rec' H0 H1 ts (t :: is)) (permutationsAux.rec' H0 H1 is [])
  termination_by _ ts is => (length ts + length is, length ts)
  decreasing_by simp_wf; omega

example {x y w z : Nat} (h : Prod.Lex (· < ·) (· < ·) (x + 1, y + 1) (w, z)) :
    Prod.Lex (· < ·) (· < ·) (x, y) (w, z) := by omega

>>>>>>> c1a3cdf7
-- Verify that we can handle `iff` statements in hypotheses:
example (a b : Int) (h : a < 0 ↔ b < 0) (w : b > 3) : a ≥ 0 := by omega

-- Verify that we can prove `iff` goals:
example (a b : Int) (h : a > 7) (w : b > 2) : a > 0 ↔ b > 0 := by omega

-- Verify that we can prove implications:
example (a : Int) : a > 0 → a > -1 := by omega

-- Verify that we don't treat function goals as implications.
example (a : Nat) (h : a < 0) : Nat → Nat := by omega<|MERGE_RESOLUTION|>--- conflicted
+++ resolved
@@ -294,20 +294,15 @@
 
 example (a b c : Int) (h1 : 32 / a < b) (h2 : b < c) : 32 / a < c := by omega
 
-<<<<<<< HEAD
 -- Check that `autoParam` wrappers do not get in the way of using hypotheses.
 example (i n : Nat) (hi : i ≤ n := by omega) : i < n + 1 := by
   omega
 
-=======
->>>>>>> c1a3cdf7
 -- Test that we consume expression metadata when necessary.
 example : 0 = 0 := by
   have : 0 = 0 := by omega
   omega -- This used to fail.
 
-<<<<<<< HEAD
-=======
 /-! ### `Prod.Lex` -/
 
 -- This example comes from the termination proof
@@ -326,7 +321,6 @@
 example {x y w z : Nat} (h : Prod.Lex (· < ·) (· < ·) (x + 1, y + 1) (w, z)) :
     Prod.Lex (· < ·) (· < ·) (x, y) (w, z) := by omega
 
->>>>>>> c1a3cdf7
 -- Verify that we can handle `iff` statements in hypotheses:
 example (a b : Int) (h : a < 0 ↔ b < 0) (w : b > 3) : a ≥ 0 := by omega
 
