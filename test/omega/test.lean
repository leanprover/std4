import Std.Tactic.Omega.Frontend

open Std.Tactic.Omega

example : True := by
  fail_if_success omega
  trivial

-- set_option trace.omega true
example (_ : (1 : Int) < (0 : Int)) : False := by omega

example (_ : (0 : Int) < (0 : Int)) : False := by omega
example (_ : (0 : Int) < (1 : Int)) : True := by (fail_if_success omega); trivial

example {x : Int} (_ : 0 ≤ x) (_ : x ≤ 1) : True := by (fail_if_success omega); trivial
example {x : Int} (_ : 0 ≤ x) (_ : x ≤ -1) : False := by omega

example {x : Int} (_ : x % 2 < x - 2 * (x / 2)) : False := by omega
example {x : Int} (_ : x % 2 > 5) : False := by omega

example {x : Int} (_ : 2 * (x / 2) > x) : False := by omega
example {x : Int} (_ : 2 * (x / 2) ≤ x - 2) : False := by omega

example {x : Nat} : x / 0 = 0 := by omega
example {x : Int} : x / 0 = 0 := by omega

example {x : Int} : x / 2 + x / (-2) = 0 := by omega

example {x : Nat} (_ : x ≠ 0) : 0 < x := by omega

example {x y z : Nat} (_ : a ≤ c) (_ : b ≤ c) : a < Nat.succ c := by omega

example (_ : 7 < 3) : False := by omega
example (_ : 0 < 0) : False := by omega

example {x : Nat} (_ : x > 7) (_ : x < 3) : False := by omega
example {x : Nat} (_ : x ≥ 7) (_ : x ≤ 3) : False := by omega

example {x y : Nat} (_ : x + y > 10) (_ : x < 5) (_ : y < 5) : False := by omega

example {x y : Int} (_ : x + y > 10) (_ : 2 * x < 11) (_ : y < 5) : False := by omega
example {x y : Nat} (_ : x + y > 10) (_ : 2 * x < 11) (_ : y < 5) : False := by omega

example {x y : Int} (_ : 2 * x + 4 * y = 5) : False := by omega
example {x y : Nat} (_ : 2 * x + 4 * y = 5) : False := by omega

example {x y : Int} (_ : 6 * x + 7 * y = 5) : True := by (fail_if_success omega); trivial

example {x y : Nat} (_ : 6 * x + 7 * y = 5) : False := by omega

example {x y : Nat} (_ : x * 6 + y * 7 = 5) : False := by omega
example {x y : Nat} (_ : 2 * (3 * x) + y * 7 = 5) : False := by omega
example {x y : Nat} (_ : 2 * x * 3 + y * 7 = 5) : False := by omega
example {x y : Nat} (_ : 2 * 3 * x + y * 7 = 5) : False := by omega

example {x : Nat} (_ : x < 0) : False := by omega

example {x y z : Int} (_ : x + y > z) (_ : x < 0) (_ : y < 0) (_ : z > 0) : False := by omega

example {x y : Nat} (_ : x - y = 0) (_ : x > y) : False := by
  fail_if_success omega (config := { splitNatSub := false })
  omega

example {x y z : Int} (_ : x - y - z = 0) (_ : x > y + z) : False := by omega

example {x y z : Nat} (_ : x - y - z = 0) (_ : x > y + z) : False := by omega

example {a b c d e f : Nat} (_ : a - b - c - d - e - f = 0) (_ : a > b + c + d + e + f) :
    False := by
  omega

example {x y : Nat} (h₁ : x - y ≤ 0) (h₂ : y < x) : False := by omega

example {x y : Int} (_ : x / 2 - y / 3 < 1) (_ : 3 * x ≥ 2 * y + 6) : False := by omega

example {x y : Nat} (_ : x / 2 - y / 3 < 1) (_ : 3 * x ≥ 2 * y + 6) : False := by omega

example {x y : Nat} (_ : x / 2 - y / 3 < 1) (_ : 3 * x ≥ 2 * y + 4) : False := by omega

example {x y : Nat} (_ : x / 2 - y / 3 < x % 2) (_ : 3 * x ≥ 2 * y + 4) : False := by omega

example {x : Int} (h₁ : 5 ≤ x) (h₂ : x ≤ 4) : False := by omega

example {x : Nat} (h₁ : 5 ≤ x) (h₂ : x ≤ 4) : False := by omega

example {x : Nat} (h₁ : x / 3 ≥ 2) (h₂ : x < 6) : False := by omega

example {x : Int} {y : Nat} (_ : 0 < x) (_ : x + y ≤ 0) : False := by omega

example {a b c : Nat} (_ : a - (b - c) ≤ 5) (_ : b ≥ c + 3) (_ : a + c ≥ b + 6) : False := by omega

example {x : Nat} : 1 < (1 + ((x + 1 : Nat) : Int) + 2) / 2 := by omega

example {x : Nat} : (x + 4) / 2 ≤ x + 2 := by omega

example {x : Int} {m : Nat} (_ : 0 < m) (_ : ¬x % ↑m < (↑m + 1) / 2) : -↑m / 2 ≤ x % ↑m - ↑m := by
  omega

example (h : (7 : Int) = 0) : False := by omega

example (h : (7 : Int) ≤ 0) : False := by omega

example (h : (-7 : Int) + 14 = 0) : False := by omega

example (h : (-7 : Int) + 14 ≤ 0) : False := by omega

example (h : (1 : Int) + 1 + 1 + 1 + 1 + 1 + 1 + 1 + 1 + 1 + 1 + 1 + 1 + 1 + 1 = 0) : False := by
  omega

example (h : (7 : Int) - 14 = 0) : False := by omega

example (h : (14 : Int) - 7 ≤ 0) : False := by omega

example (h : (1 : Int) - 1 + 1 - 1 + 1 - 1 + 1 - 1 + 1 - 1 + 1 - 1 + 1 - 1 + 1 = 0) : False := by
  omega

example (h : -(7 : Int) = 0) : False := by omega

example (h : -(-7 : Int) ≤ 0) : False := by omega

example (h : 2 * (7 : Int) = 0) : False := by omega

example (h : (7 : Int) < 0) : False := by omega

example {x : Int} (h : x + x + 1 = 0) : False := by omega

example {x : Int} (h : 2 * x + 1 = 0) : False := by omega

example {x y : Int} (h : x + x + y + y + 1 = 0) : False := by omega

example {x y : Int} (h : 2 * x + 2 * y + 1 = 0) : False := by omega

example {x : Int} (h₁ : 0 ≤ -7 + x) (h₂ : 0 ≤ 3 - x) : False := by omega

example {x : Int} (h₁ : 0 ≤ -7 + x) (h₂ : 0 < 4 - x) : False := by omega

example {x : Int} (h₁ : 0 ≤ 2 * x + 1) (h₂ : 2 * x + 1 ≤ 0) : False := by omega

example {x : Int} (h₁ : 0 < 2 * x + 2) (h₂ : 2 * x + 1 ≤ 0) : False := by omega

example {x y : Int} (h₁ : 0 ≤ 2 * x + 1) (h₂ : x = y) (h₃ : 2 * y + 1 ≤ 0) : False := by omega

example {x y z : Int} (h₁ : 0 ≤ 2 * x + 1) (h₂ : x = y) (h₃ : y = z) (h₄ : 2 * z + 1 ≤ 0) :
    False := by omega

example {x1 x2 x3 x4 x5 x6 : Int} (h : 0 ≤ 2 * x1 + 1) (h : x1 = x2) (h : x2 = x3) (h : x3 = x4)
    (h : x4 = x5) (h : x5 = x6) (h : 2 * x6 + 1 ≤ 0) : False := by omega

example {x : Int} (_ : 1 ≤ -3 * x) (_ : 1 ≤ 2 * x) : False := by omega

example {x y : Int} (_ : 2 * x + 3 * y = 0) (_ : 1 ≤ x) (_ : 1 ≤ y) : False := by omega

example {x y z : Int} (_ : 2 * x + 3 * y = 0) (_ : 3 * y + 4 * z = 0) (_ : 1 ≤ x) (_ : 1 ≤ -z) :
    False := by omega

example {x y z : Int} (_ : 2 * x + 3 * y + 4 * z = 0) (_ : 1 ≤ x + y) (_ : 1 ≤ y + z)
    (_ : 1 ≤ x + z) : False := by omega

example {x y : Int} (_ : 1 ≤ 3 * x) (_ : y ≤ 2) (_ : 6 * x - 2 ≤ y) : False := by omega

example {x y : Int} (_ : y = x) (_ : 0 ≤ x - 2 * y) (_ : x - 2 * y ≤ 1) (_ : 1 ≤ x) : False := by
  omega
example {x y : Int} (_ : y = x) (_ : 0 ≤ x - 2 * y) (_ : x - 2 * y ≤ 1) (_ : x ≥ 1) : False := by
  omega
example {x y : Int} (_ : y = x) (_ : 0 ≤ x - 2 * y) (_ : x - 2 * y ≤ 1) (_ : 0 < x) : False := by
  omega
example {x y : Int} (_ : y = x) (_ : 0 ≤ x - 2 * y) (_ : x - 2 * y ≤ 1) (_ : x > 0) : False := by
  omega

example {x : Nat} (_ : 10 ∣ x) (_ : ¬ 5 ∣ x) : False := by omega
example {x y : Nat} (_ : 5 ∣ x) (_ : ¬ 10 ∣ x) (_ : y = 7) (_ : x - y ≤ 2) (_ : x ≥ 6) : False := by
  omega

example (x : Nat) : x % 4 - x % 8 = 0 := by omega

example {n : Nat} (_ : n > 0) : (2*n - 1) % 2 = 1 := by omega

example (x : Int) (_ : x > 0 ∧ x < -1) : False := by omega
example (x : Int) (_ : x > 7) : x < 0 ∨ x > 3 := by omega

example (_ : ∃ n : Nat, n < 0) : False := by omega
example (_ : { x : Int // x < 0 ∧ x > 0 }) : False := by omega
example {x y : Int} (_ : x < y) (z : { z : Int // y ≤ z ∧ z ≤ x }) : False := by omega

example (a b c d e : Int)
    (ha : 2 * a + b + c + d + e = 4)
    (hb : a + 2 * b + c + d + e = 5)
    (hc : a + b + 2 * c + d + e = 6)
    (hd : a + b + c + 2 * d + e = 7)
    (he : a + b + c + d + 2 * e = 8) : e = 3 := by omega

example (a b c d e : Int)
    (ha : 2 * a + b + c + d + e = 4)
    (hb : a + 2 * b + c + d + e = 5)
    (hc : a + b + 2 * c + d + e = 6)
    (hd : a + b + c + 2 * d + e = 7)
    (he : a + b + c + d + 2 * e = 8 ∨ e = 3) : e = 3 := by
  fail_if_success omega (config := { splitDisjunctions := false })
  omega

example {x : Int} (h : x = 7) : x.natAbs = 7 := by
  fail_if_success omega (config := { splitNatAbs := false })
  fail_if_success omega (config := { splitDisjunctions := false })
  omega

example {x y : Int} (_ : (x - y).natAbs < 3) (_ : x < 5) (_ : y > 15) : False := by
  omega

example {a b : Int} (h : a < b) (w : b < a) : False := by omega

example (_e b c a v0 v1 : Int) (_h1 : v0 = 5 * a) (_h2 : v1 = 3 * b) (h3 : v0 + v1 + c = 10) :
    v0 + 5 + (v1 - 3) + (c - 2) = 10 := by omega

example (h : (1 : Int) < 0) (_ : ¬ (37 : Int) < 42) (_ : True) (_ : (-7 : Int) < 5) :
    (3 : Int) < 7 := by omega

example (A B : Int) (h : 0 < A * B) : 0 < 8 * (A * B) := by omega

example (A B : Nat) (h : 7 < A * B) : 0 < A*B/8 := by omega
example (A B : Int) (h : 7 < A * B) : 0 < A*B/8 := by omega

example (ε : Int) (h1 : ε > 0) : ε / 2 + ε / 3 + ε / 7 < ε := by omega

example (x y z : Int) (h1 : 2*x < 3*y) (h2 : -4*x + z/2 < 0) (h3 : 12*y - z < 0) : False := by omega

example (ε : Int) (h1 : ε > 0) : ε / 2 < ε := by omega

example (ε : Int) (_ : ε > 0) : ε - 2 ≤ ε / 3 + ε / 3 + ε / 3 := by omega
example (ε : Int) (_ : ε > 0) : ε / 3 + ε / 3 + ε / 3 ≤ ε := by omega
example (ε : Int) (_ : ε > 0) : ε - 2 ≤ ε / 3 + ε / 3 + ε / 3 ∧ ε / 3 + ε / 3 + ε / 3 ≤ ε := by
  omega

example (x : Int) (h : 0 < x) : 0 < x / 1 := by omega

example (x : Int) (h : 5 < x) : 0 < x/2/3 := by omega

example (_a b _c : Nat) (h2 : b + 2 > 3 + b) : False := by omega
example (_a b _c : Int) (h2 : b + 2 > 3 + b) : False := by omega

example (g v V c h : Int) (_ : h = 0) (_ : v = V) (_ : V > 0) (_ : g > 0)
    (_ : 0 ≤ c) (_ : c < 1) : v ≤ V := by omega

example (x y z : Int) (h1 : 2 * x < 3 * y) (h2 : -4 * x + 2 * z < 0) (h3 : 12 * y - 4 * z < 0) :
    False := by
  omega

example (x y z : Int) (h1 : 2 * x < 3 * y) (h2 : -4 * x + 2 * z < 0) (_h3 : x * y < 5)
    (h3 : 12 * y - 4 * z < 0) : False := by omega

example (a b c : Int) (h1 : a > 0) (h2 : b > 5) (h3 : c < -10) (h4 : a + b - c < 3) : False := by
  omega

example (_ b _ : Int) (h2 : b > 0) (h3 : ¬ b ≥ 0) : False := by
  omega

example (x y z : Int) (hx : x ≤ 3 * y) (h2 : y ≤ 2 * z) (h3 : x ≥ 6 * z) : x = 3 * y := by
  omega

example (x y z : Int) (h1 : 2 * x < 3 * y) (h2 : -4 * x + 2 * z < 0) (_h3 : x * y < 5) :
    ¬ 12 * y - 4 * z < 0 := by
  omega

example (x y z : Int) (hx : ¬ x > 3 * y) (h2 : ¬ y > 2 * z) (h3 : x ≥ 6 * z) : x = 3 * y := by
  omega

example (x y : Int) (h : 6 + ((x + 4) * x + (6 + 3 * y) * y) = 3) (h' : (x + 4) * x ≥ 0)
    (h'' : (6 + 3 * y) * y ≥ 0) : False := by omega

example (a : Int) (ha : 0 ≤ a) : 0 * 0 ≤ 2 * a := by omega

example (x y : Int) (h : x < y) : x ≠ y := by omega

example (x y : Int) (h : x < y) : ¬ x = y := by omega

example (x : Int) : id x ≥ x := by omega

example (prime : Nat → Prop) (x y z : Int) (h1 : 2 * x + ((-3) * y) < 0) (h2 : (-4) * x + 2*  z < 0)
    (h3 : 12 * y + (-4) * z < 0) (_ : prime 7) : False := by omega

example (i n : Nat) (h : (2 : Int) ^ i ≤ 2 ^ n) : (0 : Int) ≤ 2 ^ n - 2 ^ i := by omega

-- Check we use `exfalso` on non-comparison goals.
example (prime : Nat → Prop) (_ b _ : Nat) (h2 : b > 0) (h3 : b < 0) : prime 10 := by
  omega

example (a b c : Nat) (h2 : (2 : Nat) > 3)  : a + b - c ≥ 3 := by omega

-- Verify that we split conjunctions in hypotheses.
example (x y : Int)
    (h : 6 + ((x + 4) * x + (6 + 3 * y) * y) = 3 ∧ (x + 4) * x ≥ 0 ∧ (6 + 3 * y) * y ≥ 0) :
    False := by omega

example (mess : Nat → Nat) (S n : Nat) :
    mess S + (n * mess S + n * 2 + 1) < n * mess S + mess S + (n * 2 + 2) := by omega

example (p n p' n' : Nat) (h : p + n' = p' + n) : n + p' = n' + p := by
  omega

example (a b c : Int) (h1 : 32 / a < b) (h2 : b < c) : 32 / a < c := by omega

-- Tests about `Fin`

-- Test `<`
example (n : Nat) (i j : Fin n) (h : i < j) : (i : Nat) < n - 1 := by omega

-- Test `≤`
example (n : Nat) (i j : Fin n) (h : i < j) : (i : Nat) ≤ n - 2 := by omega

-- Test `>`
example (n : Nat) (i j : Fin n) (h : i < j) : n - 1 > i := by omega

-- Test `≥`
example (n : Nat) (i : Fin n) : n - 1 ≥ i := by omega

-- Test `=`
example (n : Nat) (i j : Fin n) (h : i = j) : (i : Int) = j := by omega

-- Minimal test for goals involving `Fin`.
example (i j : Fin n) (w : i < j) : i < j := by omega

-- Test more complex parameter to `Fin`
example (n m i : Nat) (j : Fin (n - m)) (h : i < j) (h2 : m ≥ 4) :
    (i : Int) < n - 5 := by omega

set_option trace.omega true in
example (x y : Nat) (_ : 2 ≤ x) (_ : x ≤ 3) (_ : 2 ≤ y) (_ : y ≤ 3) :
    4 ≤ (x + y) % 8 ∧ (x + y) % 8 ≤ 6 := by
  omega

set_option trace.omega true in
example (x y : Fin 8) (_ : 2 ≤ x) (_ : x ≤ 3) (_ : 2 ≤ y) (_ : y ≤ 3) : 4 ≤ x + y ∧ x + y ≤ 6 := by
  omega

-- Check that `autoParam` wrappers do not get in the way of using hypotheses.
example (i n : Nat) (hi : i ≤ n := by omega) : i < n + 1 := by
  omega

-- Test that we consume expression metadata when necessary.
example : 0 = 0 := by
  have : 0 = 0 := by omega
  omega -- This used to fail.

/-! ### `Prod.Lex` -/

-- This example comes from the termination proof
-- for `permutationsAux.rec` in `Mathlib.Data.List.Defs`.
example {x y : Nat} : Prod.Lex (· < ·) (· < ·) (x, x) (Nat.succ y + x, Nat.succ y) := by omega

-- We test the termination proof in-situ:
def List.permutationsAux.rec' {C : List α → List α → Sort v} (H0 : ∀ is, C [] is)
    (H1 : ∀ t ts is, C ts (t :: is) → C is [] → C (t :: ts) is) : ∀ l₁ l₂, C l₁ l₂
  | [], is => H0 is
  | t :: ts, is =>
      H1 t ts is (permutationsAux.rec' H0 H1 ts (t :: is)) (permutationsAux.rec' H0 H1 is [])
  termination_by ts is => (length ts + length is, length ts)
  decreasing_by all_goals simp_wf; omega

example {x y w z : Nat} (h : Prod.Lex (· < ·) (· < ·) (x + 1, y + 1) (w, z)) :
    Prod.Lex (· < ·) (· < ·) (x, y) (w, z) := by omega

-- Verify that we can handle `iff` statements in hypotheses:
example (a b : Int) (h : a < 0 ↔ b < 0) (w : b > 3) : a ≥ 0 := by omega

-- Verify that we can prove `iff` goals:
example (a b : Int) (h : a > 7) (w : b > 2) : a > 0 ↔ b > 0 := by omega

-- Verify that we can prove implications:
example (a : Int) : a > 0 → a > -1 := by omega

-- Verify that we can introduce multiple arguments:
example (x y : Int) : x + 1 ≤ y → ¬ y + 1 ≤ x := by omega

-- Verify that we can handle double negation:
example (x y : Int) (_ : x < y) (_ : ¬ ¬ y < x) : False := by omega

-- Verify that we don't treat function goals as implications.
example (a : Nat) (h : a < 0) : Nat → Nat := by omega

-- Example from Cedar:
example {a₁ a₂ p₁ p₂ : Nat}
  (h₁ : a₁ = a₂ → ¬p₁ = p₂) :
  (a₁ < a₂ ∨ a₁ = a₂ ∧ p₁ < p₂) ∨ a₂ < a₁ ∨ a₂ = a₁ ∧ p₂ < p₁ := by omega

-- From https://github.com/leanprover/std4/issues/562
example {i : Nat} (h1 : i < 330) (_h2 : 7 ∣ (660 + i) * (1319 - i)) : 1319 - i < 1979 := by
  omega

example {a : Int} (_ : a < min a b) : False := by omega (config := { splitMinMax := false })
example {a : Int} (_ : max a b < b) : False := by omega (config := { splitMinMax := false })
example {a : Nat} (_ : a < min a b) : False := by omega (config := { splitMinMax := false })
example {a : Nat} (_ : max a b < b) : False := by omega (config := { splitMinMax := false })

example {a b : Nat} (_ : a = 7) (_ : b = 3) : min a b = 3 := by
  fail_if_success omega (config := { splitMinMax := false })
  omega

example {a b : Nat} (_ : a + b = 9) : (min a b) % 2 + (max a b) % 2 = 1 := by
  fail_if_success omega (config := { splitMinMax := false })
  omega

example {a : Int} (_ : a < if a ≤ b then a else b) : False := by omega
example {a b : Int} : (if a < b then a else b - 1) ≤ b := by omega

-- Check that we use local values.
example (i j : Int) (p : i ≥ j) : True := by
  let l := j - 1
  have _ : i > l := by omega
  trivial

example (i j : Nat) (p : i ≥ j) : True := by
  let l := j - 1
  have _ : i ≥ l := by omega
  trivial

example (i j : Nat) (p : i ≥ j) : True := by
  let l := j - 1
  let k := l
  have _ : i ≥ k := by omega
  trivial

example (i : Fin 7) : (i : Nat) < 8 := by omega

<<<<<<< HEAD
set_option trace.omega true in
example (i j : Fin 7) (p : i ≥ j) (_ : j > 0) : True := by
  let l := j - 1 -- TODO change back to j - 1 in a moment!
  have _ : i ≥ l := by omega
  trivial
=======
example (x y z i : Nat) (hz : z ≤ 1) : x % 2 ^ i + y % 2 ^ i + z < 2 * 2^ i := by omega
>>>>>>> e721cfa6
<|MERGE_RESOLUTION|>--- conflicted
+++ resolved
@@ -420,12 +420,10 @@
 
 example (i : Fin 7) : (i : Nat) < 8 := by omega
 
-<<<<<<< HEAD
 set_option trace.omega true in
 example (i j : Fin 7) (p : i ≥ j) (_ : j > 0) : True := by
   let l := j - 1 -- TODO change back to j - 1 in a moment!
   have _ : i ≥ l := by omega
   trivial
-=======
-example (x y z i : Nat) (hz : z ≤ 1) : x % 2 ^ i + y % 2 ^ i + z < 2 * 2^ i := by omega
->>>>>>> e721cfa6
+
+example (x y z i : Nat) (hz : z ≤ 1) : x % 2 ^ i + y % 2 ^ i + z < 2 * 2^ i := by omega