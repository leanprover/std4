--- conflicted
+++ resolved
@@ -129,7 +129,6 @@
 #print prefix testMatchProof
 
 /--
-<<<<<<< HEAD
 info: testMatchProof : (n : Nat) → Fin n → Unit
 testMatchProof._cstage1 : (n : Nat) → Fin n → Unit
 testMatchProof._cstage2 : _obj → _obj → _obj
@@ -147,23 +146,6 @@
         ((as i : Nat) → (h : i.succ < as.succ) → motive as.succ ⟨i.succ, h⟩) → motive x x_1
 testMatchProof.proof_1 : ∀ (as i : Nat), i.succ < as.succ → i.succ ≤ as
 testMatchProof.proof_2 : ∀ (as i : Nat), i.succ < as.succ → i.succ ≤ as
-=======
-info: testMatchProof (n : Nat) (a✝ : Fin n) : Unit
-testMatchProof._cstage1 (n : Nat) (a✝ : Fin n) : Unit
-testMatchProof._cstage2 (x✝x✝¹ : _obj) : _obj
-testMatchProof._sunfold (n : Nat) (a✝ : Fin n) : Unit
-testMatchProof._unsafe_rec (n : Nat) (a✝ : Fin n) : Unit
-testMatchProof.match_1.{u_1} (motive : (x : Nat) → Fin x → Sort u_1) (x✝ : Nat) (x✝¹ : Fin x✝)
-  (h_1 : (n : Nat) → (isLt : 0 < n) → motive n { val := 0, isLt := isLt })
-  (h_2 : (as i : Nat) → (h : Nat.succ i < Nat.succ as) → motive (Nat.succ as) { val := Nat.succ i, isLt := h }) :
-  motive x✝ x✝¹
-testMatchProof.match_1._cstage1.{u_1} (motive : (x : Nat) → Fin x → Sort u_1) (x✝ : Nat) (x✝¹ : Fin x✝)
-  (h_1 : (n : Nat) → (isLt : 0 < n) → motive n { val := 0, isLt := isLt })
-  (h_2 : (as i : Nat) → (h : Nat.succ i < Nat.succ as) → motive (Nat.succ as) { val := Nat.succ i, isLt := h }) :
-  motive x✝ x✝¹
-testMatchProof.proof_1 (as i : Nat) (h : Nat.succ i < Nat.succ as) : Nat.succ i ≤ as
-testMatchProof.proof_2 (as i : Nat) (h : Nat.succ i < Nat.succ as) : Nat.succ i ≤ as
->>>>>>> e7d8a004
 -/
 #guard_msgs in
 #print prefix (config := {internals := true}) testMatchProof
