--- conflicted
+++ resolved
@@ -12,10 +12,7 @@
 #guard_msgs in
 #print prefix TEmpty -- Test type that probably won't change much.
 
-<<<<<<< HEAD
-=======
 /-- info: -/
->>>>>>> 48643957
 #guard_msgs in
 #print prefix (config := {imported := false}) Empty
 
