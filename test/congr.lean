--- conflicted
+++ resolved
@@ -33,12 +33,6 @@
   guard_target = type_of% h
   exact h
 
-<<<<<<< HEAD
--- Adaptation note: the next two examples have always failed if `List.ext` was in scope,
--- but until nightly-2024-04-24 (when `List.ext` was upstreamed), it wasn't in scope.
--- For now these are commented out,
--- but if anyone would like to replace these tests that would be great!
-=======
 section
 
 -- Adaptation note: the next two examples have always failed if `List.ext` was in scope,
@@ -47,7 +41,6 @@
 attribute [-ext] List.ext
 
 private opaque List.sum : List Nat → Nat
->>>>>>> fd1ff80b
 
 -- private opaque List.sum : List Nat → Nat
 
